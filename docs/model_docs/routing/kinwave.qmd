--- conflicted
+++ resolved
@@ -153,14 +153,9 @@
 
 where celerity $c$ is calculated as follows:
 $$
-<<<<<<< HEAD
     c = \frac{K_\mathrm{h0}c_\mathrm{land\ slope}}{\theta_s-\theta_{fc}}\begin{cases}
-    e^{-f_\mathrm{ssf, Kv}\subtext{z}{ssf,watertable}}
-    + e^{-f_\mathrm{ssf, Kv}\subtext{z}{ssf,exp}} & \text{if $\subtext{z}{ssf,watertable} < \subtext{z}{ssf,exp}$}\\
-=======
-    c = \frac{K_\mathrm{h0}c_\mathrm{land\ slope}}{\theta_s-\theta_r}\begin{cases}
-    e^{-f_\mathrm{ssf, Kv}\subtext{z}{ssf,watertable}} & \text{if $\subtext{z}{ssf,watertable} < \subtext{z}{ssf,exp}$}\\
->>>>>>> c5ab130b
+    e^{-f_\mathrm{ssf, Kv}\subtext{z}{ssf,watertable}} & \text{if
+    $\subtext{z}{ssf,watertable} < \subtext{z}{ssf,exp}$}\\
     \\
     e^{-f_\mathrm{ssf, Kv}\subtext{z}{ssf,exp}} & \text{if $\subtext{z}{ssf,watertable} \ge \subtext{z}{ssf,exp}$}.
     \end{cases}
