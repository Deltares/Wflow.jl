---
title: "Changelog"
---

All notable changes to this project will be documented in this file.

The format is based on [Keep a Changelog](https://keepachangelog.com/en/1.0.0/), and this
project adheres to [Semantic Versioning](https://semver.org/spec/v2.0.0.html).

## Unreleased

### Fixed
<<<<<<< HEAD
- Introduced in v1.0.0-rc2, fixed initialization of no-demand fields of struct `Demand`.
- Introduced in v1.0.0-rc2, fix units water mass balance computations for subsurface flow
  concepts `LateralSSF` and `UnconfinedAquifer` at sub-daily model time step.
- Introduced in v1.0.0-rc2, as part of refactoring `SimpleReservoir` and `Lake` structs,
  missing values were allowed for static input, but not for dynamic (cyclic and forcing)
  input. For consistency between static and dynamic input no missing values for reservoir
  input parameters are allowed, except for parameter `lower_reservoir_ind`.
=======
>>>>>>> c16288f8

### Changed

### Added

## v1.0.0-rc3 - 2025-11-11

### Fixed
- Introduced in v1.0.0-rc2, fixed initialization of no-demand fields of struct `Demand`.
- Introduced in v1.0.0-rc2, fix units water mass balance computations for subsurface flow
  concepts `LateralSSF` and `UnconfinedAquifer` at sub-daily model time step.
- Introduced in v1.0.0-rc1, optional parameter `soil_root__length_density_fraction` only
  read as cyclic input and not as static input. This should be only static input.

## v1.0.0-rc2 - 2025-10-16

### Fixed
- Introduced in v1.0.0-rc1, fixed unit conversion model parameter `kv_0` to `kh_0` for
  sub-daily model timestep.
- Introduced in v1.0.0-rc1, fixed Rutter interception by correctly extracting the vegetation
  parameters.
- Introduced in v1.0.0-rc1, fixed computation of exfiltration rate for `GroundwaterFlow`.
  Before the exfiltration rate was computed (function `get_exfiltwater`), the maximum
  groundwater head was adjusted to the surface level (function `get_water_depth`), resulting
  in zero exfiltration rates. The exfiltration rate computation has been moved to the
  `update_head!` function of `GroundwaterFlow`.
- Fixed soil model `SbmSoilModel` cold states for model type `sbm_gwf`. `GroundwaterFlow`
  can have constant head boundary cells, and for river cells the initial head is set equal
  to the surface elevation. `SbmSoilModel` cold states and depending variables are now
  corrected based on the `GroundwaterFlow` initial head values.

### Changed
- Refactor `SimpleReservoir` and `Lake` structs by introducing a `Reservoir` struct that
  combines data and functionality of both structs. For the simple reservoir a rating curve
  type (4) has been added. To represent reservoirs, (natural) lakes or other water storage
  features that can be represented by the available functionality the common name
  `reservoir` is used, also for the standard names of associated model variables and
  parameters.
- The numerical stability coefficient for groundwater flow was set at a fixed value of 0.25
  as recommended by Chu and Willis (1984). This has been changed to a configurable model
  setting (`subsurface_water_flow__alpha_coefficient`), so this can be lowered easily in
  case of numerical instabilities. Additionally, internal timestepping for groundwater flow
  is now supported.
- For scalar NetCDF output files, when using the same output map (gauge or subcatchment map)
  multiple times, each variable that uses these IDs are now sharing the same dimension
  (instead of creating a new dimension for each variable). The name of this dimension is
  based on the name of the map defined in the .toml file.
- Change default value of weighting factor `theta` (adjusts the amount of artificial
  numerical diffusion) from 0.8 to 1.0 for local inertial overland flow routing. This
  results in smaller water balance errors.
- Introduced in v1.0.0-rc1 (except for average water depth `h_av` routing), stop supporting
  time averaged storage variables as these are not required for typical applications and
  users. Additionally, rename standard names of instantaneous storage variables by removing
  `instantaneous` from the name.
- Allow static input of river external inflow.

### Added
- Support external inflow at reservoir locations.
- Include a SBOM in build distributions (#669).
- Support use of reservoir observed outflow data for the reservoir water balance
  computation.
- Support water mass balance computations (error and relative error).

## v1.0.0-rc1 - 2025-06-23

### Fixed
- Initialization of `LateralSSF` variables `ssf` and `ssfmax` with vertical hydraulic
  conductivity profile `exponential_constant`. Removed parameter `khfrac` from the
  computation, as it is already part of parameter `kh_0`.
- Mutating BMI model control functions (`update`, `update_until` and `finalize`) and
  extended mutating BMI functions (`load_state` and `save_state`) should return `nothing`.
- Added downloading of testdata to Dockerfile, to ensure an image was able to build.
- The reservoir (`reservoir_index_f`) and lake (`lake_index_f`) indices as part of
  `network.river` were not correct. These were mapped to their own index in the
  `SimpleReservoir` and `Lake` struct, and not to the corresponding river index. This
  resulted in incorrect surface water abstractions from reservoir and lake volumes, and
  surface water abstractions were set at zero at the wrong river locations.
- Wflow ZMQ server: allow JSON reading and writing of `NaN` and `Inf` values to avoid a JSON
  spec error. For example, during initialization of a wflow model, some (diagnostic) model
  variables are initialized with `NaN` values.
- Limit flux from `River` boundary of `GroundwaterFlow` to unconfined aquifer based on
  available river storage (from river flow routing).
- Fixed computation of flow width in diagonal flow direction for model type `sediment`
  and fixed the computation of the remaining surface flow width (kinematic wave overland
  flow) for river cells in the diagonal flow direction. For both cases the width should be
  based on land area and flow length (area conservative).
- Limit external negative inflow for local inertial routing (maximum of 80% of river volume).
- Abstraction from lakes as part of water demand and allocation computations was skipped
  because of an incorrect if-statement.

### Changed
- Removed vertical concepts `HBV` and `FLEXTopo`.
- Removed metadata macros (used by `BMI`). The variable unit is moved to the standard
  name mapping dictionaries, and the grid element type information is moved to a `BMI`
  helper function.
- Refactor the vertical `SBM` concept: divide the long struct `SBM` into different model
  components for interception, snow, glacier, (open water) runoff, soil, water demand and
  allocation stored in the struct `LandHydrologySBM`. Additionally, the atmospheric forcing
  and a shared vegetation parameterset are stored as separate fields in struct
  `LandHydrologySBM` (with soil model `SbmSoilModel`). The model component structs have
  model `variables`, `parameters` and `boundary_conditions` (if applicable), including
  associated functions for initializing and updating these model components. The original
  long update function of the `SBM` soil part has been split into separate functions.
- Refactor the lateral (routing) components: as for the vertical `SBM` concept split the
  structs into `variables`, `parameters` and `boundary_conditions` (if applicable).
- Refactor the `sediment` concept: similar to the refactor of `SBM` concept, the sediment
  model has been split into three main structures. `SoilLoss` was split into rainfall_erosion,
  overland_flow_erosion and (total) soil_erosion concepts. `OverlandFlowSediment` has been
  split into transport_capacity, sediment_flux and to_river concepts. `RiverSediment` has been
  split into transport_capacity, potential_erosion, sediment_flux and concentrations concepts.
- Timestepping method parameters for solving the kinematic wave and local inertial
  approaches for river and overland flow are moved to a `TimeStepping` struct. The
  timestepping implementation for the kinematic wave is now similar to the local inertial
  method: a stable timestep is computed for each sub timestep (or a fixed sub timestep is
  used) as part of a while loop (for each model timestep).
- Map internal model variable and parameter names based on [CSDMS Standard
  Names](https://csdms.colorado.edu/wiki/CSDMS_Standard_Names). The previous one to one
  mapping can be used to output model variables and parameters (TOML config file), but is
  not considered as part of the public API.
- Refactor TOML configuration file, also as a result of using internal (CSDMS) standard
  names. Most important changes include: there is now a distinction between static, cyclic
  and forcing input (`[input.static]`, `[input.cyclic]` and `[input.forcing]`) without the
  need to specify the internal cyclic and forcing variables in a list (only an external name
  mapping is required), state variables are listed below the `[state.variables]` TOML
  section and use of more clearly defined TOML output sections.
- Replaced the variables that can exchange through `BMI` (list of model components) by a
  list of standard names below the `[API]` TOML section.
- Use the instantaneous routing water depth `h` at the previous model time step to limit
  open water evaporation and to set the river `stage` of the `GroundwaterFlow` model for the
  current model time step, as it is more accurate then using the average water depth `h_av`
  at the previous model time step.
- Removed `LoopVectorization` dependency because of compilation issues and the risk of
  deprecation for newer Julia versions. The `tturbo` macro has been replaced by the `batch`
  macro of `Polyester`, performance loss is acceptable.
- The infiltration capacity of soil, represented by parameter `infiltcapsoil`, is now
  determined from the actual saturated hydraulic conductivity at the soil surface using
  parameters `kv_0` and `kvfrac`, better linking it to soil properties. Setting `infiltcapsoil`
  directly by an external netCDF variable is not supported anymore.
- Removed the `GroundwaterExchange` component that can be used to replace the kinematic wave
  lateral subsurface flow routing with an external groundwater model (e.g. Modflow). This
  feature has been added as part of the following [MSc
  thesis](https://studenttheses.uu.nl/handle/20.500.12932/41091) work. One of the potential
  improvements recommended by this work was to re-activate the lateral subsurface flow
  routing for coupling with Modflow 6, as a rapid runoff (interflow) generating mechanism
  was missing and the current coupling did not yield satisfactory results. More work is
  needed to support this kind of coupling in a good way.
- Removed default values for the following (sensitive) input parameters: `khfrac`, `kv_0`,
  `kv`, `f`, `c`, `theta_s`, `theta_r`, `soilthickness`, `canopygapfraction`, `rootingdepth`
  and `pathfrac`.
- Changed default values of `h4` from -15849.0 to -16000.0, and `cfmax` from 3.75653 to 3.75.
- Removed support for one layer models, and therefore also removed the
  `topog_sbm_transfer__flag` option. With this removal, the default soil layer thickness is
  set to `[100, 300, 800]`.
- The root length density fraction in unsaturated soil layers is scaled by using the total
  root length density fraction of the unsaturated zone. Plant transpiration can then be
  fully satisfied from the unsaturated zone when the water table intersects the root zone.
  For the transpiration from the saturated store the remaining potential transpiration is
  used in combination with the wet root fraction (root length density fraction in the
  saturated soil layers is not used).
- Changed order of computations for 1D-2D local inertial model that improves the accuracy of
  reservoir or lake state after initialization with a warm state. The inflow from land to a
  reservoir or lake was updated during the overland flow routing (final computation during
  each internal time step). This results in small inflow deviations when starting with a
  warm state as the inflow from land to a reservoir or lake has not been updated yet, while
  a reservoir or lake is updated as part of the river routing. Order of computations has
  been changed to: 1) overland flow routing, 2) reservoir or lake inflow and 3) river
  routing.

### Added
- Support direct output of snow and glacier melt, and add computation of snow water
  equivalent (SWE).
- Support computation and output of actual river water abstraction based on external
  negative inflow.

## v0.x releases

### v0.8.1 - 2024-08-27

#### Fixed
- Reduce allocations in update of vertical `SBM` concept.

### v0.8.0 - 2024-08-19

#### Fixed
- Added missing BMI function `get_grid_size`, it is used for unstructured grids, for example
  to get the length of arrays returned by BMI functions `get_grid_x` and `get_grid_y`.
- Added a check for the solution of the quadratic equation as part of the Modified Puls
  approach for lake outflow. Lower limit should be zero (very small negative values can
  occur).
- Limit lake evaporation (added variable `actevap`) and lake outflow to prevent negative
  lake storage. The variable `actevap` has also been added to the reservoir module.
- The `set_states` function for model type `sbm` with local inertial routing for river and
  land component.
- Inflow to reservoir and lake locations for local inertial routing: 1) with floodplain
  routing, the floodplain discharge was not added to the inflow of these locations, 2) the
  `to_river` variable from overland flow and lateral subsurface flow was not added to the
  inflow of these locations.
- Close netCDF `NCDataset` with state variables in extended BMI function `save_state`.
- For the computation of Gash interception model parameter `e_r` multiply the precipitation
  input with the canopy fraction (this was only done for the potential evapotranspiration
  input).
 - Function `BMI.update_until` could throw an `InexactError: Int64` caused by a not whole
  number, representing how many times (`steps`) an update of a wflow model is required. This
  is fixed by using `divrem` for the computation of the number of `steps` in this function.
  An error is thrown when the absolute remainder of `divrem` is larger than `eps()`, or when
  the number of `steps` is negative.
 - Fixed internal and external broken links in docs.
 - The internal time step of the local inertial model (`stable_timestep` function) can get
  zero when `LoopVectorization` is applied (`@tturbo`) to the for loop of these functions.
  This issue occured on a virtual machine, Windows 10 Enterprise, with Intel(R) Xeon(R) Gold
  6144 CPU (2 processors). This has been fixed by replacing `@tturbo` with `reduction` of
  `Polyester.jl`.
- Fixed required states of the model type `sbm_gwf`: added `h_av` for the river and land
  domain.
- For the `constanthead` boundary of `GroundwaterFlow` the `head` should not be changed (was
  set to `top` elevation of the `aquifer` if `head` > `top`), and `exfiltwater` should be 0
  for these boundary cells.

#### Changed
- Stop exposing scalar variables through BMI. The `BMI.get_value_ptr` function was not
  working correctly for scalar model variables (a `view` was applied). Only a few scalar
  model parameters are defined, and it is not expected that exposing these variables is
  required (e.g. for model coupling) while code changes for these variables (including
  struct fields) are required.
- The local inertial routing (constant) river boundary condition `depth` at a ghost node
  (downstream river outlet) was set at 0.0 in the code and can now be provided through the
  model parameter netCDF file (`riverdepth_bc`). In addition, the boundary condition river
  length `dl` at a ghost node should be set through the model parameter netCDF file
  (`riverlength_bc`), providing this boundary condition through the `[model]` settings in
  the TOML file (`model.riverlength_bc`) has been deprecated.
- As part of the vertical `SBM` concept: 1) add variable `net_runoff` (land runoff minus
  actual open water evaporation `ae_openw_l`) and 2) change the definition of variable
  `runoff` by removing the subtraction of `ae_openw_l` (total land runoff). The variable
  `net_runoff` is now input to the kinematic wave for overland flow (replaces the original
  `runoff` variable as input). The lower limit of the original `runoff` variable was set at
  zero, which may result in water balance errors. This lower limit was implemented in the
  Python version of wflow\_sbm, to avoid a very slow kinematic wave solution for surface
  flow computation (no distinction between a kinematic wave for overland and river flow).
  When in the Python version of wflow\_sbm the kinematic wave for surface flow was split
  into a river and land component, the lower limit was removed for river runoff
  (`net_runoff_river`), but not for land runoff.
- Always use fractions for the computation of potential evapotranspiration (interception and
  transpiration) and potential evaporation (open water and soil). Replaced variable
  `et_reftopot` by crop coefficient `kc` (use of `et_reftopot` has been deprecated).
- For improved code readability it is now discouraged to use non-ASCII characters for the
  names of variables, structs, functions and macros. Using the non-ASCII character for
  built-in operators is still allowed. This change in naming convention is now in effect and
  all invalid uses of non-ASCII characters have been replaced by ASCII equivalents. This
  change also impacts the TOML keys `kv₀`, `θᵣ` and `θₛ`. These keys have been replaced with
  the ASCII versions `kv_0`, `theta_r` and `theta_s` in v0.4.0 and the old keys are not
  supported anymore.
- Docs: 1) improved description of different model configurations in model-setup.md, also in
  relation to hydromt\_wflow in docs, 2) citing info related to wflow\_sbm publication in
  Geosci. Model Dev. (from in review to published).
- Root water uptake reduction (Feddes): 1) extend critical pressure head parameters with
  `h3_low` and `h3_high`, 2) all critical pressure head parameters can be set (values for
  `h1`, `h2` and `h3` were fixed) and 3) the root water uptake reduction coefficient
  ``\alpha`` can be set at 0 (default is 1) at critical pressure head `h1` (through the
  model parameter `alpha_h1`).
- For the actual transpiration computation in `SBM`, the potential transpiration is
  partitioned over the soil layers with roots according to the model parameter
  `rootfraction` (fraction of the total root length in a soil layer). Previously,
  for each soil layer (from top to bottom) the actual transpiration was computed, and the
  remaining potential transpiration was used in the next soil layer.

#### Added
- Total water storage as an export variable for `SBM` concept. This is the total water stored
  per grid cell in millimeters. Excluded from this variable are the floodplain, lakes and
  reservoirs.
- Checks to see if all states are covered in the .toml file. If not all states are covered,
  an error is thrown. If there are more states specified than required, these states are
  ignored (with a warning in the logging), and the simulation will continue.
- Support different vertical hydraulic conductivity profiles for the `SBM` concept. See also
  the following sections: [The SBM soil water accounting scheme](@ref) and [Subsurface flow
  routing](@ref) for a short description.
- Local inertial routing to `sbm_gwf` model type.
- Water demand and allocation computations for model types `sbm` and `sbm_gwf`.


### v0.7.3 - 2024-01-12

#### Fixed
- Documentation: add leakage term to the wflow\_sbm figure, document external input
  parameter `ksathorfrac` and fix description of adding external `inflow` to the kinematic
  wave.
- Fixed BMI functions (e.g. `BMI.get_value`) that deviated from BMI specifications
  (BasicModelInterface.jl), including function arguments, return types and the BMI
  specification that arrays are always flattened (this was not the case for variables stored
  as 2-dimensional arrays or as vector of SVectors).
- Bump compat for NCDatasets to 0.13, 0.14.
- The solution for lake outflow as part of the Modified Puls Approach. The inflow and
  outflow variables are defined for period `Δt`, and not at `t1` and `t2` (instantaneous) as
  in the original mass balance equation of the Modified Puls Approach. Because of this, the
  terms of the quadratic equation (and solution) were fixed.
- Use `kvfrac` for the computation of vertical saturated hydraulic conductivity at the
  bottom of the soil layer, since `kvfrac` is also used for the computation of vertical
  unsaturated flow.

#### Changed
- For cyclic parameters different cyclic time inputs are supported (only one common cyclic
  time (for example daily or monthly) was allowed).
- BMI: 1) added grid information (type and location) and whether a variable can be exchanged
  to metadata Structs, 2) extend model grid functions for wflow components that store
  variables on `edges` (local inertial model) with `get_grid_edge_count` and
  `get_grid_edge_nodes`.

#### Added
- Functions for loading and saving states and getting the `starttime` in Unix time format.
  This is convenient for coupling with OpenDA (and other external) software. The set states
  functionality from the initialization function has been moved to a separate `set_states`
  function for each `Model` type, to support loading states independent of initialization.

### v0.7.2 - 2023-09-27

#### Fixed
- Water balance of modified Rutter interception model. The sum of the stemflow partitioning
  coefficient `pt` and free throughfall coefficient `p` could get larger than 1, resulting
  in an overestimation of stemflow and throughfall amounts and negative net interception
  amounts. And the first drainage amount `dd`, controlled by a change over time in canopy
  storage capacity `cmax`, should not be subtracted from precipitation to compute net
  interception.
- The `netinterception` (net interception) computed by the modified Rutter interception
  model was stored as `interception` in `SBM`, while this should be the `interception`
  (interception loss by evaporation) output of the modified Rutter interception model. The
  `interception` of `SBM` is used to compute the total actual evapotranspiration `actevap`.

### v0.7.1 - 2023-06-30

#### Fixed
- State initialization of 1D floodplain `volume`. In the initialization function the wrong
  field name of type `FloodPlainProfile` was used (`area` instead of `a`).

### v0.7.0 - 2023-06-12

#### Fixed
- `BMI.get_time_units` now gets called on the model rather than the type, like all other BMI
  functions, except `BMI.initialize`. Also it returns "s" instead of "seconds since
  1970-01-01T00:00:00", in line with the BMI specification.
- Added the `interception` component to total actual evapotranspiration `actevap` of `SBM`
  (was defined as the sum of soil evaporation, transpiration and open water evaporation).

#### Changed
- The time values returned in the BMI interface are no longer in seconds since 1970, but in
  seconds since the model start time. This is more in line with standard BMI practices.
- The `starttime` was defined one model timestep `Δt` ahead of the actual model time (the
  initial conditions timestamp (state time)). As a consequence this was also the case for
  the current model time. To allow for an easier interpretation of wflow time handling,
  either through BMI or directly, the `starttime` is now equal to the state time, resulting
  in current model times without an offset.
- Using more than 8 threads can result in too much overhead with `Threads.@threads`. After
  performance testing, this has been changed for kinematic wave routing and the vertical
  `SBM` concept to spawning tasks with `Threads@spawn` for number of threads <= 8, where
  each task iterates over a chunk of size `basesize`. For more than 8 threads the low
  overhead threading `Polyester.@batch` (including the `minbatch` argument) is used. For
  local inertial routing the use of `Threads.@threads` has been changed to threaded loop
  vectorization (river and 1D floodplain local inertial momentum equation) and
  `Polyester.@batch`.

#### Added
- For (regulated) lakes with rating curve of type 1 (H-Q table), lake `storage` above the
  `maximumstorage` (based on maximum water level from the H-Q table) is spilled
  instantaneously (overflow) from the lake.
- Added support to use `sum` as a reducer function for csv and scalar output options.

### v0.6.3 - 2023-03-01

#### Fixed
- Removed error when `_FillValue` is present in the time dimension of the forcing netCDF
  file. The simulation is allowed to continue with the attribute present, given that there
  are no missing values in the time dimension. This is checked by the code, and an error is
  thrown if this is the case.
- Column index of daily lake rating curves. This was incorrectly based on `dayofyear` with a
  maximum of 365. The column index should be based on julian day (leap days are not
  counted).

#### Changed
- `NCDatasets` version. Reading the `time` dimension of multifile netCDF file became very
  slow since `NCDatasets` v0.12.4, this issue has been solved in v0.12.11.
- Store the `time` dimension of the forcing netCDF file as part of the struct `NCreader`
  instead of calling `dataset["time"][:]` each time step when loading forcing data.

#### Added
- Show total duration of simulation in the log file (info), and show the current time at
  execution of each timestep (debug).
- Support for exponential decline in horizontal conductivity in the sbm\_gwf concept. This
  can be enabled using the `conductivity_profile` setting (either "uniform" or
  "exponential"). If set to "exponential", it exponentially reduces the `kh0` (or
  `conductivity`) based on the value of `gwf_f` to the actual horizontal conductivity (`k`).
- An optional 1D floodplain schematization for the river flow inertial model, based on
  provided flood volumes as a function of flood depth per river cell. See also the following
  sections: [SBM + Local inertial river](@ref config_sbm_gwf_lie_river) and [River and
  floodplain routing](@ref) for a short description, and the following section for
  associated [model parameters](@ref local-inertial_floodplain_params).

### v0.6.2 - 2022-09-01

#### Fixed
- Two issues related to reservoir and lake locations as part of local inertial model: 1)
  added as boundary points to the update of overland flow, 2) fixed check reservoir and lake
  location in update river flow.
- Limit flow (`qx`, `qy` and `q`) in local inertial model when water is not available (set
  to zero).
- In the grid output netCDFs, don't set the `_FillValue` attribute, since the CF conventions
  don't allow it.
- Glacier parameter `g_sifrac` needs to be converted during initialization (time dependent).
- The check that the sum of adaptive timesteps (`Δt`) of the local inertial model (1D and
  2D) does not exceed the model timestep.

#### Changed
- Changed depth `h` for reservoir and lake locations as part of the river local inertial
  model from `bankfull_depth` to zero.

#### Added
- External inflow to the [SBM + Local inertial river (1D) and land (2D)](@ref
  config_sbm_gwf_lie_river_land) model configuration.

### v0.6.1 - 2022-04-26

#### Fixed
- Fixed an error with the log file, when writing to a folder that does not (yet) exists.
  Now, the folder is created prior to writing the log file.
- Fixed a MethodError for `read_dims`, thrown when reading netCDF data with NCDatasets.jl
  0.12.3 or higher.

### v0.6.0 - 2022-04-14

#### Added
- The [FLEXTopo](@ref config_flextopo) model.
- Set a (different) uniform value for each index of input parameters with an extra
  dimension. A list of values (instead of one uniform value) that should be equal to the
  length of the extra dimension can be provided in the TOML file. See also [Modify
  parameters](@ref).
- Modify input parameters with an extra dimension at multiple indices with different `scale`
  and `offset` values, through the TOML file. See also [Modify parameters](@ref).
- Added support for netCDF compression for gridded model output, through the option
  `compressionlevel` in the `[output]` section in the TOML file. The setting defaults to 0
  (no compression), but all levels between 0 and 9 can be used.

#### Changed
- Re-organized the documentation: moved explanation of different model concepts to a model
  documentation section, added a user guide to explain setting up the model, added new
  figures to the description of wflow\_sbm.
- The unit of lateral subsurface flow `ssf` of `LateralSSF` is now ``m^3 d^{-1}``. The unit
  was ``m^3 t^{-1}``, where ``t`` is the model timestep. Other flow variables are already
  stored independently from ``t``, this allows for easier interpretation and to use states
  independently of ``t``.
- Changed the reference level of water depth `h` and `h_av` of 2D overland flow
  (`ShallowWaterLand`) for cells containing a river from river bed elevation `zb` to cell
  elevation `z`.

#### Fixed
- Fixed calculation of average water depth `h_av` of 2D overland flow (`ShallowWaterLand`)
  with the local inertial approach. The summation of `h` was not correct, resulting in too
  low values for `h_av`. For river cells of 2D overland flow `h_av` was only updated as part
  of the river domain (`ShallowWaterRiver`), this value is now also updated as part of the
  land domain (`ShallowWaterLand`).
- Fixed the following two flow width issues for 2D overland flow of the local inertial
  model: 1) The flow widths `xwidth` and `ywidth` were mapped incorrectly (reversed) to the
  flow calculation in `x` and `y` direction, respectively. 2) For river cells the effective
  flow width for overland flow was not determined correctly: the `riverwidth` vector
  supplied to the function `set_effective_flowwidth!` covered the complete model domain and
  should have covered the river domain, resulting in incorrect river widths and thus
  incorrect effective flow widths for river cells.

### v0.5.2 - 2022-02-03

#### Changed
- Model types `sbm_gwf` and `hbv` use the same approach for the calculation of the drain
  width `dw` as model type `sbm`.
- Renamed `h_bankfull` parameter to `bankfull_depth` for consistency between kinematic-wave
  and local-inertial river routing. When using the old name under the
  `[input.lateral.river]` section of the TOML file, it will work but it is suggested to
  update the name.

#### Added
- Additional log messages and log file as output, see also [Logging](@ref logging_toml).
- Option to use the local inertial model for river flow as part of the `sbm` model type. See
  also [SBM + Local inertial river](@ref config_sbm_gwf_lie_river).
- Option to use the local inertial model for 1D river flow combined with 2D overland flow as
  part of the `sbm` model type. See also [SBM + Local inertial river (1D) and land
  (2D)](@ref config_sbm_gwf_lie_river_land).

#### Fixed
- Model type `hbv`: the surface width for overland flow was not corrected with the river
  width.
- Fixed use of absolute path for `path_forcing` in TOML file, which gave an error in wflow
  v0.5.1.
- Fixed a crash when glacier processes are simulated as part of the `hbv` concept (Δt was
  not defined).
- When the surface flow width for overland flow is zero, the water level `h` of the
  kinematic wave should not be calculated, otherwise this results in `NaN` values. When the
  model is initialized from state files, `q` and `h` are set to zero for indices with a zero
  surface flow width.
- Fixed how number of iterations `its` for kinematic wave river flow are calculated during
  initialization when using a fixed sub-timestep (specified in the TOML file). For a model
  timestep smaller than the fixed sub-timestep an InexactError was thrown.
- Fixed providing a cyclic parameter when the netCDF variable is read during model
  initialization with `ncread`, this gave an error about the size of the netCDF `time`
  dimension.
- Fixed CSV and netCDF scalar output of variables with dimension `layer` (`SVector`).

### v0.5.1 - 2021-11-24

#### Fixed
- Fixed calculation of `exfiltwater` as part of the `sbm_gwf` model type. This was based
  directly on groundwater head above the surface level, without multiplying by the
  `specific_yield`, resulting in an overestimation of `exfiltwater`. This is required since
  the groundwater model estimates the head by dividing the volume by the specific yield or
  storativity of the aquifer. So, should the groundwater table rise above surface level, the
  head above surface level does not represent a water column one to one. (This also means
  the groundwater model (slightly) overestimates heads when the head rises above the surface
  level. However, this water is immediately removed, and the head will be set to surface
  level.)

#### Added
- Optional `dir_input` and `dir_output` keys in the TOML, which can be used to quickly
  change the path for all input or output files that are given as a relative path.

### v0.5.0 - 2021-11-12

#### Changed
- Scaling of potential capillary rise is replaced by a common approach found in literature,
  based on the water table depth `zi`, a maximum water depth `cap_hmax` beyond which
  capillary rise ceases, and a coefficient `cap_n`. See also [Capillary rise](@ref).
  Multiplying the scaling factor with the ratio of model time step and
  `basetimestep` in the original approach resulted in (much) smaller capillary fluxes at
  sub-daily model time steps compared to daily model time steps, and is not used in the new
  approach. Parameters `cap_hmax` and `cap_n` can be set through the TOML file, parameter
  `capscale` of the previous approach is not used anymore.

#### Fixed
- Conversion of `GroundwaterFlow` boundaries $\SIb{}{m^3 d^{-1}}$ as part of model concept
  `sbm_gwf` to $\SI{m^3 s^{-1}}$ for sub-daily model time steps. For the conversion the
  `basetimestep` (86400 s) should be used (and not the model time step).

### v0.4.1 - 2021-11-04

#### Changed
- The ``\alpha`` parameter of the kinematic wave has a fixed value now and is not updated
  because of changes in water height (this could result in large water balance errors). See
  also [Surface routing](@ref).
- Cyclic input for other structs than vertical are also now supported (for example cyclic
  inflow to the river).
- Moved `update_forcing!` and `update_cyclic!` functions to the `run` function. It is now
  easier to implement a custom `run` function with custom loading of input data (forcing and
  cyclic parameters).

#### Added
- Check if reservoirs and lakes have downstream nodes. Without downstream nodes is not
  supported and in that case an error message is thrown that is easier to understand than
  the previous one: "ArgumentError: Collection is empty, must contain exactly 1 element."
- For the `input.path_forcing` TOML setting we use
  [Glob.jl](https://github.com/vtjnash/Glob.jl/) to expand strings like
  `"data/forcing-year-*.nc"` to a set of netCDF files that are split in time.
- External water inflow (supply/abstractions) added to the kinematic wave `inflow` in m3/s.
  It is added/removed to `sf.qlat[v]` before computing the new `q[v]` with the kinematic
  wave equation.
- Fixed values for forcing parameters are supported, see also [Fixed forcing values](@ref).

#### Added
- Option to use the local inertial model for river flow as part of the [SBM + Kinematic
  wave](@ref config_sbm). See also [SBM + Local inertial river](@ref config_sbm_gwf_lie_river_land).

#### Fixed
- River inflow for reservoirs and lakes in the kinematic wave. This inflow was based on
  `sf.q[v]` at the previous time step, and this has been fixed to the current time step.

### v0.4.0 - 2021-09-02

#### Changed
- Changed length units for lateral subsurface flow component from millimeter to meter. This
  means that state netCDF files from previous versions can only be reused if `ssf` is
  divided by 10^9.
- Add snow and glacier processes to wflow\_sbm figure of the documentation.

#### Added
- Multi-threading of vertical SBM concept and lateral kinematic wave components (overland,
  river and subsurface flow) of wflow\_sbm model [SBM + Kinematic wave](@ref config_sbm).
- Improved error message for CSV Reducer.
- The TOML keys `kv₀`, `θᵣ` and `θₛ` have been replaced with the ASCII versions `kv_0`,
  `theta_r` and `theta_s`, to avoid encoding issues with certain text editors. The old keys
  still work as well.

#### Fixed
- Calculation of volumetric water content of vertical SBM (soil layers and root zone).
- Update of `satwaterdepth` in SBM (evaporation was only subtracted from a local variable,
  and not from `sbm.satwaterdepth`).
- Fixed the index `lowerlake_ind` of `NaturalLake`. Linked lakes were not simulated
  correctly (flows between upstream and downstream lake).
- Interpolation function `interpolate_linear(x, xp, fp)` for CSV tables lakes. When `x` was
  larger or smaller than `xp`, maximum(`xp`) or minimum(`xp`) was returned instead of
  maximum(`fp`) or minimum(`fp`).
- Fixed model timestep of reservoirs (`SimpleReservoir`) and lakes (`NaturalLake`) in
  relation to precipitation and evapotranspiration fluxes. This was set to the fixed wflow
  `basetimestep` of 86400 s, and should be set to the actual model time step from the TOML
  configuration file.
- Add `flux` from `Drainage` (`GroundwaterFlow`) in the `sbm_gwf_model` to the overland flow
  component instead of the river component of the kinematic wave.
- Fixed option `constanthead = false` (TOML file), `constant_head` field of
  `GroundwaterFlow` was not defined in this case. Fixed this by initializing empty fields
  (Vector) for struct `ConstantHead`.
- Fixed return max(0, boundary.flux[index]) to return max(0, flux) the flux should be returned
  when cell is dry, no negative value allowed.
- Fixed path to initialize lake to: dirname(static_path)
- Fixed outflow = 0, when lake level is below lake threshold. Before a negative value
  could enter the log function and model would fail.
- Fixed the lake storage initialization. For continuation runs (`reinit = false`), this
  caused the lake to be reset to the initial conditions instead of the saved state.

### v0.3.1 - 2021-05-19

#### Fixed
- Ignore extra dimensions in input netCDFs if they are size 1

### v0.3.0 - 2021-05-10

#### Changed
- New deposition process for coarse sediment in the reservoirs with a new parameter
  `restrapefficiency` in the sediment model.
- New variables added to the `LandSediment` and `RiverSediment` structs in order to save
  more output from the sediment model.
- Added variables `volume` and `inwater` to `SurfaceFlow` struct, this is convenient for the
  coupling with the water quality model Delwaq.
- River water level (`h`) and discharge (`q`) forced directly into the `RiverSediment`
  struct (instead of using the `OverlandFlowSediment` struct first).
- Require Julia 1.6 or later.

#### Added
- Modify model parameters and forcing through the TOML file (see [Modify parameters](@ref)).
- Run wflow\_sbm (SBM + kinematic wave) in two parts (until recharge and after subsurface
  flow) from BMI, including the option to switch off the lateral subsurface component of
  wflow\_sbm.
- Support more netCDF dimension and axis order variants.

#### Fixed
- Corrected a bug in sediment deposition in the river (case when incoming sediment load is
  more than the river transport capacity).
- Fixed update of `snow` and `glacierstore` fields of HBV and SBM concepts by the
  `glacier_hbv` module.

### v0.2.0 - 2021-03-26

#### Changed
- Removed dependency of the `f` model parameter of wflow\_sbm on the parameters
  ``\theta_{s}``, ``\theta_{r}`` and ``M``. This approach is used in Topog\_SBM, but not
  applicable for wflow\_sbm. The `f` parameter needs to be provided as part of the netCDF
  model parameter file.
- Grid properties as cell length and elevation now stored as part of the
  `model.land.network` component and not as part of the vertical model components, as it is
  not used by these components. `altitude` (elevation) should now be provided as part of the
  `[input]` section of the TOML configuration file, and not as part of the
  `[input.vertical]` section.
- Removed parameter ``\theta_{e}`` from SBM struct (not used in update). Parameters
  ``\theta_{s}`` and ``\theta_{r}`` included separately (instead of ``\theta_{e}``) in
  `LateralSSF struct`, now directly linked to SBM parameters.
- Improve error messages (netCDF and cyclic flow graph).

#### Added
- Export of netCDF scalar timeseries (separate netCDF file from gridded timeseries). This
  also allows for importing these timeseries by Delft-FEWS (General Adapter).

#### Fixed
- Model parameter Manning's `n` now used during the update of the `struct SurfaceFlow`,
  to change the related ``\alpha`` parameter of the kinematic wave for channel flow.<|MERGE_RESOLUTION|>--- conflicted
+++ resolved
@@ -10,16 +10,10 @@
 ## Unreleased
 
 ### Fixed
-<<<<<<< HEAD
-- Introduced in v1.0.0-rc2, fixed initialization of no-demand fields of struct `Demand`.
-- Introduced in v1.0.0-rc2, fix units water mass balance computations for subsurface flow
-  concepts `LateralSSF` and `UnconfinedAquifer` at sub-daily model time step.
 - Introduced in v1.0.0-rc2, as part of refactoring `SimpleReservoir` and `Lake` structs,
   missing values were allowed for static input, but not for dynamic (cyclic and forcing)
   input. For consistency between static and dynamic input no missing values for reservoir
   input parameters are allowed, except for parameter `lower_reservoir_ind`.
-=======
->>>>>>> c16288f8
 
 ### Changed
 
