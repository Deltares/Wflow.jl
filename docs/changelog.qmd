--- conflicted
+++ resolved
@@ -16,17 +16,14 @@
 - Mutating BMI model control functions (`update`, `update_until` and `finalize`) and
   extended mutating BMI functions (`load_state` and `save_state`) should return `nothing`.
 - Added downloading of testdata to Dockerfile, to ensure an image was able to build.
-<<<<<<< HEAD
-- Wflow ZMQ server: allow JSON reading and writing of `NaN` and `Inf` values to avoid a JSON
-  spec error. For example, during initialization of a wflow model, some (diagnostic) model
-  variables are initialized with `NaN` values.
-=======
 - The reservoir (`reservoir_index_f`) and lake (`lake_index_f`) indices as part of
   `network.river` were not correct. These were mapped to their own index in the
   `SimpleReservoir` and `Lake` struct, and not to the corresponding river index. This
   resulted in incorrect surface water abstractions from reservoir and lake volumes, and
   surface water abstractions were set at zero at the wrong river locations.
->>>>>>> 06b1b2b9
+- Wflow ZMQ server: allow JSON reading and writing of `NaN` and `Inf` values to avoid a JSON
+  spec error. For example, during initialization of a wflow model, some (diagnostic) model
+  variables are initialized with `NaN` values.
 
 ### Changed
 - Removed vertical concepts `HBV` and `FLEXTopo`.
