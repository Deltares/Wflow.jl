---
title: "Changelog"
---

All notable changes to this project will be documented in this file.

The format is based on [Keep a Changelog](https://keepachangelog.com/en/1.0.0/), and this
project adheres to [Semantic Versioning](https://semver.org/spec/v2.0.0.html).

## Unreleased

### Fixed
<<<<<<< HEAD
- Introduced in v1.0.0-rc2, as part of refactoring `SimpleReservoir` and `Lake` structs,
  missing values were allowed for static input, but not for dynamic (cyclic and forcing)
  input. For consistency between static and dynamic input no missing values for reservoir
  input parameters are allowed, except for parameter `lower_reservoir_ind`.
=======
Introduced in v1.0.0-rc3, reading parameter `soil_root__length_density_fraction` (the
parameter was not defined in the code).
>>>>>>> affd0e64

### Changed

### Added

## v1.0.0-rc3 - 2025-11-11

### Fixed
- Introduced in v1.0.0-rc2, fixed initialization of no-demand fields of struct `Demand`.
- Introduced in v1.0.0-rc2, fix units water mass balance computations for subsurface flow
  concepts `LateralSSF` and `UnconfinedAquifer` at sub-daily model time step.
- Introduced in v1.0.0-rc1, optional parameter `soil_root__length_density_fraction` only
  read as cyclic input and not as static input. This should be only static input.

## v1.0.0-rc2 - 2025-10-16

### Fixed
- Introduced in v1.0.0-rc1, fixed unit conversion model parameter `kv_0` to `kh_0` for
  sub-daily model timestep.
- Introduced in v1.0.0-rc1, fixed Rutter interception by correctly extracting the vegetation
  parameters.
- Introduced in v1.0.0-rc1, fixed computation of exfiltration rate for `GroundwaterFlow`.
  Before the exfiltration rate was computed (function `get_exfiltwater`), the maximum
  groundwater head was adjusted to the surface level (function `get_water_depth`), resulting
  in zero exfiltration rates. The exfiltration rate computation has been moved to the
  `update_head!` function of `GroundwaterFlow`.
- Fixed soil model `SbmSoilModel` cold states for model type `sbm_gwf`. `GroundwaterFlow`
  can have constant head boundary cells, and for river cells the initial head is set equal
  to the surface elevation. `SbmSoilModel` cold states and depending variables are now
  corrected based on the `GroundwaterFlow` initial head values.

### Changed
- Refactor `SimpleReservoir` and `Lake` structs by introducing a `Reservoir` struct that
  combines data and functionality of both structs. For the simple reservoir a rating curve
  type (4) has been added. To represent reservoirs, (natural) lakes or other water storage
  features that can be represented by the available functionality the common name
  `reservoir` is used, also for the standard names of associated model variables and
  parameters.
- The numerical stability coefficient for groundwater flow was set at a fixed value of 0.25
  as recommended by Chu and Willis (1984). This has been changed to a configurable model
  setting (`subsurface_water_flow__alpha_coefficient`), so this can be lowered easily in
  case of numerical instabilities. Additionally, internal timestepping for groundwater flow
  is now supported.
- For scalar NetCDF output files, when using the same output map (gauge or subcatchment map)
  multiple times, each variable that uses these IDs are now sharing the same dimension
  (instead of creating a new dimension for each variable). The name of this dimension is
  based on the name of the map defined in the .toml file.
- Change default value of weighting factor `theta` (adjusts the amount of artificial
  numerical diffusion) from 0.8 to 1.0 for local inertial overland flow routing. This
  results in smaller water balance errors.
- Introduced in v1.0.0-rc1 (except for average water depth `h_av` routing), stop supporting
  time averaged storage variables as these are not required for typical applications and
  users. Additionally, rename standard names of instantaneous storage variables by removing
  `instantaneous` from the name.
- Allow static input of river external inflow.

### Added
- Support external inflow at reservoir locations.
- Include a SBOM in build distributions (#669).
- Support use of reservoir observed outflow data for the reservoir water balance
  computation.
- Support water mass balance computations (error and relative error).

## v1.0.0-rc1 - 2025-06-23

### Fixed
- Initialization of `LateralSSF` variables `ssf` and `ssfmax` with vertical hydraulic
  conductivity profile `exponential_constant`. Removed parameter `khfrac` from the
  computation, as it is already part of parameter `kh_0`.
- Mutating BMI model control functions (`update`, `update_until` and `finalize`) and
  extended mutating BMI functions (`load_state` and `save_state`) should return `nothing`.
- Added downloading of testdata to Dockerfile, to ensure an image was able to build.
- The reservoir (`reservoir_index_f`) and lake (`lake_index_f`) indices as part of
  `network.river` were not correct. These were mapped to their own index in the
  `SimpleReservoir` and `Lake` struct, and not to the corresponding river index. This
  resulted in incorrect surface water abstractions from reservoir and lake volumes, and
  surface water abstractions were set at zero at the wrong river locations.
- Wflow ZMQ server: allow JSON reading and writing of `NaN` and `Inf` values to avoid a JSON
  spec error. For example, during initialization of a wflow model, some (diagnostic) model
  variables are initialized with `NaN` values.
- Limit flux from `River` boundary of `GroundwaterFlow` to unconfined aquifer based on
  available river storage (from river flow routing).
- Fixed computation of flow width in diagonal flow direction for model type `sediment`
  and fixed the computation of the remaining surface flow width (kinematic wave overland
  flow) for river cells in the diagonal flow direction. For both cases the width should be
  based on land area and flow length (area conservative).
- Limit external negative inflow for local inertial routing (maximum of 80% of river volume).
- Abstraction from lakes as part of water demand and allocation computations was skipped
  because of an incorrect if-statement.

### Changed
- Removed vertical concepts `HBV` and `FLEXTopo`.
- Removed metadata macros (used by `BMI`). The variable unit is moved to the standard
  name mapping dictionaries, and the grid element type information is moved to a `BMI`
  helper function.
- Refactor the vertical `SBM` concept: divide the long struct `SBM` into different model
  components for interception, snow, glacier, (open water) runoff, soil, water demand and
  allocation stored in the struct `LandHydrologySBM`. Additionally, the atmospheric forcing
  and a shared vegetation parameterset are stored as separate fields in struct
  `LandHydrologySBM` (with soil model `SbmSoilModel`). The model component structs have
  model `variables`, `parameters` and `boundary_conditions` (if applicable), including
  associated functions for initializing and updating these model components. The original
  long update function of the `SBM` soil part has been split into separate functions.
- Refactor the lateral (routing) components: as for the vertical `SBM` concept split the
  structs into `variables`, `parameters` and `boundary_conditions` (if applicable).
- Refactor the `sediment` concept: similar to the refactor of `SBM` concept, the sediment
  model has been split into three main structures. `SoilLoss` was split into rainfall_erosion,
  overland_flow_erosion and (total) soil_erosion concepts. `OverlandFlowSediment` has been
  split into transport_capacity, sediment_flux and to_river concepts. `RiverSediment` has been
  split into transport_capacity, potential_erosion, sediment_flux and concentrations concepts.
- Timestepping method parameters for solving the kinematic wave and local inertial
  approaches for river and overland flow are moved to a `TimeStepping` struct. The
  timestepping implementation for the kinematic wave is now similar to the local inertial
  method: a stable timestep is computed for each sub timestep (or a fixed sub timestep is
  used) as part of a while loop (for each model timestep).
- Map internal model variable and parameter names based on [CSDMS Standard
  Names](https://csdms.colorado.edu/wiki/CSDMS_Standard_Names). The previous one to one
  mapping can be used to output model variables and parameters (TOML config file), but is
  not considered as part of the public API.
- Refactor TOML configuration file, also as a result of using internal (CSDMS) standard
  names. Most important changes include: there is now a distinction between static, cyclic
  and forcing input (`[input.static]`, `[input.cyclic]` and `[input.forcing]`) without the
  need to specify the internal cyclic and forcing variables in a list (only an external name
  mapping is required), state variables are listed below the `[state.variables]` TOML
  section and use of more clearly defined TOML output sections.
- Replaced the variables that can exchange through `BMI` (list of model components) by a
  list of standard names below the `[API]` TOML section.
- Use the instantaneous routing water depth `h` at the previous model time step to limit
  open water evaporation and to set the river `stage` of the `GroundwaterFlow` model for the
  current model time step, as it is more accurate then using the average water depth `h_av`
  at the previous model time step.
- Removed `LoopVectorization` dependency because of compilation issues and the risk of
  deprecation for newer Julia versions. The `tturbo` macro has been replaced by the `batch`
  macro of `Polyester`, performance loss is acceptable.
- The infiltration capacity of soil, represented by parameter `infiltcapsoil`, is now
  determined from the actual saturated hydraulic conductivity at the soil surface using
  parameters `kv_0` and `kvfrac`, better linking it to soil properties. Setting `infiltcapsoil`
  directly by an external netCDF variable is not supported anymore.
- Removed the `GroundwaterExchange` component that can be used to replace the kinematic wave
  lateral subsurface flow routing with an external groundwater model (e.g. Modflow). This
  feature has been added as part of the following [MSc
  thesis](https://studenttheses.uu.nl/handle/20.500.12932/41091) work. One of the potential
  improvements recommended by this work was to re-activate the lateral subsurface flow
  routing for coupling with Modflow 6, as a rapid runoff (interflow) generating mechanism
  was missing and the current coupling did not yield satisfactory results. More work is
  needed to support this kind of coupling in a good way.
- Removed default values for the following (sensitive) input parameters: `khfrac`, `kv_0`,
  `kv`, `f`, `c`, `theta_s`, `theta_r`, `soilthickness`, `canopygapfraction`, `rootingdepth`
  and `pathfrac`.
- Changed default values of `h4` from -15849.0 to -16000.0, and `cfmax` from 3.75653 to 3.75.
- Removed support for one layer models, and therefore also removed the
  `topog_sbm_transfer__flag` option. With this removal, the default soil layer thickness is
  set to `[100, 300, 800]`.
- The root length density fraction in unsaturated soil layers is scaled by using the total
  root length density fraction of the unsaturated zone. Plant transpiration can then be
  fully satisfied from the unsaturated zone when the water table intersects the root zone.
  For the transpiration from the saturated store the remaining potential transpiration is
  used in combination with the wet root fraction (root length density fraction in the
  saturated soil layers is not used).
- Changed order of computations for 1D-2D local inertial model that improves the accuracy of
  reservoir or lake state after initialization with a warm state. The inflow from land to a
  reservoir or lake was updated during the overland flow routing (final computation during
  each internal time step). This results in small inflow deviations when starting with a
  warm state as the inflow from land to a reservoir or lake has not been updated yet, while
  a reservoir or lake is updated as part of the river routing. Order of computations has
  been changed to: 1) overland flow routing, 2) reservoir or lake inflow and 3) river
  routing.

### Added
- Support direct output of snow and glacier melt, and add computation of snow water
  equivalent (SWE).
- Support computation and output of actual river water abstraction based on external
  negative inflow.

## v0.x releases

### v0.8.1 - 2024-08-27

#### Fixed
- Reduce allocations in update of vertical `SBM` concept.

### v0.8.0 - 2024-08-19

#### Fixed
- Added missing BMI function `get_grid_size`, it is used for unstructured grids, for example
  to get the length of arrays returned by BMI functions `get_grid_x` and `get_grid_y`.
- Added a check for the solution of the quadratic equation as part of the Modified Puls
  approach for lake outflow. Lower limit should be zero (very small negative values can
  occur).
- Limit lake evaporation (added variable `actevap`) and lake outflow to prevent negative
  lake storage. The variable `actevap` has also been added to the reservoir module.
- The `set_states` function for model type `sbm` with local inertial routing for river and
  land component.
- Inflow to reservoir and lake locations for local inertial routing: 1) with floodplain
  routing, the floodplain discharge was not added to the inflow of these locations, 2) the
  `to_river` variable from overland flow and lateral subsurface flow was not added to the
  inflow of these locations.
- Close netCDF `NCDataset` with state variables in extended BMI function `save_state`.
- For the computation of Gash interception model parameter `e_r` multiply the precipitation
  input with the canopy fraction (this was only done for the potential evapotranspiration
  input).
 - Function `BMI.update_until` could throw an `InexactError: Int64` caused by a not whole
  number, representing how many times (`steps`) an update of a wflow model is required. This
  is fixed by using `divrem` for the computation of the number of `steps` in this function.
  An error is thrown when the absolute remainder of `divrem` is larger than `eps()`, or when
  the number of `steps` is negative.
 - Fixed internal and external broken links in docs.
 - The internal time step of the local inertial model (`stable_timestep` function) can get
  zero when `LoopVectorization` is applied (`@tturbo`) to the for loop of these functions.
  This issue occured on a virtual machine, Windows 10 Enterprise, with Intel(R) Xeon(R) Gold
  6144 CPU (2 processors). This has been fixed by replacing `@tturbo` with `reduction` of
  `Polyester.jl`.
- Fixed required states of the model type `sbm_gwf`: added `h_av` for the river and land
  domain.
- For the `constanthead` boundary of `GroundwaterFlow` the `head` should not be changed (was
  set to `top` elevation of the `aquifer` if `head` > `top`), and `exfiltwater` should be 0
  for these boundary cells.

#### Changed
- Stop exposing scalar variables through BMI. The `BMI.get_value_ptr` function was not
  working correctly for scalar model variables (a `view` was applied). Only a few scalar
  model parameters are defined, and it is not expected that exposing these variables is
  required (e.g. for model coupling) while code changes for these variables (including
  struct fields) are required.
- The local inertial routing (constant) river boundary condition `depth` at a ghost node
  (downstream river outlet) was set at 0.0 in the code and can now be provided through the
  model parameter netCDF file (`riverdepth_bc`). In addition, the boundary condition river
  length `dl` at a ghost node should be set through the model parameter netCDF file
  (`riverlength_bc`), providing this boundary condition through the `[model]` settings in
  the TOML file (`model.riverlength_bc`) has been deprecated.
- As part of the vertical `SBM` concept: 1) add variable `net_runoff` (land runoff minus
  actual open water evaporation `ae_openw_l`) and 2) change the definition of variable
  `runoff` by removing the subtraction of `ae_openw_l` (total land runoff). The variable
  `net_runoff` is now input to the kinematic wave for overland flow (replaces the original
  `runoff` variable as input). The lower limit of the original `runoff` variable was set at
  zero, which may result in water balance errors. This lower limit was implemented in the
  Python version of wflow\_sbm, to avoid a very slow kinematic wave solution for surface
  flow computation (no distinction between a kinematic wave for overland and river flow).
  When in the Python version of wflow\_sbm the kinematic wave for surface flow was split
  into a river and land component, the lower limit was removed for river runoff
  (`net_runoff_river`), but not for land runoff.
- Always use fractions for the computation of potential evapotranspiration (interception and
  transpiration) and potential evaporation (open water and soil). Replaced variable
  `et_reftopot` by crop coefficient `kc` (use of `et_reftopot` has been deprecated).
- For improved code readability it is now discouraged to use non-ASCII characters for the
  names of variables, structs, functions and macros. Using the non-ASCII character for
  built-in operators is still allowed. This change in naming convention is now in effect and
  all invalid uses of non-ASCII characters have been replaced by ASCII equivalents. This
  change also impacts the TOML keys `kv₀`, `θᵣ` and `θₛ`. These keys have been replaced with
  the ASCII versions `kv_0`, `theta_r` and `theta_s` in v0.4.0 and the old keys are not
  supported anymore.
- Docs: 1) improved description of different model configurations in model-setup.md, also in
  relation to hydromt\_wflow in docs, 2) citing info related to wflow\_sbm publication in
  Geosci. Model Dev. (from in review to published).
- Root water uptake reduction (Feddes): 1) extend critical pressure head parameters with
  `h3_low` and `h3_high`, 2) all critical pressure head parameters can be set (values for
  `h1`, `h2` and `h3` were fixed) and 3) the root water uptake reduction coefficient
  ``\alpha`` can be set at 0 (default is 1) at critical pressure head `h1` (through the
  model parameter `alpha_h1`).
- For the actual transpiration computation in `SBM`, the potential transpiration is
  partitioned over the soil layers with roots according to the model parameter
  `rootfraction` (fraction of the total root length in a soil layer). Previously,
  for each soil layer (from top to bottom) the actual transpiration was computed, and the
  remaining potential transpiration was used in the next soil layer.

#### Added
- Total water storage as an export variable for `SBM` concept. This is the total water stored
  per grid cell in millimeters. Excluded from this variable are the floodplain, lakes and
  reservoirs.
- Checks to see if all states are covered in the .toml file. If not all states are covered,
  an error is thrown. If there are more states specified than required, these states are
  ignored (with a warning in the logging), and the simulation will continue.
- Support different vertical hydraulic conductivity profiles for the `SBM` concept. See also
  the following sections: [The SBM soil water accounting scheme](@ref) and [Subsurface flow
  routing](@ref) for a short description.
- Local inertial routing to `sbm_gwf` model type.
- Water demand and allocation computations for model types `sbm` and `sbm_gwf`.


### v0.7.3 - 2024-01-12

#### Fixed
- Documentation: add leakage term to the wflow\_sbm figure, document external input
  parameter `ksathorfrac` and fix description of adding external `inflow` to the kinematic
  wave.
- Fixed BMI functions (e.g. `BMI.get_value`) that deviated from BMI specifications
  (BasicModelInterface.jl), including function arguments, return types and the BMI
  specification that arrays are always flattened (this was not the case for variables stored
  as 2-dimensional arrays or as vector of SVectors).
- Bump compat for NCDatasets to 0.13, 0.14.
- The solution for lake outflow as part of the Modified Puls Approach. The inflow and
  outflow variables are defined for period `Δt`, and not at `t1` and `t2` (instantaneous) as
  in the original mass balance equation of the Modified Puls Approach. Because of this, the
  terms of the quadratic equation (and solution) were fixed.
- Use `kvfrac` for the computation of vertical saturated hydraulic conductivity at the
  bottom of the soil layer, since `kvfrac` is also used for the computation of vertical
  unsaturated flow.

#### Changed
- For cyclic parameters different cyclic time inputs are supported (only one common cyclic
  time (for example daily or monthly) was allowed).
- BMI: 1) added grid information (type and location) and whether a variable can be exchanged
  to metadata Structs, 2) extend model grid functions for wflow components that store
  variables on `edges` (local inertial model) with `get_grid_edge_count` and
  `get_grid_edge_nodes`.

#### Added
- Functions for loading and saving states and getting the `starttime` in Unix time format.
  This is convenient for coupling with OpenDA (and other external) software. The set states
  functionality from the initialization function has been moved to a separate `set_states`
  function for each `Model` type, to support loading states independent of initialization.

### v0.7.2 - 2023-09-27

#### Fixed
- Water balance of modified Rutter interception model. The sum of the stemflow partitioning
  coefficient `pt` and free throughfall coefficient `p` could get larger than 1, resulting
  in an overestimation of stemflow and throughfall amounts and negative net interception
  amounts. And the first drainage amount `dd`, controlled by a change over time in canopy
  storage capacity `cmax`, should not be subtracted from precipitation to compute net
  interception.
- The `netinterception` (net interception) computed by the modified Rutter interception
  model was stored as `interception` in `SBM`, while this should be the `interception`
  (interception loss by evaporation) output of the modified Rutter interception model. The
  `interception` of `SBM` is used to compute the total actual evapotranspiration `actevap`.

### v0.7.1 - 2023-06-30

#### Fixed
- State initialization of 1D floodplain `volume`. In the initialization function the wrong
  field name of type `FloodPlainProfile` was used (`area` instead of `a`).

### v0.7.0 - 2023-06-12

#### Fixed
- `BMI.get_time_units` now gets called on the model rather than the type, like all other BMI
  functions, except `BMI.initialize`. Also it returns "s" instead of "seconds since
  1970-01-01T00:00:00", in line with the BMI specification.
- Added the `interception` component to total actual evapotranspiration `actevap` of `SBM`
  (was defined as the sum of soil evaporation, transpiration and open water evaporation).

#### Changed
- The time values returned in the BMI interface are no longer in seconds since 1970, but in
  seconds since the model start time. This is more in line with standard BMI practices.
- The `starttime` was defined one model timestep `Δt` ahead of the actual model time (the
  initial conditions timestamp (state time)). As a consequence this was also the case for
  the current model time. To allow for an easier interpretation of wflow time handling,
  either through BMI or directly, the `starttime` is now equal to the state time, resulting
  in current model times without an offset.
- Using more than 8 threads can result in too much overhead with `Threads.@threads`. After
  performance testing, this has been changed for kinematic wave routing and the vertical
  `SBM` concept to spawning tasks with `Threads@spawn` for number of threads <= 8, where
  each task iterates over a chunk of size `basesize`. For more than 8 threads the low
  overhead threading `Polyester.@batch` (including the `minbatch` argument) is used. For
  local inertial routing the use of `Threads.@threads` has been changed to threaded loop
  vectorization (river and 1D floodplain local inertial momentum equation) and
  `Polyester.@batch`.

#### Added
- For (regulated) lakes with rating curve of type 1 (H-Q table), lake `storage` above the
  `maximumstorage` (based on maximum water level from the H-Q table) is spilled
  instantaneously (overflow) from the lake.
- Added support to use `sum` as a reducer function for csv and scalar output options.

### v0.6.3 - 2023-03-01

#### Fixed
- Removed error when `_FillValue` is present in the time dimension of the forcing netCDF
  file. The simulation is allowed to continue with the attribute present, given that there
  are no missing values in the time dimension. This is checked by the code, and an error is
  thrown if this is the case.
- Column index of daily lake rating curves. This was incorrectly based on `dayofyear` with a
  maximum of 365. The column index should be based on julian day (leap days are not
  counted).

#### Changed
- `NCDatasets` version. Reading the `time` dimension of multifile netCDF file became very
  slow since `NCDatasets` v0.12.4, this issue has been solved in v0.12.11.
- Store the `time` dimension of the forcing netCDF file as part of the struct `NCreader`
  instead of calling `dataset["time"][:]` each time step when loading forcing data.

#### Added
- Show total duration of simulation in the log file (info), and show the current time at
  execution of each timestep (debug).
- Support for exponential decline in horizontal conductivity in the sbm\_gwf concept. This
  can be enabled using the `conductivity_profile` setting (either "uniform" or
  "exponential"). If set to "exponential", it exponentially reduces the `kh0` (or
  `conductivity`) based on the value of `gwf_f` to the actual horizontal conductivity (`k`).
- An optional 1D floodplain schematization for the river flow inertial model, based on
  provided flood volumes as a function of flood depth per river cell. See also the following
  sections: [SBM + Local inertial river](@ref config_sbm_gwf_lie_river) and [River and
  floodplain routing](@ref) for a short description, and the following section for
  associated [model parameters](@ref local-inertial_floodplain_params).

### v0.6.2 - 2022-09-01

#### Fixed
- Two issues related to reservoir and lake locations as part of local inertial model: 1)
  added as boundary points to the update of overland flow, 2) fixed check reservoir and lake
  location in update river flow.
- Limit flow (`qx`, `qy` and `q`) in local inertial model when water is not available (set
  to zero).
- In the grid output netCDFs, don't set the `_FillValue` attribute, since the CF conventions
  don't allow it.
- Glacier parameter `g_sifrac` needs to be converted during initialization (time dependent).
- The check that the sum of adaptive timesteps (`Δt`) of the local inertial model (1D and
  2D) does not exceed the model timestep.

#### Changed
- Changed depth `h` for reservoir and lake locations as part of the river local inertial
  model from `bankfull_depth` to zero.

#### Added
- External inflow to the [SBM + Local inertial river (1D) and land (2D)](@ref
  config_sbm_gwf_lie_river_land) model configuration.

### v0.6.1 - 2022-04-26

#### Fixed
- Fixed an error with the log file, when writing to a folder that does not (yet) exists.
  Now, the folder is created prior to writing the log file.
- Fixed a MethodError for `read_dims`, thrown when reading netCDF data with NCDatasets.jl
  0.12.3 or higher.

### v0.6.0 - 2022-04-14

#### Added
- The [FLEXTopo](@ref config_flextopo) model.
- Set a (different) uniform value for each index of input parameters with an extra
  dimension. A list of values (instead of one uniform value) that should be equal to the
  length of the extra dimension can be provided in the TOML file. See also [Modify
  parameters](@ref).
- Modify input parameters with an extra dimension at multiple indices with different `scale`
  and `offset` values, through the TOML file. See also [Modify parameters](@ref).
- Added support for netCDF compression for gridded model output, through the option
  `compressionlevel` in the `[output]` section in the TOML file. The setting defaults to 0
  (no compression), but all levels between 0 and 9 can be used.

#### Changed
- Re-organized the documentation: moved explanation of different model concepts to a model
  documentation section, added a user guide to explain setting up the model, added new
  figures to the description of wflow\_sbm.
- The unit of lateral subsurface flow `ssf` of `LateralSSF` is now ``m^3 d^{-1}``. The unit
  was ``m^3 t^{-1}``, where ``t`` is the model timestep. Other flow variables are already
  stored independently from ``t``, this allows for easier interpretation and to use states
  independently of ``t``.
- Changed the reference level of water depth `h` and `h_av` of 2D overland flow
  (`ShallowWaterLand`) for cells containing a river from river bed elevation `zb` to cell
  elevation `z`.

#### Fixed
- Fixed calculation of average water depth `h_av` of 2D overland flow (`ShallowWaterLand`)
  with the local inertial approach. The summation of `h` was not correct, resulting in too
  low values for `h_av`. For river cells of 2D overland flow `h_av` was only updated as part
  of the river domain (`ShallowWaterRiver`), this value is now also updated as part of the
  land domain (`ShallowWaterLand`).
- Fixed the following two flow width issues for 2D overland flow of the local inertial
  model: 1) The flow widths `xwidth` and `ywidth` were mapped incorrectly (reversed) to the
  flow calculation in `x` and `y` direction, respectively. 2) For river cells the effective
  flow width for overland flow was not determined correctly: the `riverwidth` vector
  supplied to the function `set_effective_flowwidth!` covered the complete model domain and
  should have covered the river domain, resulting in incorrect river widths and thus
  incorrect effective flow widths for river cells.

### v0.5.2 - 2022-02-03

#### Changed
- Model types `sbm_gwf` and `hbv` use the same approach for the calculation of the drain
  width `dw` as model type `sbm`.
- Renamed `h_bankfull` parameter to `bankfull_depth` for consistency between kinematic-wave
  and local-inertial river routing. When using the old name under the
  `[input.lateral.river]` section of the TOML file, it will work but it is suggested to
  update the name.

#### Added
- Additional log messages and log file as output, see also [Logging](@ref logging_toml).
- Option to use the local inertial model for river flow as part of the `sbm` model type. See
  also [SBM + Local inertial river](@ref config_sbm_gwf_lie_river).
- Option to use the local inertial model for 1D river flow combined with 2D overland flow as
  part of the `sbm` model type. See also [SBM + Local inertial river (1D) and land
  (2D)](@ref config_sbm_gwf_lie_river_land).

#### Fixed
- Model type `hbv`: the surface width for overland flow was not corrected with the river
  width.
- Fixed use of absolute path for `path_forcing` in TOML file, which gave an error in wflow
  v0.5.1.
- Fixed a crash when glacier processes are simulated as part of the `hbv` concept (Δt was
  not defined).
- When the surface flow width for overland flow is zero, the water level `h` of the
  kinematic wave should not be calculated, otherwise this results in `NaN` values. When the
  model is initialized from state files, `q` and `h` are set to zero for indices with a zero
  surface flow width.
- Fixed how number of iterations `its` for kinematic wave river flow are calculated during
  initialization when using a fixed sub-timestep (specified in the TOML file). For a model
  timestep smaller than the fixed sub-timestep an InexactError was thrown.
- Fixed providing a cyclic parameter when the netCDF variable is read during model
  initialization with `ncread`, this gave an error about the size of the netCDF `time`
  dimension.
- Fixed CSV and netCDF scalar output of variables with dimension `layer` (`SVector`).

### v0.5.1 - 2021-11-24

#### Fixed
- Fixed calculation of `exfiltwater` as part of the `sbm_gwf` model type. This was based
  directly on groundwater head above the surface level, without multiplying by the
  `specific_yield`, resulting in an overestimation of `exfiltwater`. This is required since
  the groundwater model estimates the head by dividing the volume by the specific yield or
  storativity of the aquifer. So, should the groundwater table rise above surface level, the
  head above surface level does not represent a water column one to one. (This also means
  the groundwater model (slightly) overestimates heads when the head rises above the surface
  level. However, this water is immediately removed, and the head will be set to surface
  level.)

#### Added
- Optional `dir_input` and `dir_output` keys in the TOML, which can be used to quickly
  change the path for all input or output files that are given as a relative path.

### v0.5.0 - 2021-11-12

#### Changed
- Scaling of potential capillary rise is replaced by a common approach found in literature,
  based on the water table depth `zi`, a maximum water depth `cap_hmax` beyond which
  capillary rise ceases, and a coefficient `cap_n`. See also [Capillary rise](@ref).
  Multiplying the scaling factor with the ratio of model time step and
  `basetimestep` in the original approach resulted in (much) smaller capillary fluxes at
  sub-daily model time steps compared to daily model time steps, and is not used in the new
  approach. Parameters `cap_hmax` and `cap_n` can be set through the TOML file, parameter
  `capscale` of the previous approach is not used anymore.

#### Fixed
- Conversion of `GroundwaterFlow` boundaries $\SIb{}{m^3 d^{-1}}$ as part of model concept
  `sbm_gwf` to $\SI{m^3 s^{-1}}$ for sub-daily model time steps. For the conversion the
  `basetimestep` (86400 s) should be used (and not the model time step).

### v0.4.1 - 2021-11-04

#### Changed
- The ``\alpha`` parameter of the kinematic wave has a fixed value now and is not updated
  because of changes in water height (this could result in large water balance errors). See
  also [Surface routing](@ref).
- Cyclic input for other structs than vertical are also now supported (for example cyclic
  inflow to the river).
- Moved `update_forcing!` and `update_cyclic!` functions to the `run` function. It is now
  easier to implement a custom `run` function with custom loading of input data (forcing and
  cyclic parameters).

#### Added
- Check if reservoirs and lakes have downstream nodes. Without downstream nodes is not
  supported and in that case an error message is thrown that is easier to understand than
  the previous one: "ArgumentError: Collection is empty, must contain exactly 1 element."
- For the `input.path_forcing` TOML setting we use
  [Glob.jl](https://github.com/vtjnash/Glob.jl/) to expand strings like
  `"data/forcing-year-*.nc"` to a set of netCDF files that are split in time.
- External water inflow (supply/abstractions) added to the kinematic wave `inflow` in m3/s.
  It is added/removed to `sf.qlat[v]` before computing the new `q[v]` with the kinematic
  wave equation.
- Fixed values for forcing parameters are supported, see also [Fixed forcing values](@ref).

#### Added
- Option to use the local inertial model for river flow as part of the [SBM + Kinematic
  wave](@ref config_sbm). See also [SBM + Local inertial river](@ref config_sbm_gwf_lie_river_land).

#### Fixed
- River inflow for reservoirs and lakes in the kinematic wave. This inflow was based on
  `sf.q[v]` at the previous time step, and this has been fixed to the current time step.

### v0.4.0 - 2021-09-02

#### Changed
- Changed length units for lateral subsurface flow component from millimeter to meter. This
  means that state netCDF files from previous versions can only be reused if `ssf` is
  divided by 10^9.
- Add snow and glacier processes to wflow\_sbm figure of the documentation.

#### Added
- Multi-threading of vertical SBM concept and lateral kinematic wave components (overland,
  river and subsurface flow) of wflow\_sbm model [SBM + Kinematic wave](@ref config_sbm).
- Improved error message for CSV Reducer.
- The TOML keys `kv₀`, `θᵣ` and `θₛ` have been replaced with the ASCII versions `kv_0`,
  `theta_r` and `theta_s`, to avoid encoding issues with certain text editors. The old keys
  still work as well.

#### Fixed
- Calculation of volumetric water content of vertical SBM (soil layers and root zone).
- Update of `satwaterdepth` in SBM (evaporation was only subtracted from a local variable,
  and not from `sbm.satwaterdepth`).
- Fixed the index `lowerlake_ind` of `NaturalLake`. Linked lakes were not simulated
  correctly (flows between upstream and downstream lake).
- Interpolation function `interpolate_linear(x, xp, fp)` for CSV tables lakes. When `x` was
  larger or smaller than `xp`, maximum(`xp`) or minimum(`xp`) was returned instead of
  maximum(`fp`) or minimum(`fp`).
- Fixed model timestep of reservoirs (`SimpleReservoir`) and lakes (`NaturalLake`) in
  relation to precipitation and evapotranspiration fluxes. This was set to the fixed wflow
  `basetimestep` of 86400 s, and should be set to the actual model time step from the TOML
  configuration file.
- Add `flux` from `Drainage` (`GroundwaterFlow`) in the `sbm_gwf_model` to the overland flow
  component instead of the river component of the kinematic wave.
- Fixed option `constanthead = false` (TOML file), `constant_head` field of
  `GroundwaterFlow` was not defined in this case. Fixed this by initializing empty fields
  (Vector) for struct `ConstantHead`.
- Fixed return max(0, boundary.flux[index]) to return max(0, flux) the flux should be returned
  when cell is dry, no negative value allowed.
- Fixed path to initialize lake to: dirname(static_path)
- Fixed outflow = 0, when lake level is below lake threshold. Before a negative value
  could enter the log function and model would fail.
- Fixed the lake storage initialization. For continuation runs (`reinit = false`), this
  caused the lake to be reset to the initial conditions instead of the saved state.

### v0.3.1 - 2021-05-19

#### Fixed
- Ignore extra dimensions in input netCDFs if they are size 1

### v0.3.0 - 2021-05-10

#### Changed
- New deposition process for coarse sediment in the reservoirs with a new parameter
  `restrapefficiency` in the sediment model.
- New variables added to the `LandSediment` and `RiverSediment` structs in order to save
  more output from the sediment model.
- Added variables `volume` and `inwater` to `SurfaceFlow` struct, this is convenient for the
  coupling with the water quality model Delwaq.
- River water level (`h`) and discharge (`q`) forced directly into the `RiverSediment`
  struct (instead of using the `OverlandFlowSediment` struct first).
- Require Julia 1.6 or later.

#### Added
- Modify model parameters and forcing through the TOML file (see [Modify parameters](@ref)).
- Run wflow\_sbm (SBM + kinematic wave) in two parts (until recharge and after subsurface
  flow) from BMI, including the option to switch off the lateral subsurface component of
  wflow\_sbm.
- Support more netCDF dimension and axis order variants.

#### Fixed
- Corrected a bug in sediment deposition in the river (case when incoming sediment load is
  more than the river transport capacity).
- Fixed update of `snow` and `glacierstore` fields of HBV and SBM concepts by the
  `glacier_hbv` module.

### v0.2.0 - 2021-03-26

#### Changed
- Removed dependency of the `f` model parameter of wflow\_sbm on the parameters
  ``\theta_{s}``, ``\theta_{r}`` and ``M``. This approach is used in Topog\_SBM, but not
  applicable for wflow\_sbm. The `f` parameter needs to be provided as part of the netCDF
  model parameter file.
- Grid properties as cell length and elevation now stored as part of the
  `model.land.network` component and not as part of the vertical model components, as it is
  not used by these components. `altitude` (elevation) should now be provided as part of the
  `[input]` section of the TOML configuration file, and not as part of the
  `[input.vertical]` section.
- Removed parameter ``\theta_{e}`` from SBM struct (not used in update). Parameters
  ``\theta_{s}`` and ``\theta_{r}`` included separately (instead of ``\theta_{e}``) in
  `LateralSSF struct`, now directly linked to SBM parameters.
- Improve error messages (netCDF and cyclic flow graph).

#### Added
- Export of netCDF scalar timeseries (separate netCDF file from gridded timeseries). This
  also allows for importing these timeseries by Delft-FEWS (General Adapter).

#### Fixed
- Model parameter Manning's `n` now used during the update of the `struct SurfaceFlow`,
  to change the related ``\alpha`` parameter of the kinematic wave for channel flow.<|MERGE_RESOLUTION|>--- conflicted
+++ resolved
@@ -10,15 +10,12 @@
 ## Unreleased
 
 ### Fixed
-<<<<<<< HEAD
 - Introduced in v1.0.0-rc2, as part of refactoring `SimpleReservoir` and `Lake` structs,
   missing values were allowed for static input, but not for dynamic (cyclic and forcing)
   input. For consistency between static and dynamic input no missing values for reservoir
   input parameters are allowed, except for parameter `lower_reservoir_ind`.
-=======
-Introduced in v1.0.0-rc3, reading parameter `soil_root__length_density_fraction` (the
-parameter was not defined in the code).
->>>>>>> affd0e64
+- Introduced in v1.0.0-rc3, reading parameter `soil_root__length_density_fraction` (the
+  parameter was not defined in the code).
 
 ### Changed
 
