# Changelog

All notable changes to this project will be documented in this file.

The format is based on [Keep a Changelog](https://keepachangelog.com/en/1.0.0/),
and this project adheres to [Semantic Versioning](https://semver.org/spec/v2.0.0.html).

## [unreleased]

### Fixed
- Documentation: add leakage term to the wflow\_sbm figure, document external input
  parameter `ksathorfrac` and fix description of adding external `inflow` to the kinematic
  wave.
- Fixed BMI functions (e.g. `BMI.get_value`) that deviated from BMI specifications
  (BasicModelInterface.jl), including function arguments, return types and the BMI
  specification that arrays are always flattened (this was not the case for variables stored
  as 2-dimensional arrays or as vector of SVectors).
<<<<<<< HEAD
- Bump compat for NCDatasets to 0.13.
- Use `kvfrac` for the computation of vertical saturated hydraulic conductivity at the
  bottom of the soil layer, since `kvfrac` is also used for the computation of vertical
  unsaturated flow. 
=======
- Bump compat for NCDatasets to 0.13, 0.14.
- The solution for lake outflow as part of the Modified Puls Approach. The inflow and
  outflow variables are defined for period `Δt`, and not at `t1` and `t2` (instantaneous) as
  in the original mass balance equation of the Modified Puls Approach. Because of this, the
  terms of the quadratic equation (and solution) were fixed.
>>>>>>> 1856c321

### Changed
- For cyclic parameters different cyclic time inputs are supported (only one common cyclic
  time (for example daily or monthly) was allowed).
- BMI: 1) added grid information (type and location) and whether a variable can be exchanged
  to metadata Structs, 2) extend model grid functions for Wflow components that store
  variables on `edges` (local inertial model) with `get_grid_edge_count` and
  `get_grid_edge_nodes`.

### Added
- Functions for loading and saving states and getting the `starttime` in Unix time format.
  This is convenient for coupling with OpenDA (and other external) software. The set states
  functionality from the initialization function has been moved to a separate `set_states`
  function for each `Model` type, to support loading states independent of initialization.

## v0.7.2 - 2023-09-27

### Fixed
- Water balance of modified Rutter interception model. The sum of the stemflow partitioning
  coefficient `pt` and free throughfall coefficient `p` could get larger than 1, resulting
  in an overestimation of stemflow and throughfall amounts and negative net interception
  amounts. And the first drainage amount `dd`, controlled by a change over time in canopy
  storage capacity `cmax`, should not be subtracted from precipitation to compute net
  interception.
- The `netinterception` (net interception) computed by the modified Rutter interception
  model was stored as `interception` in `SBM`, while this should be the `interception`
  (interception loss by evaporation) output of the modified Rutter interception model. The
  `interception` of `SBM` is used to compute the total actual evapotranspiration `actevap`.

## v0.7.1 - 2023-06-30

### Fixed
- State initialization of 1D floodplain `volume`. In the initialization function the wrong
  field name of type `FloodPlainProfile` was used (`area` instead of `a`).

## v0.7.0 - 2023-06-12

### Fixed
- `BMI.get_time_units` now gets called on the model rather than the type, like all other BMI
  functions, except `BMI.initialize`. Also it returns "s" instead of "seconds since
  1970-01-01T00:00:00", in line with the BMI specification.
- Added the `interception` component to total actual evapotranspiration `actevap` of `SBM`
  (was defined as the sum of soil evaporation, transpiration and open water evaporation).

### Changed
- The time values returned in the BMI interface are no longer in seconds since 1970, but in
  seconds since the model start time. This is more in line with standard BMI practices.
- The `starttime` was defined one model timestep `Δt` ahead of the actual model time (the
  initial conditions timestamp (state time)). As a consequence this was also the case for
  the current model time. To allow for an easier interpretation of Wflow time handling,
  either through BMI or directly, the `starttime` is now equal to the state time, resulting
  in current model times without an offset.
- Using more than 8 threads can result in too much overhead with `Threads.@threads`. After
  performance testing, this has been changed for kinematic wave routing and the vertical
  `SBM` concept to spawning tasks with `Threads@spawn` for number of threads <= 8, where
  each task iterates over a chunk of size `basesize`. For more than 8 threads the low
  overhead threading `Polyester.@batch` (including the `minbatch` argument) is used. For
  local inertial routing the use of `Threads.@threads` has been changed to threaded loop
  vectorization (river and 1D floodplain local inertial momentum equation) and
  `Polyester.@batch`.

### Added
- For (regulated) lakes with rating curve of type 1 (H-Q table), lake `storage` above the
  `maximumstorage` (based on maximum water level from the H-Q table) is spilled
  instantaneously (overflow) from the lake.
- Added support to use `sum` as a reducer function for csv and scalar output options.

## v0.6.3 - 2023-03-01

### Fixed
- Removed error when `_FillValue` is present in the time dimension of the forcing NetCDF
  file. The simulation is allowed to continue with the attribute present, given that there
  are no missing values in the time dimension. This is checked by the code, and an error is
  thrown if this is the case.
- Column index of daily lake rating curves. This was incorrectly based on `dayofyear` with a
  maximum of 365. The column index should be based on julian day (leap days are not
  counted).

### Changed
- `NCDatasets` version. Reading the `time` dimension of multifile NetCDF file became very
  slow since `NCDatasets` v0.12.4, this issue has been solved in v0.12.11.
- Store the `time` dimension of the forcing NetCDF file as part of the struct `NCreader`
  instead of calling `dataset["time"][:]` each time step when loading forcing data.

### Added
- Show total duration of simulation in the log file (info), and show the current time at
  execution of each timestep (debug).
- Support for exponential decline in horizontal conductivity in the sbm\_gwf concept. This can
  be enabled using the `conductivity_profile` setting (either "uniform" or "exponential"). If
  set to "exponential", it exponentially reduces the `kh0` (or `conductivity`) based on the
  value of `gwf_f` to the actual horizontal conductivity (`k`).
- An optional 1D floodplain schematization for the river flow inertial model, based on
  provided flood volumes as a function of flood depth per river cell. See also the following
  sections: [SBM + Local inertial river and floodplain](@ref) and [River and floodplain
  routing](@ref) for a short description, and the following section for associated [model
  parameters](@ref local-inertial_floodplain_params).

## v0.6.2 - 2022-09-01

### Fixed
- Two issues related to reservoir and lake locations as part of local inertial model: 1)
  added as boundary points to the update of overland flow, 2) fixed check reservoir and lake
  location in update river flow.
- Limit flow (`qx`, `qy` and `q`) in local inertial model when water is not available (set
  to zero).
- In the grid output netCDFs, don't set the `_FillValue` attribute, since the CF conventions
  don't allow it.
- Glacier parameter `g_sifrac` needs to be converted during initialization (time dependent).
- The check that the sum of adaptive timesteps (`Δt`) of the local inertial model (1D and
  2D) does not exceed the model timestep.

### Changed
- Changed depth `h` for reservoir and lake locations as part of the river local inertial
  model from `bankfull_depth` to zero.

### Added
- External inflow to the [SBM + Local inertial river (1D) and land (2D)](@ref) model
  configuration.

## v0.6.1 - 2022-04-26

### Fixed
- Fixed an error with the log file, when writing to a folder that does not (yet) exists.
  Now, the folder is created prior to writing the log file.
- Fixed a MethodError for `read_dims`, thrown when reading netCDF data with NCDatasets.jl
  0.12.3 or higher.

## v0.6.0 - 2022-04-14

### Added
- The [FLEXTopo](@ref config_flextopo) model.
- Set a (different) uniform value for each index of input parameters with an extra
  dimension. A list of values (instead of one uniform value) that should be equal to the
  length of the extra dimension can be provided in the TOML file. See also [Modify
  parameters](@ref).
- Modify input parameters with an extra dimension at multiple indices with different `scale`
  and `offset` values, through the TOML file. See also [Modify parameters](@ref).
- Added support for NetCDF compression for gridded model output, through the option
  `compressionlevel` in the `[output]` section in the TOML file. The setting defaults to 0
  (no compression), but all levels between 0 and 9 can be used.

### Changed
- Re-organized the documentation: moved explanation of different model concepts to a model
  documentation section, added a user guide to explain setting up the model, added new
  figures to the description of wflow\_sbm.
- The unit of lateral subsurface flow `ssf` of `LateralSSF` is now ``m^3 d^{-1}``. The unit
  was ``m^3 t^{-1}``, where ``t`` is the model timestep. Other flow variables are already
  stored independently from ``t``, this allows for easier interpretation and to use states
  independently of ``t``.
- Changed the reference level of water depth `h` and `h_av` of 2D overland flow
  (`ShallowWaterLand`) for cells containing a river from river bed elevation `zb` to cell
  elevation `z`.

### Fixed
- Fixed calculation of average water depth `h_av` of 2D overland flow (`ShallowWaterLand`)
  with the local inertial approach. The summation of `h` was not correct, resulting in too
  low values for `h_av`. For river cells of 2D overland flow `h_av` was only updated as part
  of the river domain (`ShallowWaterRiver`), this value is now also updated as part of the
  land domain (`ShallowWaterLand`).
- Fixed the following two flow width issues for 2D overland flow of the local inertial
  model: 1) The flow widths `xwidth` and `ywidth` were mapped incorrectly (reversed) to the
  flow calculation in `x` and `y` direction, respectively. 2) For river cells the effective
  flow width for overland flow was not determined correctly: the `riverwidth` vector
  supplied to the function `set_effective_flowwidth!` covered the complete model domain and
  should have covered the river domain, resulting in incorrect river widths and thus
  incorrect effective flow widths for river cells.

## v0.5.2 - 2022-02-03

### Changed
- Model types `sbm_gwf` and `hbv` use the same approach for the calculation of the drain
  width `dw` as model type `sbm`.
- Renamed `h_bankfull` parameter to `bankfull_depth` for consistency between kinematic-wave
  and local-inertial river routing. When using the old name under the
  `[input.lateral.river]` section of the TOML file, it will work but it is suggested to
  update the name.

### Added
- Additional log messages and log file as output, see also [Logging](@ref logging_toml).
- Option to use the local inertial model for river flow as part of the `sbm` model type. See
  also [SBM + Local inertial river](@ref).
- Option to use the local inertial model for 1D river flow combined with 2D overland flow as
  part of the `sbm` model type. See also [SBM + Local inertial river (1D) and land
  (2D)](@ref).

### Fixed
- Model type `hbv`: the surface width for overland flow was not corrected with the river
  width.
- Fixed use of absolute path for `path_forcing` in TOML file, which gave an error in Wflow
  v0.5.1.
- Fixed a crash when glacier processes are simulated as part of the `hbv` concept (Δt was
  not defined).
- When the surface flow width for overland flow is zero, the water level `h` of the
  kinematic wave should not be calculated, otherwise this results in `NaN` values. When the
  model is initialized from state files, `q` and `h` are set to zero for indices with a zero
  surface flow width.
- Fixed how number of iterations `its` for kinematic wave river flow are calculated during
  initialization when using a fixed sub-timestep (specified in the TOML file). For a model
  timestep smaller than the fixed sub-timestep an InexactError was thrown.
- Fixed providing a cyclic parameter when the NetCDF variable is read during model
  initialization with `ncread`, this gave an error about the size of the NetCDF `time`
  dimension.
- Fixed CSV and NetCDF scalar output of variables with dimension `layer` (`SVector`).

## v0.5.1 - 2021-11-24

### Fixed
- Fixed calculation of `exfiltwater` as part of the `sbm_gwf` model type. This was based
  directly on groundwater head above the surface level, without multiplying by the
  `specific_yield`, resulting in an overestimation of `exfiltwater`. This is required since
  the groundwater model estimates the head by dividing the volume by the specific yield or
  storativity of the aquifer. So, should the groundwater table rise above surface level, the
  head above surface level does not represent a water column one to one. (This also means
  the groundwater model (slightly) overestimates heads when the head rises above the surface
  level. However, this water is immediately removed, and the head will be set to surface
  level.)

### Added
- Optional `dir_input` and `dir_output` keys in the TOML, which can be used to quickly
  change the path for all input or output files that are given as a relative path.

## v0.5.0 - 2021-11-12

### Changed
- Scaling of potential capillary rise is replaced by a common approach found in literature,
  based on the water table depth `zi`, a maximum water depth `cap_hmax` beyond which
  capillary rise ceases, and a coefficient `cap_n`. See also [Capillary rise](@ref).
  Multiplying the scaling factor with the ratio of model time step and
  `basetimestep` in the original approach resulted in (much) smaller capillary fluxes at
  sub-daily model time steps compared to daily model time steps, and is not used in the new
  approach. Parameters `cap_hmax` and `cap_n` can be set through the TOML file, parameter
  `capscale` of the previous approach is not used anymore.

### Fixed
- Conversion of `GroundwaterFlow` boundaries [``m^3 d^{-1}``] as part of model concept
  `sbm_gwf` to ``m^3 s^{-1}`` for sub-daily model time steps. For the conversion the
  `basetimestep` (86400 s) should be used (and not the model time step).

## v0.4.1 - 2021-11-04

### Changed
- The ``\alpha`` parameter of the kinematic wave has a fixed value now and is not updated
  because of changes in water height (this could result in large water balance errors). See
  also [Surface routing](@ref).
- Cyclic input for other structs than vertical are also now supported (for example cyclic
  inflow to the river).
- Moved `update_forcing!` and `update_cyclic!` functions to the `run` function. It is now
  easier to implement a custom `run` function with custom loading of input data (forcing and
  cyclic parameters).

### Added
- Check if reservoirs and lakes have downstream nodes. Without downstream nodes is not
  supported and in that case an error message is thrown that is easier to understand than
  the previous one: "ArgumentError: Collection is empty, must contain exactly 1 element."
- For the `input.path_forcing` TOML setting we use
  [Glob.jl](https://github.com/vtjnash/Glob.jl/) to expand strings like
  `"data/forcing-year-*.nc"` to a set of netCDF files that are split in time.
- External water inflow (supply/abstractions) added to the kinematic wave `inflow` in m3/s.
  It is added/removed to `sf.qlat[v]` before computing the new `q[v]` with the kinematic
  wave equation.
- Fixed values for forcing parameters are supported, see also [Fixed forcing values](@ref).

### Added
- Option to use the local inertial model for river flow as part of the [SBM + Kinematic
  wave](@ref). See also [SBM + Local inertial river](@ref).

### Fixed
- River inflow for reservoirs and lakes in the kinematic wave. This inflow was based on
  `sf.q[v]` at the previous time step, and this has been fixed to the current time step.

## v0.4.0 - 2021-09-02

### Changed
- Changed length units for lateral subsurface flow component from millimeter to meter. This
  means that state netCDF files from previous versions can only be reused if `ssf` is
  divided by 10^9.
- Add snow and glacier processes to wflow\_sbm figure of the documentation.

### Added
- Multi-threading of vertical SBM concept and lateral kinematic wave components (overland,
  river and subsurface flow) of wflow\_sbm model [SBM + Kinematic wave](@ref).
- Improved error message for CSV Reducer.
- The TOML keys `kv₀`, `θᵣ` and `θₛ` have been replaced with the ASCII versions `kv_0`,
  `theta_r` and `theta_s`, to avoid encoding issues with certain text editors. The old keys still
  work as well.

### Fixed
- Calculation of volumetric water content of vertical SBM (soil layers and root zone).
- Update of `satwaterdepth` in SBM (evaporation was only subtracted from a local variable,
  and not from `sbm.satwaterdepth`).
- Fixed the index `lowerlake_ind` of `NaturalLake`. Linked lakes were not simulated
  correctly (flows between upstream and downstream lake).
- Interpolation function `interpolate_linear(x, xp, fp)` for CSV tables lakes. When `x` was
  larger or smaller than `xp`, maximum(`xp`) or minimum(`xp`) was returned instead of
  maximum(`fp`) or minimum(`fp`).
- Fixed model timestep of reservoirs (`SimpleReservoir`) and lakes (`NaturalLake`) in
  relation to precipitation and evapotranspiration fluxes. This was set to the fixed Wflow
  `basetimestep` of 86400 s, and should be set to the actual model time step from the TOML
  configuration file.
- Add `flux` from `Drainage` (`GroundwaterFlow`) in the `sbm_gwf_model` to the overland flow
  component instead of the river component of the kinematic wave.
- Fixed option `constanthead = false` (TOML file), `constant_head` field of
  `GroundwaterFlow` was not defined in this case. Fixed this by initializing empty fields
  (Vector) for struct `ConstantHead`.
- Fixed return max(0, boundary.flux[index]) to return max(0, flux) the flux should be returned
  when cell is dry, no negative value allowed.
- Fixed path to initialize lake to: dirname(static_path)
- Fixed outflow = 0, when lake level is below lake threshold. Before a negative value
  could enter the log function and model would fail.
- Fixed the lake storage initialization. For continuation runs (`reinit = false`), this
  caused the lake to be reset to the initial conditions instead of the saved state.

## v0.3.1 - 2021-05-19

### Fixed
- Ignore extra dimensions in input NetCDFs if they are size 1

## v0.3.0 - 2021-05-10

### Changed
- New deposition process for coarse sediment in the reservoirs with a new parameter
  `restrapefficiency` in the sediment model.
- New variables added to the `LandSediment` and `RiverSediment` structs in order to save
  more output from the sediment model.
- Added variables `volume` and `inwater` to `SurfaceFlow` struct, this is convenient for the
  coupling with the water quality model Delwaq.
- River water level (`h`) and discharge (`q`) forced directly into the `RiverSediment`
  struct (instead of using the `OverlandFlowSediment` struct first).
- Require Julia 1.6 or later.

### Added
- Modify model parameters and forcing through the TOML file (see [Modify parameters](@ref)).
- Run wflow\_sbm (SBM + kinematic wave) in two parts (until recharge and after subsurface
  flow) from BMI, including the option to switch off the lateral subsurface component of
  wflow\_sbm.
- Support more netCDF dimension and axis order variants.

### Fixed
- Corrected a bug in sediment deposition in the river (case when incoming sediment load is
  more than the river transport capacity).
- Fixed update of `snow` and `glacierstore` fields of HBV and SBM concepts by the
  `glacier_hbv` module.

## v0.2.0 - 2021-03-26

### Changed
- Removed dependency of the `f` model parameter of wflow\_sbm on the parameters
  ``\theta_{s}``, ``\theta_{r}`` and ``M``. This approach is used in Topog\_SBM, but not
  applicable for wflow\_sbm. The `f` parameter needs to be provided as part of the NetCDF
  model parameter file.
- Grid properties as cell length and elevation now stored as part of the
  `model.land.network` component and not as part of the vertical model components, as it is
  not used by these components. `altitude` (elevation) should now be provided as part of the
  `[input]` section of the TOML configuration file, and not as part of the
  `[input.vertical]` section.
- Removed parameter ``\theta_{e}`` from SBM struct (not used in update). Parameters
  ``\theta_{s}`` and ``\theta_{r}`` included separately (instead of ``\theta_{e}``) in
  `LateralSSF struct`, now directly linked to SBM parameters.
- Improve error messages (NetCDF and cyclic flow graph).

### Added
- Export of NetCDF scalar timeseries (separate NetCDF file from gridded timeseries). This
  also allows for importing these timeseries by Delft-FEWS (General Adapter).

### Fixed
- Model parameter Manning's `n` now used during the update of the `struct SurfaceFlow`,
  to change the related ``\alpha`` parameter of the kinematic wave for channel flow.<|MERGE_RESOLUTION|>--- conflicted
+++ resolved
@@ -15,18 +15,14 @@
   (BasicModelInterface.jl), including function arguments, return types and the BMI
   specification that arrays are always flattened (this was not the case for variables stored
   as 2-dimensional arrays or as vector of SVectors).
-<<<<<<< HEAD
-- Bump compat for NCDatasets to 0.13.
-- Use `kvfrac` for the computation of vertical saturated hydraulic conductivity at the
-  bottom of the soil layer, since `kvfrac` is also used for the computation of vertical
-  unsaturated flow. 
-=======
 - Bump compat for NCDatasets to 0.13, 0.14.
 - The solution for lake outflow as part of the Modified Puls Approach. The inflow and
   outflow variables are defined for period `Δt`, and not at `t1` and `t2` (instantaneous) as
   in the original mass balance equation of the Modified Puls Approach. Because of this, the
   terms of the quadratic equation (and solution) were fixed.
->>>>>>> 1856c321
+- Use `kvfrac` for the computation of vertical saturated hydraulic conductivity at the
+  bottom of the soil layer, since `kvfrac` is also used for the computation of vertical
+  unsaturated flow. 
 
 ### Changed
 - For cyclic parameters different cyclic time inputs are supported (only one common cyclic
