--- conflicted
+++ resolved
@@ -11,14 +11,11 @@
 - Documentation: add leakage term to the wflow\_sbm figure, document external input
   parameter `ksathorfrac` and fix description of adding external `inflow` to the kinematic
   wave.
-<<<<<<< HEAD
 - Fixed BMI functions (e.g. `BMI.get_value`) that deviated from BMI specifications
   (BasicModelInterface.jl), including function arguments, return types and the BMI
   specification that arrays are always flattened (this was not the case for variables stored
   as 2-dimensional arrays or as vector of SVectors).
-=======
 - Bump compat for NCDatasets to 0.13.
->>>>>>> 91a8572f
 
 ### Changed
 - For cyclic parameters different cyclic time inputs are supported (only one common cyclic
