--- conflicted
+++ resolved
@@ -21,13 +21,11 @@
   routing, the floodplain discharge was not added to the inflow of these locations, 2) the
   `to_river` variable from overland flow and lateral subsurface flow was not added to the
   inflow of these locations.
-<<<<<<< HEAD
+- Close netCDF `NCDataset` with state variables in extended BMI function `save_state`.
 - For the computation of Gash interception model parameter `e_r` multiply the precipitation
   input with the canopy fraction (this was only done for the potential evapotranspiration
   input).
-=======
-- Close netCDF `NCDataset` with state variables in extended BMI function `save_state`.
->>>>>>> d58c8fd1
+
 
 ### Changed
 - Stop exposing scalar variables through BMI. The `BMI.get_value_ptr` function was
