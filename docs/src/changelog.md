# Changelog

All notable changes to this project will be documented in this file.

The format is based on [Keep a Changelog](https://keepachangelog.com/en/1.0.0/),
and this project adheres to [Semantic Versioning](https://semver.org/spec/v2.0.0.html).

## [unreleased]

### Fixed
- Added missing BMI function `get_grid_size`, it is used for unstructured grids, for example
  to get the length of arrays returned by BMI functions `get_grid_x` and `get_grid_y`.
- Added a check for the solution of the quadratic equation as part of the Modified Puls
  approach for lake outflow. Lower limit should be zero (very small negative values can
  occur).
- Limit lake evaporation (added variable `actevap`) and lake outflow to prevent negative
  lake storage. The variable `actevap` has also been added to the reservoir module.
- The `set_states` function for model type `sbm` with local inertial routing for river and
  land component.
- Inflow to reservoir and lake locations for local inertial routing: 1) with floodplain
  routing, the floodplain discharge was not added to the inflow of these locations, 2) the
  `to_river` variable from overland flow and lateral subsurface flow was not added to the
  inflow of these locations.
- Close netCDF `NCDataset` with state variables in extended BMI function `save_state`.
<<<<<<< HEAD
- `BMI.update_until` could throw an `InexactError: Int64` caused by a not whole number. This
  is fixed by applying `round()`.
=======
- For the computation of Gash interception model parameter `e_r` multiply the precipitation
  input with the canopy fraction (this was only done for the potential evapotranspiration
  input).

>>>>>>> c886aa27

### Changed
- Stop exposing scalar variables through BMI. The `BMI.get_value_ptr` function was not
  working correctly for scalar model variables (a `view` was applied). Only a few scalar
  model parameters are defined, and it is not expected that exposing these variables is
  required (e.g. for model coupling) while code changes for these variables (including
  struct fields) are required.
- The local inertial routing (constant) river boundary condition `depth` at a ghost node
  (downstream river outlet) was set at 0.0 in the code and can now be provided through the
  model parameter netCDF file (`riverdepth_bc`). In addition, the boundary condition river
  length `dl` at a ghost node should be set through the model parameter netCDF file
  (`riverlength_bc`), providing this boundary condition through the `[model]` settings in
  the TOML file (`model.riverlength_bc`) has been deprecated.
- As part of the vertical `SBM` concept: 1) add variable `net_runoff` (land runoff minus
  actual open water evaporation `ae_openw_l`) and 2) change the definition of variable
  `runoff` by removing the subtraction of `ae_openw_l` (total land runoff). The variable
  `net_runoff` is now input to the kinematic wave for overland flow (replaces the original
  `runoff` variable as input). The lower limit of the original `runoff` variable was set at
  zero, which may result in water balance errors. This lower limit was implemented in the
  Python version of wflow\_sbm, to avoid a very slow kinematic wave solution for surface
  flow computation (no distinction between a kinematic wave for overland and river flow).
  When in the Python version of wflow\_sbm the kinematic wave for surface flow was split
  into a river and land component, the lower limit was removed for river runoff
  (`net_runoff_river`), but not for land runoff.
- Always use fractions for the computation of potential evapotranspiration (interception and
  transpiration) and potential evaporation (open water and soil). Replaced variable
  `et_reftopot` by crop coefficient `kc` (use of `et_reftopot` has been deprecated).

### Added
- Total water storage as an export variable for `SBM` concept. This is the total water stored
  per grid cell in millimeters. Excluded from this variable are the floodplain, lakes and
  reservoirs.
- Checks to see if all states are covered in the .toml file. If not all states are covered,
  an error is thrown. If there are more states specified than required, these states are
  ignored (with a warning in the logging), and the simulation will continue.
- Support different vertical hydraulic conductivity profiles for the `SBM` concept. See also
  the following sections: [The SBM soil water accounting scheme](@ref) and [Subsurface flow
  routing](@ref) for a short description.
- Local inertial routing to `sbm_gwf` model type.

## v0.7.3 - 2024-01-12

### Fixed
- Documentation: add leakage term to the wflow\_sbm figure, document external input
  parameter `ksathorfrac` and fix description of adding external `inflow` to the kinematic
  wave.
- Fixed BMI functions (e.g. `BMI.get_value`) that deviated from BMI specifications
  (BasicModelInterface.jl), including function arguments, return types and the BMI
  specification that arrays are always flattened (this was not the case for variables stored
  as 2-dimensional arrays or as vector of SVectors).
- Bump compat for NCDatasets to 0.13, 0.14.
- The solution for lake outflow as part of the Modified Puls Approach. The inflow and
  outflow variables are defined for period `Δt`, and not at `t1` and `t2` (instantaneous) as
  in the original mass balance equation of the Modified Puls Approach. Because of this, the
  terms of the quadratic equation (and solution) were fixed.
- Use `kvfrac` for the computation of vertical saturated hydraulic conductivity at the
  bottom of the soil layer, since `kvfrac` is also used for the computation of vertical
  unsaturated flow.

### Changed
- For cyclic parameters different cyclic time inputs are supported (only one common cyclic
  time (for example daily or monthly) was allowed).
- BMI: 1) added grid information (type and location) and whether a variable can be exchanged
  to metadata Structs, 2) extend model grid functions for wflow components that store
  variables on `edges` (local inertial model) with `get_grid_edge_count` and
  `get_grid_edge_nodes`.

### Added
- Functions for loading and saving states and getting the `starttime` in Unix time format.
  This is convenient for coupling with OpenDA (and other external) software. The set states
  functionality from the initialization function has been moved to a separate `set_states`
  function for each `Model` type, to support loading states independent of initialization.

## v0.7.2 - 2023-09-27

### Fixed
- Water balance of modified Rutter interception model. The sum of the stemflow partitioning
  coefficient `pt` and free throughfall coefficient `p` could get larger than 1, resulting
  in an overestimation of stemflow and throughfall amounts and negative net interception
  amounts. And the first drainage amount `dd`, controlled by a change over time in canopy
  storage capacity `cmax`, should not be subtracted from precipitation to compute net
  interception.
- The `netinterception` (net interception) computed by the modified Rutter interception
  model was stored as `interception` in `SBM`, while this should be the `interception`
  (interception loss by evaporation) output of the modified Rutter interception model. The
  `interception` of `SBM` is used to compute the total actual evapotranspiration `actevap`.

## v0.7.1 - 2023-06-30

### Fixed
- State initialization of 1D floodplain `volume`. In the initialization function the wrong
  field name of type `FloodPlainProfile` was used (`area` instead of `a`).

## v0.7.0 - 2023-06-12

### Fixed
- `BMI.get_time_units` now gets called on the model rather than the type, like all other BMI
  functions, except `BMI.initialize`. Also it returns "s" instead of "seconds since
  1970-01-01T00:00:00", in line with the BMI specification.
- Added the `interception` component to total actual evapotranspiration `actevap` of `SBM`
  (was defined as the sum of soil evaporation, transpiration and open water evaporation).

### Changed
- The time values returned in the BMI interface are no longer in seconds since 1970, but in
  seconds since the model start time. This is more in line with standard BMI practices.
- The `starttime` was defined one model timestep `Δt` ahead of the actual model time (the
  initial conditions timestamp (state time)). As a consequence this was also the case for
  the current model time. To allow for an easier interpretation of wflow time handling,
  either through BMI or directly, the `starttime` is now equal to the state time, resulting
  in current model times without an offset.
- Using more than 8 threads can result in too much overhead with `Threads.@threads`. After
  performance testing, this has been changed for kinematic wave routing and the vertical
  `SBM` concept to spawning tasks with `Threads@spawn` for number of threads <= 8, where
  each task iterates over a chunk of size `basesize`. For more than 8 threads the low
  overhead threading `Polyester.@batch` (including the `minbatch` argument) is used. For
  local inertial routing the use of `Threads.@threads` has been changed to threaded loop
  vectorization (river and 1D floodplain local inertial momentum equation) and
  `Polyester.@batch`.

### Added
- For (regulated) lakes with rating curve of type 1 (H-Q table), lake `storage` above the
  `maximumstorage` (based on maximum water level from the H-Q table) is spilled
  instantaneously (overflow) from the lake.
- Added support to use `sum` as a reducer function for csv and scalar output options.

## v0.6.3 - 2023-03-01

### Fixed
- Removed error when `_FillValue` is present in the time dimension of the forcing netCDF
  file. The simulation is allowed to continue with the attribute present, given that there
  are no missing values in the time dimension. This is checked by the code, and an error is
  thrown if this is the case.
- Column index of daily lake rating curves. This was incorrectly based on `dayofyear` with a
  maximum of 365. The column index should be based on julian day (leap days are not
  counted).

### Changed
- `NCDatasets` version. Reading the `time` dimension of multifile netCDF file became very
  slow since `NCDatasets` v0.12.4, this issue has been solved in v0.12.11.
- Store the `time` dimension of the forcing netCDF file as part of the struct `NCreader`
  instead of calling `dataset["time"][:]` each time step when loading forcing data.

### Added
- Show total duration of simulation in the log file (info), and show the current time at
  execution of each timestep (debug).
- Support for exponential decline in horizontal conductivity in the sbm\_gwf concept. This can
  be enabled using the `conductivity_profile` setting (either "uniform" or "exponential"). If
  set to "exponential", it exponentially reduces the `kh0` (or `conductivity`) based on the
  value of `gwf_f` to the actual horizontal conductivity (`k`).
- An optional 1D floodplain schematization for the river flow inertial model, based on
  provided flood volumes as a function of flood depth per river cell. See also the following
  sections: [SBM + Local inertial river and floodplain](@ref) and [River and floodplain
  routing](@ref) for a short description, and the following section for associated [model
  parameters](@ref local-inertial_floodplain_params).

## v0.6.2 - 2022-09-01

### Fixed
- Two issues related to reservoir and lake locations as part of local inertial model: 1)
  added as boundary points to the update of overland flow, 2) fixed check reservoir and lake
  location in update river flow.
- Limit flow (`qx`, `qy` and `q`) in local inertial model when water is not available (set
  to zero).
- In the grid output netCDFs, don't set the `_FillValue` attribute, since the CF conventions
  don't allow it.
- Glacier parameter `g_sifrac` needs to be converted during initialization (time dependent).
- The check that the sum of adaptive timesteps (`Δt`) of the local inertial model (1D and
  2D) does not exceed the model timestep.

### Changed
- Changed depth `h` for reservoir and lake locations as part of the river local inertial
  model from `bankfull_depth` to zero.

### Added
- External inflow to the [SBM + Local inertial river (1D) and land (2D)](@ref) model
  configuration.

## v0.6.1 - 2022-04-26

### Fixed
- Fixed an error with the log file, when writing to a folder that does not (yet) exists.
  Now, the folder is created prior to writing the log file.
- Fixed a MethodError for `read_dims`, thrown when reading netCDF data with NCDatasets.jl
  0.12.3 or higher.

## v0.6.0 - 2022-04-14

### Added
- The [FLEXTopo](@ref config_flextopo) model.
- Set a (different) uniform value for each index of input parameters with an extra
  dimension. A list of values (instead of one uniform value) that should be equal to the
  length of the extra dimension can be provided in the TOML file. See also [Modify
  parameters](@ref).
- Modify input parameters with an extra dimension at multiple indices with different `scale`
  and `offset` values, through the TOML file. See also [Modify parameters](@ref).
- Added support for netCDF compression for gridded model output, through the option
  `compressionlevel` in the `[output]` section in the TOML file. The setting defaults to 0
  (no compression), but all levels between 0 and 9 can be used.

### Changed
- Re-organized the documentation: moved explanation of different model concepts to a model
  documentation section, added a user guide to explain setting up the model, added new
  figures to the description of wflow\_sbm.
- The unit of lateral subsurface flow `ssf` of `LateralSSF` is now ``m^3 d^{-1}``. The unit
  was ``m^3 t^{-1}``, where ``t`` is the model timestep. Other flow variables are already
  stored independently from ``t``, this allows for easier interpretation and to use states
  independently of ``t``.
- Changed the reference level of water depth `h` and `h_av` of 2D overland flow
  (`ShallowWaterLand`) for cells containing a river from river bed elevation `zb` to cell
  elevation `z`.

### Fixed
- Fixed calculation of average water depth `h_av` of 2D overland flow (`ShallowWaterLand`)
  with the local inertial approach. The summation of `h` was not correct, resulting in too
  low values for `h_av`. For river cells of 2D overland flow `h_av` was only updated as part
  of the river domain (`ShallowWaterRiver`), this value is now also updated as part of the
  land domain (`ShallowWaterLand`).
- Fixed the following two flow width issues for 2D overland flow of the local inertial
  model: 1) The flow widths `xwidth` and `ywidth` were mapped incorrectly (reversed) to the
  flow calculation in `x` and `y` direction, respectively. 2) For river cells the effective
  flow width for overland flow was not determined correctly: the `riverwidth` vector
  supplied to the function `set_effective_flowwidth!` covered the complete model domain and
  should have covered the river domain, resulting in incorrect river widths and thus
  incorrect effective flow widths for river cells.

## v0.5.2 - 2022-02-03

### Changed
- Model types `sbm_gwf` and `hbv` use the same approach for the calculation of the drain
  width `dw` as model type `sbm`.
- Renamed `h_bankfull` parameter to `bankfull_depth` for consistency between kinematic-wave
  and local-inertial river routing. When using the old name under the
  `[input.lateral.river]` section of the TOML file, it will work but it is suggested to
  update the name.

### Added
- Additional log messages and log file as output, see also [Logging](@ref logging_toml).
- Option to use the local inertial model for river flow as part of the `sbm` model type. See
  also [SBM + Local inertial river](@ref).
- Option to use the local inertial model for 1D river flow combined with 2D overland flow as
  part of the `sbm` model type. See also [SBM + Local inertial river (1D) and land
  (2D)](@ref).

### Fixed
- Model type `hbv`: the surface width for overland flow was not corrected with the river
  width.
- Fixed use of absolute path for `path_forcing` in TOML file, which gave an error in wflow
  v0.5.1.
- Fixed a crash when glacier processes are simulated as part of the `hbv` concept (Δt was
  not defined).
- When the surface flow width for overland flow is zero, the water level `h` of the
  kinematic wave should not be calculated, otherwise this results in `NaN` values. When the
  model is initialized from state files, `q` and `h` are set to zero for indices with a zero
  surface flow width.
- Fixed how number of iterations `its` for kinematic wave river flow are calculated during
  initialization when using a fixed sub-timestep (specified in the TOML file). For a model
  timestep smaller than the fixed sub-timestep an InexactError was thrown.
- Fixed providing a cyclic parameter when the netCDF variable is read during model
  initialization with `ncread`, this gave an error about the size of the netCDF `time`
  dimension.
- Fixed CSV and netCDF scalar output of variables with dimension `layer` (`SVector`).

## v0.5.1 - 2021-11-24

### Fixed
- Fixed calculation of `exfiltwater` as part of the `sbm_gwf` model type. This was based
  directly on groundwater head above the surface level, without multiplying by the
  `specific_yield`, resulting in an overestimation of `exfiltwater`. This is required since
  the groundwater model estimates the head by dividing the volume by the specific yield or
  storativity of the aquifer. So, should the groundwater table rise above surface level, the
  head above surface level does not represent a water column one to one. (This also means
  the groundwater model (slightly) overestimates heads when the head rises above the surface
  level. However, this water is immediately removed, and the head will be set to surface
  level.)

### Added
- Optional `dir_input` and `dir_output` keys in the TOML, which can be used to quickly
  change the path for all input or output files that are given as a relative path.

## v0.5.0 - 2021-11-12

### Changed
- Scaling of potential capillary rise is replaced by a common approach found in literature,
  based on the water table depth `zi`, a maximum water depth `cap_hmax` beyond which
  capillary rise ceases, and a coefficient `cap_n`. See also [Capillary rise](@ref).
  Multiplying the scaling factor with the ratio of model time step and
  `basetimestep` in the original approach resulted in (much) smaller capillary fluxes at
  sub-daily model time steps compared to daily model time steps, and is not used in the new
  approach. Parameters `cap_hmax` and `cap_n` can be set through the TOML file, parameter
  `capscale` of the previous approach is not used anymore.

### Fixed
- Conversion of `GroundwaterFlow` boundaries [``m^3 d^{-1}``] as part of model concept
  `sbm_gwf` to ``m^3 s^{-1}`` for sub-daily model time steps. For the conversion the
  `basetimestep` (86400 s) should be used (and not the model time step).

## v0.4.1 - 2021-11-04

### Changed
- The ``\alpha`` parameter of the kinematic wave has a fixed value now and is not updated
  because of changes in water height (this could result in large water balance errors). See
  also [Surface routing](@ref).
- Cyclic input for other structs than vertical are also now supported (for example cyclic
  inflow to the river).
- Moved `update_forcing!` and `update_cyclic!` functions to the `run` function. It is now
  easier to implement a custom `run` function with custom loading of input data (forcing and
  cyclic parameters).

### Added
- Check if reservoirs and lakes have downstream nodes. Without downstream nodes is not
  supported and in that case an error message is thrown that is easier to understand than
  the previous one: "ArgumentError: Collection is empty, must contain exactly 1 element."
- For the `input.path_forcing` TOML setting we use
  [Glob.jl](https://github.com/vtjnash/Glob.jl/) to expand strings like
  `"data/forcing-year-*.nc"` to a set of netCDF files that are split in time.
- External water inflow (supply/abstractions) added to the kinematic wave `inflow` in m3/s.
  It is added/removed to `sf.qlat[v]` before computing the new `q[v]` with the kinematic
  wave equation.
- Fixed values for forcing parameters are supported, see also [Fixed forcing values](@ref).

### Added
- Option to use the local inertial model for river flow as part of the [SBM + Kinematic
  wave](@ref). See also [SBM + Local inertial river](@ref).

### Fixed
- River inflow for reservoirs and lakes in the kinematic wave. This inflow was based on
  `sf.q[v]` at the previous time step, and this has been fixed to the current time step.

## v0.4.0 - 2021-09-02

### Changed
- Changed length units for lateral subsurface flow component from millimeter to meter. This
  means that state netCDF files from previous versions can only be reused if `ssf` is
  divided by 10^9.
- Add snow and glacier processes to wflow\_sbm figure of the documentation.

### Added
- Multi-threading of vertical SBM concept and lateral kinematic wave components (overland,
  river and subsurface flow) of wflow\_sbm model [SBM + Kinematic wave](@ref).
- Improved error message for CSV Reducer.
- The TOML keys `kv₀`, `θᵣ` and `θₛ` have been replaced with the ASCII versions `kv_0`,
  `theta_r` and `theta_s`, to avoid encoding issues with certain text editors. The old keys still
  work as well.

### Fixed
- Calculation of volumetric water content of vertical SBM (soil layers and root zone).
- Update of `satwaterdepth` in SBM (evaporation was only subtracted from a local variable,
  and not from `sbm.satwaterdepth`).
- Fixed the index `lowerlake_ind` of `NaturalLake`. Linked lakes were not simulated
  correctly (flows between upstream and downstream lake).
- Interpolation function `interpolate_linear(x, xp, fp)` for CSV tables lakes. When `x` was
  larger or smaller than `xp`, maximum(`xp`) or minimum(`xp`) was returned instead of
  maximum(`fp`) or minimum(`fp`).
- Fixed model timestep of reservoirs (`SimpleReservoir`) and lakes (`NaturalLake`) in
  relation to precipitation and evapotranspiration fluxes. This was set to the fixed wflow
  `basetimestep` of 86400 s, and should be set to the actual model time step from the TOML
  configuration file.
- Add `flux` from `Drainage` (`GroundwaterFlow`) in the `sbm_gwf_model` to the overland flow
  component instead of the river component of the kinematic wave.
- Fixed option `constanthead = false` (TOML file), `constant_head` field of
  `GroundwaterFlow` was not defined in this case. Fixed this by initializing empty fields
  (Vector) for struct `ConstantHead`.
- Fixed return max(0, boundary.flux[index]) to return max(0, flux) the flux should be returned
  when cell is dry, no negative value allowed.
- Fixed path to initialize lake to: dirname(static_path)
- Fixed outflow = 0, when lake level is below lake threshold. Before a negative value
  could enter the log function and model would fail.
- Fixed the lake storage initialization. For continuation runs (`reinit = false`), this
  caused the lake to be reset to the initial conditions instead of the saved state.

## v0.3.1 - 2021-05-19

### Fixed
- Ignore extra dimensions in input netCDFs if they are size 1

## v0.3.0 - 2021-05-10

### Changed
- New deposition process for coarse sediment in the reservoirs with a new parameter
  `restrapefficiency` in the sediment model.
- New variables added to the `LandSediment` and `RiverSediment` structs in order to save
  more output from the sediment model.
- Added variables `volume` and `inwater` to `SurfaceFlow` struct, this is convenient for the
  coupling with the water quality model Delwaq.
- River water level (`h`) and discharge (`q`) forced directly into the `RiverSediment`
  struct (instead of using the `OverlandFlowSediment` struct first).
- Require Julia 1.6 or later.

### Added
- Modify model parameters and forcing through the TOML file (see [Modify parameters](@ref)).
- Run wflow\_sbm (SBM + kinematic wave) in two parts (until recharge and after subsurface
  flow) from BMI, including the option to switch off the lateral subsurface component of
  wflow\_sbm.
- Support more netCDF dimension and axis order variants.

### Fixed
- Corrected a bug in sediment deposition in the river (case when incoming sediment load is
  more than the river transport capacity).
- Fixed update of `snow` and `glacierstore` fields of HBV and SBM concepts by the
  `glacier_hbv` module.

## v0.2.0 - 2021-03-26

### Changed
- Removed dependency of the `f` model parameter of wflow\_sbm on the parameters
  ``\theta_{s}``, ``\theta_{r}`` and ``M``. This approach is used in Topog\_SBM, but not
  applicable for wflow\_sbm. The `f` parameter needs to be provided as part of the netCDF
  model parameter file.
- Grid properties as cell length and elevation now stored as part of the
  `model.land.network` component and not as part of the vertical model components, as it is
  not used by these components. `altitude` (elevation) should now be provided as part of the
  `[input]` section of the TOML configuration file, and not as part of the
  `[input.vertical]` section.
- Removed parameter ``\theta_{e}`` from SBM struct (not used in update). Parameters
  ``\theta_{s}`` and ``\theta_{r}`` included separately (instead of ``\theta_{e}``) in
  `LateralSSF struct`, now directly linked to SBM parameters.
- Improve error messages (netCDF and cyclic flow graph).

### Added
- Export of netCDF scalar timeseries (separate netCDF file from gridded timeseries). This
  also allows for importing these timeseries by Delft-FEWS (General Adapter).

### Fixed
- Model parameter Manning's `n` now used during the update of the `struct SurfaceFlow`,
  to change the related ``\alpha`` parameter of the kinematic wave for channel flow.<|MERGE_RESOLUTION|>--- conflicted
+++ resolved
@@ -22,16 +22,12 @@
   `to_river` variable from overland flow and lateral subsurface flow was not added to the
   inflow of these locations.
 - Close netCDF `NCDataset` with state variables in extended BMI function `save_state`.
-<<<<<<< HEAD
-- `BMI.update_until` could throw an `InexactError: Int64` caused by a not whole number. This
-  is fixed by applying `round()`.
-=======
 - For the computation of Gash interception model parameter `e_r` multiply the precipitation
   input with the canopy fraction (this was only done for the potential evapotranspiration
   input).
-
->>>>>>> c886aa27
-
+ - `BMI.update_until` could throw an `InexactError: Int64` caused by a not whole number. This
+  is fixed by applying `round()`.
+  
 ### Changed
 - Stop exposing scalar variables through BMI. The `BMI.get_value_ptr` function was not
   working correctly for scalar model variables (a `view` was applied). Only a few scalar
