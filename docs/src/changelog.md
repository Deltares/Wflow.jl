--- conflicted
+++ resolved
@@ -5,24 +5,18 @@
 The format is based on [Keep a Changelog](https://keepachangelog.com/en/1.0.0/),
 and this project adheres to [Semantic Versioning](https://semver.org/spec/v2.0.0.html).
 
-<<<<<<< HEAD
-## Unreleased
-
-### Fixed
-
+## [unreleased]
+
+### Fixed
+- Added missing BMI function `get_grid_size`, it is used for unstructured grids, for example
+  to get the length of arrays returned by BMI functions `get_grid_x` and `get_grid_y`.
+  
 ### Changed
 
 ### Added
 - Total water storage as an export variable for `SBM` concept. This is the total water stored
   per grid cell in millimeters. Excluded from this variable are the floodplain, lakes and
   reservoirs.
-=======
-## [unreleased]
-
-### Fixed
-- Added missing BMI function `get_grid_size`, it is used for unstructured grids, for example
-  to get the length of arrays returned by BMI functions `get_grid_x` and `get_grid_y`.
->>>>>>> 5370befe
 
 ## v0.7.3 - 2024-01-12
 
