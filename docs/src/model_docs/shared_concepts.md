--- conflicted
+++ resolved
@@ -48,13 +48,8 @@
 
 ### Glacier modelling
 
-<<<<<<< HEAD
-Glacier processes can be modelled if the snow model is enabled.Glacier modelling is very
-close to snow modelling and considers two main processes: glacier build-up from snow turning
-=======
 Glacier processes can be modelled if the snow model is enabled. Glacier modelling is very
 similar to snow modelling and considers two main processes: glacier build-up from snow turning
->>>>>>> de91ed97
 into firn/ice (using the HBV-light model) and glacier melt (using a temperature degree-day
 model).
 
