# [Step 2: Preparing the settings file](@id config_toml)
A settings file is essential for wflow, as it contains information about the model
configuration, simulation period, input files, and parameters. The settings are provided in
a TOML file. The settings file is structured in several sections, which are explained below.
The file paths provided in this file are relative to the location of the TOML file, or to
`dir_input` and `dir_output` if they are specified.

## General time info
Time information is optional. When omitted, wflow will perform computations for each
timestamp in the forcing netCDF file, except for the first forcing timestamp, which is
considered equal to the initial conditions of the wflow model (state time). If you wish to
calculate a subset of this time range, or a different timestep, you can specify a
`starttime`, `endtime` and `timestepsecs`. The `starttime` is defined as the model state
time. In the TOML file settings below, the `starttime` is 2000-01-01T00:00:00 (state time)
and the first update (and output) of the wflow model is at 2000-01-02T00:00:00. The
`time_units` optional information is used by the `writer` of the model, for model output in
netCDF format. The `calendar` option allows you to calculate in one of the different [CF
conventions calendars](http://cfconventions.org/cf-conventions/cf-conventions.html#calendar)
provided by the [CFTime.jl package](https://juliageo.org/CFTime.jl/latest/), such as
`"360_day"`. This is useful if you want to calculate climate scenarios which are sometimes
provided in these alternative calendars.

```toml
calendar = "standard"                           # optional, this is the default value
starttime = 2000-01-01T00:00:00                 # optional, default from forcing netCDF
endtime = 2000-02-01T00:00:00                   # optional, default from forcing netCDF
time_units = "days since 1900-01-01 00:00:00"   # optional, this is the default value
timestepsecs = 86400                            # optional, default from forcing netCDF
dir_input = "data/input"                        # optional, default is the path of the TOML
dir_output = "data/output"                      # optional, default is the path of the TOML
```

## [Logging](@id logging_toml)
Wflow prints logging messages at various levels such as debug, info, and error. These
messages are sent to both the terminal and a log file. Note that logging to a file is only
part of the `Wflow.run(tomlpath::AbstractString)` method. If you want to debug an issue, it
can be helpful to set `loglevel = "debug"` in the TOML. To avoid flooding the screen, debug
messages are only sent to the log file. The following settings will affect the logging:

```toml
silent = false          # optional, default is "false"
loglevel = "debug"      # optional, default is "info"
path_log = "log.txt"    # optional, default is "log.txt"
fews_run = false        # optional, default value is false
```

`silent` avoids logging to the terminal, and only writes to the log file. `loglevel`
controls which levels are filtered out; for instance, the default setting `"info"` does not
print any debug-level messages. Note that for finer control, you can also pass an integer
log level. For details, see Julia's
[Logging](https://docs.julialang.org/en/v1/stdlib/Logging/#Log-event-structure)
documentation. `path_log` sets the desired output path for the log file. For information on
`fews_run`, see [Run from Delft-FEWS](@ref run_fews).

## Model section
Model-specific settings can be included in the model section of the TOML file.

```toml
[model]
type = "sbm"                        # one of ("sbm" or "sbm_gwf)
masswasting = false                 # include lateral snow transport in the model, default is false
snow = false                        # include snow modelling, default is false
reinit = true                       # cold (reinit = true) or warm state (reinit = false), default is true
reservoirs = false                  # include reservoir modelling, default is false
kin_wave_iteration = false          # enable kinematic wave iterations in the model, default is false
thicknesslayers = [100, 300, 800]   # specific SBM setting: for each soil layer, a thickness [mm] is specified
min_streamorder_river = 5           # minimum stream order to delineate subbasins for river domain, default is 6 (for multi-threading computing purposes)
min_streamorder_land = 4            # minimum stream order to delineate subbasins for land domain, default is 5 (for multi-threading computing purposes)

```

## State options
The `state` section in the TOML file provides information about the location of input and
output states of the model. This section is mostly relevant if the model needs to start with
a "warm" state (i.e. based on the results of a previous simulation). The example below shows
how to save the output states of the current simulation, so it can be used to initialize
another model in the future. Details on the settings required to start a model with a warm
state can be found in the [additional model options](@ref reinit). If it is not required to
store the outstates of the current simulation, the entire `state` section can be removed.

```toml
[state]
path_input = "instates-moselle.nc"
path_output = "outstates-moselle.nc"

[state.vertical]
satwaterdepth = "satwaterdepth"
snow = "snow"
tsoil = "tsoil"
ustorelayerdepth = "ustorelayerdepth"
snowwater = "snowwater"
canopystorage = "canopystorage"

[state.lateral.river]
q = "q_river"
h = "h_river"
h_av = "h_av_river"

[state.lateral.river.reservoir]
volume = "volume_reservoir"

[state.lateral.subsurface]
ssf = "ssf"

[state.lateral.land]
q = "q_land"
h = "h_land"
h_av = "h_av_land"
```

## Input section
The `input` section of the TOML file contains information about the input forcing and model
parameters files (in netCDF format). Forcing is applied to the vertical component of the
model, and needs to be mapped to the external netCDF variable name. `forcing` lists the
internal model forcing parameters, and these are mapped to the external netCDF variables
listed under the section `[input.vertical]`. It is possible to provide cyclic parameters to
the model (minimum time step of 1 day). In the example below, the internal
`vertical.leaf_area_index` model parameter is mapped to the external netCDF variable "LAI"
variable. Cyclic time inputs of parameters can be different (e.g., daily or monthly). The
`time` dimension name of these cylic input parameters in the model parameter netCDF file
should start with "time". If a model parameter is not mapped, a default value will be used,
if available.

```toml
[input]
# use "forcing-year-*.nc" if forcing files are split in time
path_forcing = "forcing-moselle.nc"    # Location of the forcing data
path_static = "staticmaps-moselle.nc"  # Location of the static data

# these are not directly part of the model
gauges = "wflow_gauges"
ldd = "wflow_ldd"
river_location = "wflow_river"
subcatchment = "wflow_subcatch"

# specify the internal IDs of the parameters which vary over time
# the external name mapping needs to be below together with the other mappings
forcing = [
"vertical.precipitation",
"vertical.temperature",
"vertical.potential_evaporation",
]

cyclic = ["vertical.leaf_area_index"]

[input.vertical]    # Map internal model variable/parameter names to variable names in the netCDF files
altitude = "wflow_dem"
c = "c"
cf_soil = "cf_soil"
cfmax = "Cfmax"
e_r = "EoverR"
infiltcappath = "InfiltCapPath"
infiltcapsoil = "InfiltCapSoil"
kext = "Kext"
"kv_0" = "KsatVer"
leaf_area_index = "LAI"             # Cyclic variable
m = "M"
maxleakage = "MaxLeakage"
pathfrac = "PathFrac"
potential_evaporation = "PET"       # Forcing variable
precipitation = "P"                 # Forcing variable
rootdistpar = "rootdistpar"
rootingdepth = "RootingDepth"
soilminthickness = "SoilMinThickness"
soilthickness = "SoilThickness"
specific_leaf = "Sl"
storage_wood = "Swood"
temperature = "TEMP"                # Forcing variable
tt = "TT"
tti = "TTI"
ttm = "TTM"
w_soil = "wflow_soil"
water_holding_capacity = "WHC"
waterfrac = "WaterFrac"
"theta_r" = "thetaR"
"theta_s" = "thetaS"

[input.lateral.river]
length = "wflow_riverlength"
n = "N_River"
slope = "RiverSlope"
width = "wflow_riverwidth"

[input.lateral.subsurface]
ksathorfrac = "KsatHorFrac"

[input.lateral.land]
n = "N"
slope = "Slope"
```

## Output netCDF section

### Grid data
This optional section of the TOML file specifies the output netCDF file for writing gridded
model output. It includes a mapping between internal model parameter components and external
netCDF variables.

To limit the size of the resulting netCDF file, file compression can be enabled. Compression
increases computational time but can significantly reduce the size of the netCDF file. Set
the `compressionlevel` variable to a value between `0` and `9`. A setting of `0` means no
compression, while values between 1 and 9 indicate increasing levels of compression (1:
least compression, minimal run-time impact, 9: highest compression, maximum run-time
impact). If file size is a concern, we recommend using a value of `1`, as higher compression
levels generally have a limited effect on file size.

```toml
[output]
path = "output_moselle.nc"         # Location of the output file
compressionlevel = 1               # Compression level (default 0)

[output.vertical]   # Mapping of names between internal model components and external netCDF variables
satwaterdepth = "satwaterdepth"
snow = "snow"
tsoil = "tsoil"
ustorelayerdepth = "ustorelayerdepth"
snowwater = "snowwater"
canopystorage = "canopystorage"

[output.lateral.river]
q = "q_river"
h = "h_river"

[output.lateral.river.reservoir]
volume = "volume_reservoir"

[output.lateral.subsurface]
ssf = "ssf"

[output.lateral.land]
q = "q_land"
h = "h_land"
```

### Scalar data
<<<<<<< HEAD
Besides gridded data, it is also possible to write scalar data to a netCDF file. Below is an
example that writes scalar data to the file "output\_scalar\_moselle.nc". For each netCDF
variable a `name` (external variable name) and `parameter` (internal model parameter) is
required. A `reducer` can be specified to apply to the model output, see for more
information the following section [Output CSV section](@ref). When a `map` is provided to
extract data for certain locations (e.g. `gauges`) or areas (e.g. `subcatchment`), the
netCDF location names are extracted from these maps. For a specific location (grid cell) a
`location` is required. For layered model parameters and variables that have an extra
dimension `layer` and are part of the vertical `sbm` concept it is possible to specify an
internal layer index (see also example below). If multiple layers are desired, this can be
specified in separate `[[netcdf.variable]]` entries. Note that the specification of the
extra dimension is not optional when wflow is integrated with Delft-FEWS, for netCDF scalar
data an extra dimension is not allowed by the `importNetcdfActivity` of the Delft-FEWS
General Adapter. In the section [Output CSV section](@ref), similar functionality is
available for CSV. For integration with Delft-FEWS, see also [Run from Delft-FEWS](@ref
run_fews), it is recommended to write scalar data to netCDF format since the General Adapter
of Delft-FEWS can ingest this data format directly.
=======
In addition to gridded data, scalar data can also be written to a netCDF file. Below is an
example that shows how to write scalar data to the file "output\_scalar\_moselle.nc". For
each netCDF variable, a `name` (external variable name) and a `parameter` (internal model
parameter) are required. A `reducer` can be specified to apply to the model output. See more
details in the [Output CSV section](@ref) section. If a `map` is provided to extract data
for specific locations (e.g. `gauges`) or areas (e.g. `subcatchment`), the netCDF location
names are extracted from these maps. For a specific location (grid cell) a `location` is
required. For layered model parameters and variables that have an extra `layer` dimension
and are part of the vertical `sbm` concept, an internal layer index can be specified (an
example is provided below). Similarly, for model parameters and variables that have an extra
dimension `classes` and are part of the vertical `FLEXTopo` concept, the class name can be
specified. If multiple layers or classes are desired, this can be specified in separate
`[[netcdf.variable]]` entries. Note that the additional dimension should be specified when
wflow is integrated with Delft-FEWS, for netCDF scalar data an extra dimension is not
allowed by the `importNetcdfActivity` of the Delft-FEWS General Adapter. In the section
[Output CSV section](@ref), similar functionality is available for CSV. For integration with
Delft-FEWS, it is recommended to write scalar data to netCDF format, as the General Adapter
of Delft-FEWS can directly ingest data from netCDF files. For more information, see [Run
from Delft-FEWS](@ref run_fews). 
>>>>>>> 788eaad5

```toml
[netcdf]
path = "output_scalar_moselle.nc"  # Location of the results

[[netcdf.variable]] # Extract the values of lateral.river.q using the gauges map, and assign it with the name 'Q' as a variable in the netCDF file
name = "Q"
map = "gauges"
parameter = "lateral.river.q"

[[netcdf.variable]] # Using coordinates to extract temperature
coordinate.x = 6.255
coordinate.y = 50.012
name = "vwc_layer2_bycoord"
location = "vwc_bycoord"
parameter = "vertical.vwc"
layer = 2

[[netcdf.variable]] # Using indices to extract temperature
location = "temp_byindex"
name = "temp_index"
index.x = 100
index.y = 264
parameter = "vertical.temperature"
```

## Output CSV section
Model output can also be written to a CSV file. Below is an example that writes model output
to the file "output_moselle.csv". For each CSV column, a `header` and `parameter` (internal
model parameter) are required. A `reducer` can be specified to apply to the model output,
with the following available reducers:

+ maximum
+ minimum
+ mean
+ median
+ sum
+ first
+ last
+ only

with `only` as the default. To extract data for a specific location (grid cell), the `index`
of the vector, the coordinates `coordinate.x` and `coordinate.y`, or the x and y indices of
<<<<<<< HEAD
the 2D array (`index.x` and `index.y`) can be provided. Finally a `map` can be provided to
extract data for certain locations (e.g. `gauges`) or areas (e.g. `subcatchment`). In this
case a single entry can lead to multiple columns in the CSV file, which will be of the form
`header_id`, e.g. `Q_20`, for a gauge with integer ID 20. For layered model parameters and
variables that have an extra dimension `layer` and are part of the vertical `sbm` concept an
internal layer index (see also example below) should be specified. If multiple layers are
desired, this can be specified in separate `[[csv.column]]` entries.

The double brackets in `[[csv.column]]` is TOML syntax to indicate that it is part of a
list. You may specify as many entries as you wish.
=======
the 2D array (`index.x` and `index.y`) can be provided. Additionally, a `map` can be
provided to extract data for certain locations (e.g. `gauges`) or areas (e.g.
`subcatchment`). In this case, a single entry can lead to multiple columns in the CSV file,
which will be of the form `header_id`, e.g. `Q_20`, for a gauge with integer ID 20. For
layered model parameters and variables that have an extra dimension `layer` and are part of
the vertical `sbm` concept an internal layer index (see also example below) should be
specified. For model parameters and variables that have an extra dimension `classes` and are
part of the vertical `FLEXTopo` concept, it is possible to specify the class name. If
multiple layers or classes are desired, this can be specified in separate `[[csv.column]]`
entries.

The double brackets in `[[csv.column]]` follow TOML syntax, indicating that it is part of a
list. You can specify as many entries as you want.
>>>>>>> 788eaad5

```toml
[csv]
path = "output_moselle.csv"

[[csv.column]]
header = "Q"
parameter = "lateral.river.q"
reducer = "maximum"

[[csv.column]]
header = "volume"
index = 1
parameter = "lateral.river.reservoir.volume"

[[csv.column]]
coordinate.x = 6.255
coordinate.y = 50.012
header = "temp_bycoord"
parameter = "vertical.temperature"

[[csv.column]]
coordinate.x = 6.255
coordinate.y = 50.012
header = "vwc_layer2_bycoord"
parameter = "vertical.vwc"
layer = 2

[[csv.column]]
header = "temp_byindex"
index.x = 100
index.y = 264
parameter = "vertical.temperature"

[[csv.column]]
header = "Q"
map = "gauges"
parameter = "lateral.river.q"

[[csv.column]]
header = "recharge"
map = "subcatchment"
parameter = "vertical.recharge"
reducer = "mean"
```

## Modify parameters
It is possible to modify model parameters and forcing through the TOML file. Two options to
modify input parameters are available:

- Set an input parameter (static) to a uniform value.
- Modify an input parameter (cyclic and static) or forcing variable using a `scale` factor
  and `offset`.

For example, to set the input parameter `cfmax` to an uniform value of 2.5:

```toml
[input.vertical]
water_holding_capacity = "WHC"
waterfrac = "WaterFrac"
cfmax.value = 2.5
```

For input parameters with an extra dimension (e.g. `layer` or `classes`), one uniform value
can be provided or a list of values that matches the length of the additional dimension. For
example, a list of values can be provided for input parameter `c` as follows:

```toml
[input.vertical]
water_holding_capacity = "WHC"
waterfrac = "WaterFrac"
c.value = [10.5, 11.25, 9.5, 7.0]
```

To change the forcing variable `precipitation` with a `scale` factor of 1.5 and
an `offset` of 0.5:

```toml
[input.vertical.precipitation]
netcdf.variable.name = "P"
scale = 1.5
offset = 0.5
```

For input parameters with an extra dimension, it is also possible to modify multiple indices
simultaneously with different `scale` and `offset` values. In the example below, the
external netCDF variable `c` is modified at `layer` index 1 and 2, with a `scale` factor of
2.0 and 1.5 respectively, and an `offset` of 0.0 for both indices:

```toml
[input.vertical.c]
netcdf.variable.name = "c"
scale = [2.0, 1.5]
offset = [0.0, 0.0]
layer = [1, 2]
```

## Fixed forcing values
It is possible to set fixed values for forcing parameters through the TOML file. For
example, to set `temperature` to a fixed value of 10 ``\degree``C, the complete `forcing`
list is required:

```toml
forcing = [
  "vertical.precipitation",
  "vertical.temperature",
  "vertical.potential_evaporation",
]

[input.vertical.temperature]
value = 10
```

Note that the mapping to the external netCDF variable listed under the `[input.vertical]`
section needs to be removed or commented out:

```toml
[input.vertical]
potential_evaporation = "PET" # forcing
# temperature = "TEMP" # forcing
precipitation = "P" # forcing
```<|MERGE_RESOLUTION|>--- conflicted
+++ resolved
@@ -233,25 +233,6 @@
 ```
 
 ### Scalar data
-<<<<<<< HEAD
-Besides gridded data, it is also possible to write scalar data to a netCDF file. Below is an
-example that writes scalar data to the file "output\_scalar\_moselle.nc". For each netCDF
-variable a `name` (external variable name) and `parameter` (internal model parameter) is
-required. A `reducer` can be specified to apply to the model output, see for more
-information the following section [Output CSV section](@ref). When a `map` is provided to
-extract data for certain locations (e.g. `gauges`) or areas (e.g. `subcatchment`), the
-netCDF location names are extracted from these maps. For a specific location (grid cell) a
-`location` is required. For layered model parameters and variables that have an extra
-dimension `layer` and are part of the vertical `sbm` concept it is possible to specify an
-internal layer index (see also example below). If multiple layers are desired, this can be
-specified in separate `[[netcdf.variable]]` entries. Note that the specification of the
-extra dimension is not optional when wflow is integrated with Delft-FEWS, for netCDF scalar
-data an extra dimension is not allowed by the `importNetcdfActivity` of the Delft-FEWS
-General Adapter. In the section [Output CSV section](@ref), similar functionality is
-available for CSV. For integration with Delft-FEWS, see also [Run from Delft-FEWS](@ref
-run_fews), it is recommended to write scalar data to netCDF format since the General Adapter
-of Delft-FEWS can ingest this data format directly.
-=======
 In addition to gridded data, scalar data can also be written to a netCDF file. Below is an
 example that shows how to write scalar data to the file "output\_scalar\_moselle.nc". For
 each netCDF variable, a `name` (external variable name) and a `parameter` (internal model
@@ -261,17 +242,14 @@
 names are extracted from these maps. For a specific location (grid cell) a `location` is
 required. For layered model parameters and variables that have an extra `layer` dimension
 and are part of the vertical `sbm` concept, an internal layer index can be specified (an
-example is provided below). Similarly, for model parameters and variables that have an extra
-dimension `classes` and are part of the vertical `FLEXTopo` concept, the class name can be
-specified. If multiple layers or classes are desired, this can be specified in separate
-`[[netcdf.variable]]` entries. Note that the additional dimension should be specified when
-wflow is integrated with Delft-FEWS, for netCDF scalar data an extra dimension is not
-allowed by the `importNetcdfActivity` of the Delft-FEWS General Adapter. In the section
-[Output CSV section](@ref), similar functionality is available for CSV. For integration with
-Delft-FEWS, it is recommended to write scalar data to netCDF format, as the General Adapter
-of Delft-FEWS can directly ingest data from netCDF files. For more information, see [Run
-from Delft-FEWS](@ref run_fews). 
->>>>>>> 788eaad5
+example is provided below). If multiple layers are desired, this can be specified in
+separate `[[netcdf.variable]]` entries. Note that the additional dimension should be
+specified when wflow is integrated with Delft-FEWS, for netCDF scalar data an extra
+dimension is not allowed by the `importNetcdfActivity` of the Delft-FEWS General Adapter. In
+the section [Output CSV section](@ref), similar functionality is available for CSV. For
+integration with Delft-FEWS, it is recommended to write scalar data to netCDF format, as the
+General Adapter of Delft-FEWS can directly ingest data from netCDF files. For more
+information, see [Run from Delft-FEWS](@ref run_fews). 
 
 ```toml
 [netcdf]
@@ -315,32 +293,17 @@
 
 with `only` as the default. To extract data for a specific location (grid cell), the `index`
 of the vector, the coordinates `coordinate.x` and `coordinate.y`, or the x and y indices of
-<<<<<<< HEAD
-the 2D array (`index.x` and `index.y`) can be provided. Finally a `map` can be provided to
-extract data for certain locations (e.g. `gauges`) or areas (e.g. `subcatchment`). In this
-case a single entry can lead to multiple columns in the CSV file, which will be of the form
-`header_id`, e.g. `Q_20`, for a gauge with integer ID 20. For layered model parameters and
-variables that have an extra dimension `layer` and are part of the vertical `sbm` concept an
-internal layer index (see also example below) should be specified. If multiple layers are
-desired, this can be specified in separate `[[csv.column]]` entries.
-
-The double brackets in `[[csv.column]]` is TOML syntax to indicate that it is part of a
-list. You may specify as many entries as you wish.
-=======
 the 2D array (`index.x` and `index.y`) can be provided. Additionally, a `map` can be
 provided to extract data for certain locations (e.g. `gauges`) or areas (e.g.
 `subcatchment`). In this case, a single entry can lead to multiple columns in the CSV file,
 which will be of the form `header_id`, e.g. `Q_20`, for a gauge with integer ID 20. For
 layered model parameters and variables that have an extra dimension `layer` and are part of
 the vertical `sbm` concept an internal layer index (see also example below) should be
-specified. For model parameters and variables that have an extra dimension `classes` and are
-part of the vertical `FLEXTopo` concept, it is possible to specify the class name. If
-multiple layers or classes are desired, this can be specified in separate `[[csv.column]]`
-entries.
+specified. If multiple layers or classes are desired, this can be specified in separate
+`[[csv.column]]` entries.
 
 The double brackets in `[[csv.column]]` follow TOML syntax, indicating that it is part of a
 list. You can specify as many entries as you want.
->>>>>>> 788eaad5
 
 ```toml
 [csv]
