--- conflicted
+++ resolved
@@ -97,15 +97,9 @@
             name = "soil_water_saturated_zone_top__depth",
             dest = fill(0.0, zi_size),
         )
-<<<<<<< HEAD
-        @test mean(request(msg)["value"]) ≈ 282.8559321224587
+        @test mean(request(msg)["value"]) ≈ 283.7097427693503
         msg = (fn = "get_value_ptr", name = "soil_water_root_zone__depth")
-        @test mean(request(msg)["value_ptr"]) ≈ 29.142521696095127
-=======
-        @test mean(request(msg)["value"]) ≈ 277.88881025600784
-        msg = (fn = "get_value_ptr", name = "soil_water_root_zone__depth")
-        @test mean(request(msg)["value_ptr"]) ≈ 28.89577387100501
->>>>>>> c5ab130b
+        @test mean(request(msg)["value_ptr"]) ≈ 29.30243208864775
         msg = (
             fn = "get_value_at_indices",
             name = "river_water__instantaneous_volume_flow_rate",
@@ -113,11 +107,7 @@
             inds = [1, 5, 10],
         )
         @test request(msg)["value_at_indices"] ≈
-<<<<<<< HEAD
-              [1.6073181333516977, 1.977037336563701, 2.4481907624006256]
-=======
-              [2.2552403727984323, 2.7512381415155462, 3.5566676103297965]
->>>>>>> c5ab130b
+              [2.4118611241579373, 2.941398980586549, 3.828586012331925]
         msg = (
             fn = "set_value",
             name = "soil_water_saturated_zone_top__depth",
@@ -149,11 +139,7 @@
             name = "soil_layer_1_water__volume_fraction",
             dest = fill(0.0, vwc_1_size),
         )
-<<<<<<< HEAD
-        @test mean(request(msg)["value"]) ≈ 0.18570528714428944
-=======
-        @test mean(request(msg)["value"]) ≈ 0.18607159416148555
->>>>>>> c5ab130b
+        @test mean(request(msg)["value"]) ≈ 0.1861190423946109
         msg = (
             fn = "get_value_at_indices",
             name = "soil_layer_1_water__volume_fraction",
