@testitem "Client server Wflow ZMQ Server" begin
    import ZMQ, JSON3, StructTypes, Wflow
    using Statistics: mean
    using Logging: with_logger, NullLogger

    # start Wflow ZMQ server (@async)
    @async begin
        WflowServer.main()
    end

    # Connecting to the Wflow ZMQ Server
    context = ZMQ.Context()
    socket = ZMQ.Socket(context, ZMQ.REQ)
    ZMQ.connect(socket, "tcp://localhost:5555")

    function request(message)
        ZMQ.send(socket, JSON3.write(message))
        ret_value = JSON3.read(ZMQ.recv(socket), Dict; allow_inf = true)
        return ret_value
    end

    @testset "initialization and time functions" begin
        msg = (
            fn = "initialize",
            config_file = joinpath(@__DIR__, "../../Wflow/test/sbm_config.toml"),
        )
        @test request(msg) == Dict("status" => "OK")
        @test request((fn = "get_end_time",)) == Dict("end_time" => 2678400)
        @test request((fn = "get_start_time",)) == Dict("start_time" => 0)
        @test request((fn = "get_start_unix_time",)) == Dict("start_unix_time" => 946684800)
        @test request((fn = "get_time_step",)) == Dict("time_step" => 86400)
        @test request((fn = "get_time_units",)) == Dict("time_units" => "s")
    end

    @testset "Reading and writing NaN values allowed" begin
        msg = (
            fn = "get_value",
            name = "soil_layer_1_water__volume_fraction",
            dest = fill(0.0, 50063),
        )
        @test isnan(mean(request(msg)["value"]))
    end

    @testset "update functions" begin
        @test request((fn = "update_until", time = 86400.0)) == Dict("status" => "OK")
        @test request((fn = "get_current_time",)) == Dict("current_time" => 86400)
        @test request((fn = "update",)) == Dict("status" => "OK")
    end

<<<<<<< HEAD
zi_size = 0
vwc_1_size = 0
@testset "variable information and get and set functions" begin
    @test request((fn = "get_var_itemsize", name = "subsurface_water__volume_flow_rate")) ==
          Dict("var_itemsize" => sizeof(Float64))
    @test request((fn = "get_var_units", name = "river_water__volume_flow_rate")) ==
          Dict("var_units" => "m3 s-1")
    @test request((fn = "get_var_location", name = "river_water__volume_flow_rate")) ==
          Dict("var_location" => "node")
    zi_nbytes =
        request((fn = "get_var_nbytes", name = "soil_water_saturated_zone_top__depth"))["var_nbytes"]
    @test zi_nbytes == 400504
    zi_itemsize =
        request((fn = "get_var_itemsize", name = "soil_water_saturated_zone_top__depth"))["var_itemsize"]
    zi_size = Int(zi_nbytes / zi_itemsize)
    vwc_1_nbytes =
        request((fn = "get_var_nbytes", name = "soil_layer_1_water__volume_fraction"))["var_nbytes"]
    @test vwc_1_nbytes == 400504
    vwc_1_itemsize =
        request((fn = "get_var_itemsize", name = "soil_layer_1_water__volume_fraction"))["var_itemsize"]
    vwc_1_size = Int(vwc_1_nbytes / vwc_1_itemsize)
    @test request((fn = "get_var_grid", name = "river_water__depth")) ==
          Dict("var_grid" => 2)
    msg = (
        fn = "get_value",
        name = "soil_water_saturated_zone_top__depth",
        dest = fill(0.0, zi_size),
    )
    @test mean(request(msg)["value"]) ≈ 282.8559321224587
    msg = (fn = "get_value_ptr", name = "soil_water_root_zone__depth")
    @test mean(request(msg)["value_ptr"]) ≈ 29.142521696095127
    msg = (
        fn = "get_value_at_indices",
        name = "river_water__instantaneous_volume_flow_rate",
        dest = [0.0, 0.0, 0.0],
        inds = [1, 5, 10],
    )
    @test request(msg)["value_at_indices"] ≈
          [1.6073181333516977, 1.977037336563701, 2.4481907624006256]
    msg = (
        fn = "set_value",
        name = "soil_water_saturated_zone_top__depth",
        src = fill(300.0, zi_size),
    )
    @test request(msg) == Dict("status" => "OK")
    msg = (
        fn = "get_value",
        name = "soil_water_saturated_zone_top__depth",
        dest = fill(0.0, zi_size),
    )
    @test mean(request(msg)["value"]) == 300.0
    msg = (
        fn = "set_value_at_indices",
        name = "soil_water_saturated_zone_top__depth",
        src = [250.0, 350.0],
        inds = [1, 2],
    )
    @test request(msg) == Dict("status" => "OK")
    msg = (
        fn = "get_value_at_indices",
        name = "soil_water_saturated_zone_top__depth",
        dest = [0.0, 0.0, 0.0],
        inds = [1, 2, 3],
    )
    @test request(msg)["value_at_indices"] == [250.0, 350.0, 300.0]
    msg = (
        fn = "get_value",
        name = "soil_layer_1_water__volume_fraction",
        dest = fill(0.0, vwc_1_size),
    )
    @test mean(request(msg)["value"]) ≈ 0.18570528714428944
    msg = (
        fn = "get_value_at_indices",
        name = "soil_layer_1_water__volume_fraction",
        dest = [0.0, 0.0, 0.0],
        inds = [1, 2, 3],
    )
    @test request(msg)["value_at_indices"] ≈
          [0.12089607119560242, 0.11968416924304527, 0.14602328618707333]
    msg = (
        fn = "set_value",
        name = "soil_layer_1_water__volume_fraction",
        src = fill(0.3, vwc_1_size),
    )
    @test request(msg) == Dict("status" => "OK")
    msg = (
        fn = "get_value",
        name = "soil_layer_1_water__volume_fraction",
        dest = fill(0.0, vwc_1_size),
    )
    @test mean(request(msg)["value"]) ≈ 0.3
    msg = (
        fn = "get_value_at_indices",
        name = "soil_layer_1_water__volume_fraction",
        dest = [0.0, 0.0, 0.0],
        inds = [1, 2, 3],
    )
    @test request(msg)["value_at_indices"] == [0.3, 0.3, 0.3]
    msg = (
        fn = "set_value_at_indices",
        name = "soil_layer_1_water__volume_fraction",
        src = [0.1, 0.25],
        inds = [1, 2],
    )
    @test request(msg) == Dict("status" => "OK")
    msg = (
        fn = "get_value_at_indices",
        name = "soil_layer_1_water__volume_fraction",
        dest = [0.0, 0.0],
        inds = [1, 2],
    )
    @test request(msg)["value_at_indices"] == [0.1, 0.25]
end
=======
    @testset "model information functions" begin
        @test request((fn = "get_component_name",)) == Dict("component_name" => "sbm")
        @test request((fn = "get_input_item_count",)) == Dict("input_item_count" => 7)
        @test request((fn = "get_output_item_count",)) == Dict("output_item_count" => 7)
        to_check = [
            "river_water__volume_flow_rate",
            "soil_water_unsaturated_zone__depth",
            "soil_water__transpiration_volume_flux",
            "soil_layer_2_water_unsaturated_zone__depth",
        ]
        retrieved_vars = request((fn = "get_input_var_names",))["input_var_names"]
        @test all(x -> x in retrieved_vars, to_check)
        retrieved_vars = request((fn = "get_output_var_names",))["output_var_names"]
        @test all(x -> x in retrieved_vars, to_check)
    end
>>>>>>> 7a4597eb

    zi_size = 0
    vwc_1_size = 0
    @testset "variable information and get and set functions" begin
        @test request((
            fn = "get_var_itemsize",
            name = "subsurface_water__volume_flow_rate",
        )) == Dict("var_itemsize" => sizeof(Float64))
        @test request((fn = "get_var_units", name = "river_water__volume_flow_rate")) ==
              Dict("var_units" => "m3 s-1")
        @test request((fn = "get_var_location", name = "river_water__volume_flow_rate")) ==
              Dict("var_location" => "node")
        zi_nbytes =
            request((fn = "get_var_nbytes", name = "soil_water_saturated_zone_top__depth"))["var_nbytes"]
        @test zi_nbytes == 400504
        zi_itemsize = request((
            fn = "get_var_itemsize",
            name = "soil_water_saturated_zone_top__depth",
        ))["var_itemsize"]
        zi_size = Int(zi_nbytes / zi_itemsize)
        vwc_1_nbytes =
            request((fn = "get_var_nbytes", name = "soil_layer_1_water__volume_fraction"))["var_nbytes"]
        @test vwc_1_nbytes == 400504
        vwc_1_itemsize = request((
            fn = "get_var_itemsize",
            name = "soil_layer_1_water__volume_fraction",
        ))["var_itemsize"]
        vwc_1_size = Int(vwc_1_nbytes / vwc_1_itemsize)
        @test request((fn = "get_var_grid", name = "river_water__depth")) ==
              Dict("var_grid" => 2)
        msg = (
            fn = "get_value",
            name = "soil_water_saturated_zone_top__depth",
            dest = fill(0.0, zi_size),
        )
        @test mean(request(msg)["value"]) ≈ 277.83281204756514
        msg = (fn = "get_value_ptr", name = "soil_water_root_zone__depth")
        @test mean(request(msg)["value_ptr"]) ≈ 28.883053734762495
        msg = (
            fn = "get_value_at_indices",
            name = "river_water__instantaneous_volume_flow_rate",
            dest = [0.0, 0.0, 0.0],
            inds = [1, 5, 10],
        )
        @test request(msg)["value_at_indices"] ≈
              [2.0965046909014213, 2.565573010731081, 3.284630939641492]
        msg = (
            fn = "set_value",
            name = "soil_water_saturated_zone_top__depth",
            src = fill(300.0, zi_size),
        )
        @test request(msg) == Dict("status" => "OK")
        msg = (
            fn = "get_value",
            name = "soil_water_saturated_zone_top__depth",
            dest = fill(0.0, zi_size),
        )
        @test mean(request(msg)["value"]) == 300.0
        msg = (
            fn = "set_value_at_indices",
            name = "soil_water_saturated_zone_top__depth",
            src = [250.0, 350.0],
            inds = [1, 2],
        )
        @test request(msg) == Dict("status" => "OK")
        msg = (
            fn = "get_value_at_indices",
            name = "soil_water_saturated_zone_top__depth",
            dest = [0.0, 0.0, 0.0],
            inds = [1, 2, 3],
        )
        @test request(msg)["value_at_indices"] == [250.0, 350.0, 300.0]
        msg = (
            fn = "get_value",
            name = "soil_layer_1_water__volume_fraction",
            dest = fill(0.0, vwc_1_size),
        )
        @test mean(request(msg)["value"]) ≈ 0.18599394957561358
        msg = (
            fn = "get_value_at_indices",
            name = "soil_layer_1_water__volume_fraction",
            dest = [0.0, 0.0, 0.0],
            inds = [1, 2, 3],
        )
        @test request(msg)["value_at_indices"] ≈
              [0.12089607119560242, 0.11968416924304527, 0.14602328618707333]
        msg = (
            fn = "set_value",
            name = "soil_layer_1_water__volume_fraction",
            src = fill(0.3, vwc_1_size),
        )
        @test request(msg) == Dict("status" => "OK")
        msg = (
            fn = "get_value",
            name = "soil_layer_1_water__volume_fraction",
            dest = fill(0.0, vwc_1_size),
        )
        @test mean(request(msg)["value"]) ≈ 0.3
        msg = (
            fn = "get_value_at_indices",
            name = "soil_layer_1_water__volume_fraction",
            dest = [0.0, 0.0, 0.0],
            inds = [1, 2, 3],
        )
        @test request(msg)["value_at_indices"] == [0.3, 0.3, 0.3]
        msg = (
            fn = "set_value_at_indices",
            name = "soil_layer_1_water__volume_fraction",
            src = [0.1, 0.25],
            inds = [1, 2],
        )
        @test request(msg) == Dict("status" => "OK")
        msg = (
            fn = "get_value_at_indices",
            name = "soil_layer_1_water__volume_fraction",
            dest = [0.0, 0.0],
            inds = [1, 2],
        )
        @test request(msg)["value_at_indices"] == [0.1, 0.25]
    end

    @testset "model grid functions" begin
        @test request((fn = "get_grid_type", grid = 0)) == Dict("grid_type" => "points")
        @test request((fn = "get_grid_rank", grid = 0)) == Dict("grid_rank" => 2)
        grid_size = request((fn = "get_grid_size", grid = 4))["grid_size"]
        @test grid_size == 50063
        msg = (fn = "get_grid_x", grid = 4, x = fill(0.0, grid_size))
        @test request(msg)["grid_x"][1:3] ≈
              [6.826666666666673, 6.810000000000006, 6.81833333333334]
        msg = (fn = "get_grid_y", grid = 4, y = fill(0.0, grid_size))
        @test request(msg)["grid_y"][1:3] ≈
              [47.8175, 47.825833333333335, 47.825833333333335]
        @test request((fn = "get_grid_node_count", grid = 0)) ==
              Dict("grid_node_count" => 2)
        @test request((fn = "get_grid_edge_count", grid = 3))["grid_edge_count"] == 5808
        msg = (fn = "get_grid_edge_nodes", grid = 3, edge_nodes = fill(0, 2 * 5808))
        @test request(msg)["grid_edge_nodes"][1:6] == [1, 5, 2, 1, 3, 2]
    end

    @testset "model states and finalize functions" begin
        @test request((fn = "load_state",)) == Dict("status" => "OK")
        @test request((fn = "save_state",)) == Dict("status" => "OK")
        @test request((fn = "finalize",)) == Dict("status" => "OK")
    end

    @testset "Error handling and shutdown" begin
        msg = (fn = "initialize", config_file = joinpath(@__DIR__, "not_existing.toml"))
        @test request(msg)["status"] == "ERROR"
        @test split(request(msg)["error"], "\n")[1] == "Wflow function `initialize` failed"
        @test request((fn = "not_existing_function",)) == Dict(
            "status" => "ERROR",
            "error" => "Received invalid Wflow function: `not_existing_function`",
        )
        @test request((fn = "initialize",)) == Dict(
            "status" => "ERROR",
            "error" => "At least one required argument name (`config_file`) not available for function: `initialize`",
        )
        @test request((fn = "shutdown",)) == Dict("status" => "OK")
    end
end<|MERGE_RESOLUTION|>--- conflicted
+++ resolved
@@ -47,121 +47,6 @@
         @test request((fn = "update",)) == Dict("status" => "OK")
     end
 
-<<<<<<< HEAD
-zi_size = 0
-vwc_1_size = 0
-@testset "variable information and get and set functions" begin
-    @test request((fn = "get_var_itemsize", name = "subsurface_water__volume_flow_rate")) ==
-          Dict("var_itemsize" => sizeof(Float64))
-    @test request((fn = "get_var_units", name = "river_water__volume_flow_rate")) ==
-          Dict("var_units" => "m3 s-1")
-    @test request((fn = "get_var_location", name = "river_water__volume_flow_rate")) ==
-          Dict("var_location" => "node")
-    zi_nbytes =
-        request((fn = "get_var_nbytes", name = "soil_water_saturated_zone_top__depth"))["var_nbytes"]
-    @test zi_nbytes == 400504
-    zi_itemsize =
-        request((fn = "get_var_itemsize", name = "soil_water_saturated_zone_top__depth"))["var_itemsize"]
-    zi_size = Int(zi_nbytes / zi_itemsize)
-    vwc_1_nbytes =
-        request((fn = "get_var_nbytes", name = "soil_layer_1_water__volume_fraction"))["var_nbytes"]
-    @test vwc_1_nbytes == 400504
-    vwc_1_itemsize =
-        request((fn = "get_var_itemsize", name = "soil_layer_1_water__volume_fraction"))["var_itemsize"]
-    vwc_1_size = Int(vwc_1_nbytes / vwc_1_itemsize)
-    @test request((fn = "get_var_grid", name = "river_water__depth")) ==
-          Dict("var_grid" => 2)
-    msg = (
-        fn = "get_value",
-        name = "soil_water_saturated_zone_top__depth",
-        dest = fill(0.0, zi_size),
-    )
-    @test mean(request(msg)["value"]) ≈ 282.8559321224587
-    msg = (fn = "get_value_ptr", name = "soil_water_root_zone__depth")
-    @test mean(request(msg)["value_ptr"]) ≈ 29.142521696095127
-    msg = (
-        fn = "get_value_at_indices",
-        name = "river_water__instantaneous_volume_flow_rate",
-        dest = [0.0, 0.0, 0.0],
-        inds = [1, 5, 10],
-    )
-    @test request(msg)["value_at_indices"] ≈
-          [1.6073181333516977, 1.977037336563701, 2.4481907624006256]
-    msg = (
-        fn = "set_value",
-        name = "soil_water_saturated_zone_top__depth",
-        src = fill(300.0, zi_size),
-    )
-    @test request(msg) == Dict("status" => "OK")
-    msg = (
-        fn = "get_value",
-        name = "soil_water_saturated_zone_top__depth",
-        dest = fill(0.0, zi_size),
-    )
-    @test mean(request(msg)["value"]) == 300.0
-    msg = (
-        fn = "set_value_at_indices",
-        name = "soil_water_saturated_zone_top__depth",
-        src = [250.0, 350.0],
-        inds = [1, 2],
-    )
-    @test request(msg) == Dict("status" => "OK")
-    msg = (
-        fn = "get_value_at_indices",
-        name = "soil_water_saturated_zone_top__depth",
-        dest = [0.0, 0.0, 0.0],
-        inds = [1, 2, 3],
-    )
-    @test request(msg)["value_at_indices"] == [250.0, 350.0, 300.0]
-    msg = (
-        fn = "get_value",
-        name = "soil_layer_1_water__volume_fraction",
-        dest = fill(0.0, vwc_1_size),
-    )
-    @test mean(request(msg)["value"]) ≈ 0.18570528714428944
-    msg = (
-        fn = "get_value_at_indices",
-        name = "soil_layer_1_water__volume_fraction",
-        dest = [0.0, 0.0, 0.0],
-        inds = [1, 2, 3],
-    )
-    @test request(msg)["value_at_indices"] ≈
-          [0.12089607119560242, 0.11968416924304527, 0.14602328618707333]
-    msg = (
-        fn = "set_value",
-        name = "soil_layer_1_water__volume_fraction",
-        src = fill(0.3, vwc_1_size),
-    )
-    @test request(msg) == Dict("status" => "OK")
-    msg = (
-        fn = "get_value",
-        name = "soil_layer_1_water__volume_fraction",
-        dest = fill(0.0, vwc_1_size),
-    )
-    @test mean(request(msg)["value"]) ≈ 0.3
-    msg = (
-        fn = "get_value_at_indices",
-        name = "soil_layer_1_water__volume_fraction",
-        dest = [0.0, 0.0, 0.0],
-        inds = [1, 2, 3],
-    )
-    @test request(msg)["value_at_indices"] == [0.3, 0.3, 0.3]
-    msg = (
-        fn = "set_value_at_indices",
-        name = "soil_layer_1_water__volume_fraction",
-        src = [0.1, 0.25],
-        inds = [1, 2],
-    )
-    @test request(msg) == Dict("status" => "OK")
-    msg = (
-        fn = "get_value_at_indices",
-        name = "soil_layer_1_water__volume_fraction",
-        dest = [0.0, 0.0],
-        inds = [1, 2],
-    )
-    @test request(msg)["value_at_indices"] == [0.1, 0.25]
-end
-=======
     @testset "model information functions" begin
         @test request((fn = "get_component_name",)) == Dict("component_name" => "sbm")
         @test request((fn = "get_input_item_count",)) == Dict("input_item_count" => 7)
@@ -177,7 +62,6 @@
         retrieved_vars = request((fn = "get_output_var_names",))["output_var_names"]
         @test all(x -> x in retrieved_vars, to_check)
     end
->>>>>>> 7a4597eb
 
     zi_size = 0
     vwc_1_size = 0
@@ -213,9 +97,9 @@
             name = "soil_water_saturated_zone_top__depth",
             dest = fill(0.0, zi_size),
         )
-        @test mean(request(msg)["value"]) ≈ 277.83281204756514
+        @test mean(request(msg)["value"]) ≈ 282.8559321224587
         msg = (fn = "get_value_ptr", name = "soil_water_root_zone__depth")
-        @test mean(request(msg)["value_ptr"]) ≈ 28.883053734762495
+        @test mean(request(msg)["value_ptr"]) ≈ 29.142521696095127
         msg = (
             fn = "get_value_at_indices",
             name = "river_water__instantaneous_volume_flow_rate",
@@ -223,7 +107,7 @@
             inds = [1, 5, 10],
         )
         @test request(msg)["value_at_indices"] ≈
-              [2.0965046909014213, 2.565573010731081, 3.284630939641492]
+              [1.6073181333516977, 1.977037336563701, 2.4481907624006256]
         msg = (
             fn = "set_value",
             name = "soil_water_saturated_zone_top__depth",
@@ -255,7 +139,7 @@
             name = "soil_layer_1_water__volume_fraction",
             dest = fill(0.0, vwc_1_size),
         )
-        @test mean(request(msg)["value"]) ≈ 0.18599394957561358
+        @test mean(request(msg)["value"]) ≈ 0.18570528714428944
         msg = (
             fn = "get_value_at_indices",
             name = "soil_layer_1_water__volume_fraction",
