--- conflicted
+++ resolved
@@ -66,13 +66,8 @@
     vwc_1_size = Int(vwc_1_nbytes / vwc_1_itemsize)
     @test request((fn = "get_var_grid", name = "lateral.river.h")) == Dict("var_grid" => 3)
     msg = (fn = "get_value", name = "vertical.zi", dest = fill(0.0, zi_size))
-<<<<<<< HEAD
     @test mean(request(msg)["value"]) ≈ 277.3735639009932
-    msg = (fn = "get_value_ptr", name = "vertical.θₛ")
-=======
-    @test mean(request(msg)["value"]) ≈ 277.8362161218515
     msg = (fn = "get_value_ptr", name = "vertical.theta_s")
->>>>>>> 3ad46dfa
     @test mean(request(msg)["value_ptr"]) ≈ 0.4409211971535584
     msg = (
         fn = "get_value_at_indices",
