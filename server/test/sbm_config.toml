# This is a TOML configuration file for Wflow.
# Relative file paths are interpreted as being relative to this TOML file.
# Wflow documentation https://deltares.github.io/Wflow.jl/dev/
# TOML documentation: https://github.com/toml-lang/toml

dir_input = "data/input"
dir_output = "data/output"

[time]
calendar = "proleptic_gregorian"
endtime = 2000-02-01T00:00:00
starttime = 2000-01-01T00:00:00
time_units = "days since 1900-01-01 00:00:00"
timestepsecs = 86400

[logging]
loglevel = "info"

[state]
path_input = "instates-moselle.nc"
path_output = "outstates-moselle.nc"

# if listed, the variable must be present in the NetCDF or error
# if not listed, the variable can get a default value if it has one

[state.variables]
vegetation_canopy_water__depth = "canopystorage"

soil_water_saturated_zone__depth = "satwaterdepth"
soil_surface__temperature = "tsoil"
soil_layer_water_unsaturated_zone__depth = "ustorelayerdepth"

snowpack_dry_snow__leq_depth = "snow"
snowpack_liquid_water__depth = "snowwater"

river_water__instantaneous_depth = "h_river"
river_water__instantaneous_volume_flow_rate = "q_river"

reservoir_water_surface__instantaneous_elevation = "waterlevel_reservoir"

subsurface_water__volume_flow_rate = "ssf"

land_surface_water__instantaneous_volume_flow_rate = "q_land"
land_surface_water__instantaneous_depth = "h_land"

[input]
path_forcing = "forcing-moselle.nc"
path_static = "staticmaps-moselle.nc"

# these are not directly part of the model
river_gauge__count = "wflow_gauges_grdc"
basin__local_drain_direction = "wflow_ldd"
river_location__mask = "wflow_river"
reservoir_area__count = "wflow_reservoirareas"
reservoir_location__count = "wflow_reservoirlocs"
subbasin_location__count = "wflow_subcatch"

[input.forcing]
atmosphere_water__precipitation_volume_flux = "precip"
land_surface_water__potential_evaporation_volume_flux = "pet"
atmosphere_air__temperature = "temp"

[input.static]
atmosphere_air__snowfall_temperature_threshold = "TT"
atmosphere_air__snowfall_temperature_interval = "TTI"

land_water_covered__area_fraction = "WaterFrac"

snowpack__melting_temperature_threshold = "TTM"
snowpack__degree-day_coefficient = "Cfmax"
snowpack__liquid_water_holding_capacity = "WHC"

soil_layer_water__brooks-corey_exponent = "c"
soil_surface_water__infiltration_reduction_parameter = "cf_soil"
soil_water__vertical_saturated_hydraulic_conductivity_scale_parameter = "f"
compacted_soil_surface_water__infiltration_capacity = "InfiltCapPath"
soil_water__residual_volume_fraction = "thetaR"
soil_water__saturated_volume_fraction = "thetaS"
soil_water_saturated_zone_bottom__max_leakage_volume_flux = "MaxLeakage"
compacted_soil__area_fraction = "PathFrac"
soil_wet_root__sigmoid_function_shape_parameter = "rootdistpar"
soil__thickness = "SoilThickness"

vegetation_canopy_water__mean_evaporation-to-mean_precipitation_ratio = "EoverR"
vegetation_canopy__light-extinction_coefficient = "Kext"
vegetation__specific-leaf_storage = "Sl"
vegetation_wood_water__storage_capacity = "Swood"
vegetation_root__depth = "RootingDepth"

river__length = "wflow_riverlength"
river_water_flow__manning_n_parameter = "N_River"
river__slope = "RiverSlope"
river__width = "wflow_riverwidth"
river_bank_water__depth = "RiverDepth"
river_bank_water__elevation = "RiverZ"

land_surface_water_flow__manning_n_parameter = "N"
land_surface__slope = "Slope"

reservoir_surface__area = "reservoir_area"
reservoir_water_demand__required_downstream_volume_flow_rate = "ResDemand"
reservoir_water_release_below_spillway__max_volume_flow_rate = "ResMaxRelease"
reservoir_water__max_volume = "ResMaxVolume"
reservoir_water__target_full_volume_fraction = "ResTargetFullFrac"
reservoir_water__target_min_volume_fraction = "ResTargetMinFrac"
reservoir_water_surface__initial_elevation = "waterlevel_reservoir"
reservoir_water__rating_curve_type_count = "outflowfunc"
reservoir_water__storage_curve_type_count = "storfunc"

subsurface_water__horizontal-to-vertical_saturated_hydraulic_conductivity_ratio = "KsatHorFrac"


[input.cyclic]
vegetation__leaf_area_index = "LAI"

[input.static.soil_surface_water__vertical_saturated_hydraulic_conductivity]
netcdf.variable.name = "KsatVer"
scale = 1.0
offset = 0.0

[model]
kinematic_wave__adaptive_time_step_flag = true
snow_gravitional_transport__flag = true
cold_start__flag = true
reservoir__flag = true
snow__flag = true
soil_layer__thickness = [100, 300, 800]
type = "sbm"
river_streamorder__min_count = 6
land_streamorder__min_count = 5

[output.netcdf_grid]
path = "output_moselle.nc"

[output.netcdf_grid.variables]
soil_water_saturated_zone__depth = "satwaterdepth"
soil_surface__temperature = "tsoil"
soil_layer_water_unsaturated_zone__depth = "ustorelayerdepth"
snowpack_dry_snow__leq_depth = "snow"
snowpack_liquid_water__depth = "snowwater"
river_water__depth = "h_av_river"
river_water__volume_flow_rate = "q_av_river"
reservoir_water__volume = "storage_reservoir"
subsurface_water__volume_flow_rate = "ssf"
land_surface_water__volume_flow_rate = "q_av_land"
land_surface_water__depth = "h_av_land"
land.interception.variables.canopy_storage = "canopystorage"

[output.netcdf_scalar]
path = "output_scalar_moselle.nc"

[[output.netcdf_scalar.variable]]
name = "Q"
map = "river_gauge__count"
parameter = "routing.river_flow.variables.q"

[[output.netcdf_scalar.variable]]
name = "T"
map = "river_gauge__count"
parameter = "atmosphere_air__temperature"

[[output.netcdf_scalar.variable]]
coordinate.x = 6.255
coordinate.y = 50.012
name = "temp_coord"
location = "temp_bycoord"
parameter = "atmosphere_air__temperature"

[[output.netcdf_scalar.variable]]
location = "temp_byindex"
name = "temp_index"
index.x = 100
index.y = 264
parameter = "atmosphere_air__temperature"

[output.csv]
path = "output_moselle.csv"

[[output.csv.column]]
header = "Q"
parameter = "river_water__volume_flow_rate"
reducer = "maximum"

[[output.csv.column]]
header = "storage"
index = 1
parameter = "reservoir_water__volume"

[[output.csv.column]]
coordinate.x = 6.255
coordinate.y = 50.012
header = "temp_bycoord"
parameter = "atmosphere_air__temperature"

[[output.csv.column]]
coordinate.x = 6.255
coordinate.y = 50.012
header = "vwc_layer2_bycoord"
parameter = "land.soil.variables.vwc"
layer = 2

[[output.csv.column]]
header = "temp_byindex"
index.x = 100
index.y = 264
parameter = "atmosphere_air__temperature"

[[output.csv.column]]
header = "Q"
map = "river_gauge__count"
parameter = "river_water__volume_flow_rate"

[[output.csv.column]]
header = "recharge"
map = "subbasin_location__count"
parameter = "soil_water_saturated_zone_top__net_recharge_volume_flux"
reducer = "mean"

[API]
variables = [
<<<<<<< HEAD
    "river_water__volume_flow_rate",
    "soil_water_unsat-zone__depth",
    "soil_water__transpiration_volume_flux",
    "soil_layer~1_water_unsat-zone__depth",
    "soil_layer~2_water_unsat-zone__depth",
    "soil_layer~3_water_unsat-zone__depth",
    "soil_layer~4_water_unsat-zone__depth",
=======
  "river_water__volume_flow_rate",
  "soil_water_unsaturated_zone__depth",
  "soil_water__transpiration_volume_flux",
  "soil_layer_1_water_unsaturated_zone__depth",
  "soil_layer_2_water_unsaturated_zone__depth",
  "soil_layer_3_water_unsaturated_zone__depth",
  "soil_layer_4_water_unsaturated_zone__depth",
>>>>>>> 9d9c08af
]<|MERGE_RESOLUTION|>--- conflicted
+++ resolved
@@ -218,21 +218,11 @@
 
 [API]
 variables = [
-<<<<<<< HEAD
     "river_water__volume_flow_rate",
-    "soil_water_unsat-zone__depth",
+    "soil_water_unsaturated_zone__depth",
     "soil_water__transpiration_volume_flux",
-    "soil_layer~1_water_unsat-zone__depth",
-    "soil_layer~2_water_unsat-zone__depth",
-    "soil_layer~3_water_unsat-zone__depth",
-    "soil_layer~4_water_unsat-zone__depth",
-=======
-  "river_water__volume_flow_rate",
-  "soil_water_unsaturated_zone__depth",
-  "soil_water__transpiration_volume_flux",
-  "soil_layer_1_water_unsaturated_zone__depth",
-  "soil_layer_2_water_unsaturated_zone__depth",
-  "soil_layer_3_water_unsaturated_zone__depth",
-  "soil_layer_4_water_unsaturated_zone__depth",
->>>>>>> 9d9c08af
+    "soil_layer_1_water_unsaturated_zone__depth",
+    "soil_layer_2_water_unsaturated_zone__depth",
+    "soil_layer_3_water_unsaturated_zone__depth",
+    "soil_layer_4_water_unsaturated_zone__depth",
 ]