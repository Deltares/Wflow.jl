version: 5
environments:
  default:
    channels:
    - url: https://conda.anaconda.org/conda-forge/
    packages:
      linux-64:
      - conda: https://conda.anaconda.org/conda-forge/linux-64/_libgcc_mutex-0.1-conda_forge.tar.bz2
      - conda: https://conda.anaconda.org/conda-forge/linux-64/_openmp_mutex-4.5-2_gnu.tar.bz2
<<<<<<< HEAD
      - conda: https://conda.anaconda.org/conda-forge/noarch/anyio-4.6.2.post1-pyhd8ed1ab_0.conda
      - conda: https://conda.anaconda.org/conda-forge/noarch/argon2-cffi-23.1.0-pyhd8ed1ab_0.conda
      - conda: https://conda.anaconda.org/conda-forge/linux-64/argon2-cffi-bindings-21.2.0-py313h536fd9c_5.conda
      - conda: https://conda.anaconda.org/conda-forge/noarch/arrow-1.3.0-pyhd8ed1ab_0.conda
      - conda: https://conda.anaconda.org/conda-forge/noarch/asttokens-2.4.1-pyhd8ed1ab_0.conda
      - conda: https://conda.anaconda.org/conda-forge/noarch/async-lru-2.0.4-pyhd8ed1ab_0.conda
      - conda: https://conda.anaconda.org/conda-forge/noarch/attrs-24.2.0-pyh71513ae_0.conda
      - conda: https://conda.anaconda.org/conda-forge/noarch/babel-2.14.0-pyhd8ed1ab_0.conda
      - conda: https://conda.anaconda.org/conda-forge/noarch/beautifulsoup4-4.12.3-pyha770c72_0.conda
      - conda: https://conda.anaconda.org/conda-forge/noarch/bleach-6.1.0-pyhd8ed1ab_0.conda
      - conda: https://conda.anaconda.org/conda-forge/linux-64/brotli-python-1.1.0-py313h46c70d0_2.conda
      - conda: https://conda.anaconda.org/conda-forge/linux-64/bzip2-1.0.8-h4bc722e_7.conda
      - conda: https://conda.anaconda.org/conda-forge/linux-64/ca-certificates-2024.8.30-hbcca054_0.conda
      - conda: https://conda.anaconda.org/conda-forge/noarch/cached-property-1.5.2-hd8ed1ab_1.tar.bz2
      - conda: https://conda.anaconda.org/conda-forge/noarch/cached_property-1.5.2-pyha770c72_1.tar.bz2
      - conda: https://conda.anaconda.org/conda-forge/noarch/certifi-2024.8.30-pyhd8ed1ab_0.conda
      - conda: https://conda.anaconda.org/conda-forge/linux-64/cffi-1.17.1-py313hfab6e84_0.conda
      - conda: https://conda.anaconda.org/conda-forge/noarch/charset-normalizer-3.4.0-pyhd8ed1ab_0.conda
      - conda: https://conda.anaconda.org/conda-forge/noarch/comm-0.2.2-pyhd8ed1ab_0.conda
      - conda: https://conda.anaconda.org/conda-forge/linux-64/debugpy-1.8.7-py313h46c70d0_0.conda
      - conda: https://conda.anaconda.org/conda-forge/noarch/decorator-5.1.1-pyhd8ed1ab_0.tar.bz2
      - conda: https://conda.anaconda.org/conda-forge/noarch/defusedxml-0.7.1-pyhd8ed1ab_0.tar.bz2
      - conda: https://conda.anaconda.org/conda-forge/noarch/entrypoints-0.4-pyhd8ed1ab_0.tar.bz2
      - conda: https://conda.anaconda.org/conda-forge/noarch/exceptiongroup-1.2.2-pyhd8ed1ab_0.conda
      - conda: https://conda.anaconda.org/conda-forge/noarch/executing-2.1.0-pyhd8ed1ab_0.conda
      - conda: https://conda.anaconda.org/conda-forge/noarch/fqdn-1.5.1-pyhd8ed1ab_0.tar.bz2
      - conda: https://conda.anaconda.org/conda-forge/noarch/h11-0.14.0-pyhd8ed1ab_0.tar.bz2
      - conda: https://conda.anaconda.org/conda-forge/noarch/h2-4.1.0-pyhd8ed1ab_0.tar.bz2
      - conda: https://conda.anaconda.org/conda-forge/noarch/hpack-4.0.0-pyh9f0ad1d_0.tar.bz2
      - conda: https://conda.anaconda.org/conda-forge/noarch/httpcore-1.0.6-pyhd8ed1ab_0.conda
      - conda: https://conda.anaconda.org/conda-forge/noarch/httpx-0.27.2-pyhd8ed1ab_0.conda
      - conda: https://conda.anaconda.org/conda-forge/noarch/hyperframe-6.0.1-pyhd8ed1ab_0.tar.bz2
      - conda: https://conda.anaconda.org/conda-forge/noarch/idna-3.10-pyhd8ed1ab_0.conda
      - conda: https://conda.anaconda.org/conda-forge/noarch/importlib-metadata-8.5.0-pyha770c72_0.conda
      - conda: https://conda.anaconda.org/conda-forge/noarch/importlib_metadata-8.5.0-hd8ed1ab_0.conda
      - conda: https://conda.anaconda.org/conda-forge/noarch/importlib_resources-6.4.5-pyhd8ed1ab_0.conda
      - conda: https://conda.anaconda.org/conda-forge/noarch/ipykernel-6.29.5-pyh3099207_0.conda
      - conda: https://conda.anaconda.org/conda-forge/noarch/ipython-8.29.0-pyh707e725_0.conda
      - conda: https://conda.anaconda.org/conda-forge/noarch/ipywidgets-8.1.5-pyhd8ed1ab_0.conda
      - conda: https://conda.anaconda.org/conda-forge/noarch/isoduration-20.11.0-pyhd8ed1ab_0.tar.bz2
      - conda: https://conda.anaconda.org/conda-forge/noarch/jedi-0.19.1-pyhd8ed1ab_0.conda
      - conda: https://conda.anaconda.org/conda-forge/noarch/jinja2-3.1.4-pyhd8ed1ab_0.conda
      - conda: https://conda.anaconda.org/conda-forge/noarch/json5-0.9.25-pyhd8ed1ab_0.conda
      - conda: https://conda.anaconda.org/conda-forge/linux-64/jsonpointer-3.0.0-py313h78bf25f_1.conda
      - conda: https://conda.anaconda.org/conda-forge/noarch/jsonschema-4.23.0-pyhd8ed1ab_0.conda
      - conda: https://conda.anaconda.org/conda-forge/noarch/jsonschema-specifications-2024.10.1-pyhd8ed1ab_0.conda
      - conda: https://conda.anaconda.org/conda-forge/noarch/jsonschema-with-format-nongpl-4.23.0-hd8ed1ab_0.conda
      - conda: https://conda.anaconda.org/conda-forge/linux-64/juliaup-1.17.6-h8fae777_0.conda
      - conda: https://conda.anaconda.org/conda-forge/noarch/jupyter-1.1.1-pyhd8ed1ab_0.conda
      - conda: https://conda.anaconda.org/conda-forge/noarch/jupyter-lsp-2.2.5-pyhd8ed1ab_0.conda
      - conda: https://conda.anaconda.org/conda-forge/noarch/jupyter_client-8.6.3-pyhd8ed1ab_0.conda
      - conda: https://conda.anaconda.org/conda-forge/noarch/jupyter_console-6.6.3-pyhd8ed1ab_0.conda
      - conda: https://conda.anaconda.org/conda-forge/noarch/jupyter_core-5.7.2-pyh31011fe_1.conda
      - conda: https://conda.anaconda.org/conda-forge/noarch/jupyter_events-0.10.0-pyhd8ed1ab_0.conda
      - conda: https://conda.anaconda.org/conda-forge/noarch/jupyter_server-2.14.2-pyhd8ed1ab_0.conda
      - conda: https://conda.anaconda.org/conda-forge/noarch/jupyter_server_terminals-0.5.3-pyhd8ed1ab_0.conda
      - conda: https://conda.anaconda.org/conda-forge/noarch/jupyterlab-4.2.5-pyhd8ed1ab_0.conda
      - conda: https://conda.anaconda.org/conda-forge/noarch/jupyterlab_pygments-0.3.0-pyhd8ed1ab_1.conda
      - conda: https://conda.anaconda.org/conda-forge/noarch/jupyterlab_server-2.27.3-pyhd8ed1ab_0.conda
      - conda: https://conda.anaconda.org/conda-forge/noarch/jupyterlab_widgets-3.0.13-pyhd8ed1ab_0.conda
      - conda: https://conda.anaconda.org/conda-forge/linux-64/keyutils-1.6.1-h166bdaf_0.tar.bz2
      - conda: https://conda.anaconda.org/conda-forge/linux-64/krb5-1.21.3-h659f571_0.conda
      - conda: https://conda.anaconda.org/conda-forge/linux-64/ld_impl_linux-64-2.43-h712a8e2_1.conda
      - conda: https://conda.anaconda.org/conda-forge/linux-64/libedit-3.1.20191231-he28a2e2_2.tar.bz2
      - conda: https://conda.anaconda.org/conda-forge/linux-64/libexpat-2.6.3-h5888daf_0.conda
      - conda: https://conda.anaconda.org/conda-forge/linux-64/libffi-3.4.2-h7f98852_5.tar.bz2
      - conda: https://conda.anaconda.org/conda-forge/linux-64/libgcc-14.2.0-h77fa898_1.conda
      - conda: https://conda.anaconda.org/conda-forge/linux-64/libgcc-ng-14.2.0-h69a702a_1.conda
      - conda: https://conda.anaconda.org/conda-forge/linux-64/libgomp-14.2.0-h77fa898_1.conda
      - conda: https://conda.anaconda.org/conda-forge/linux-64/libmpdec-4.0.0-h4bc722e_0.conda
      - conda: https://conda.anaconda.org/conda-forge/linux-64/libsodium-1.0.20-h4ab18f5_0.conda
      - conda: https://conda.anaconda.org/conda-forge/linux-64/libsqlite-3.46.1-hadc24fc_0.conda
      - conda: https://conda.anaconda.org/conda-forge/linux-64/libstdcxx-14.2.0-hc0a3c3a_1.conda
      - conda: https://conda.anaconda.org/conda-forge/linux-64/libstdcxx-ng-14.2.0-h4852527_1.conda
      - conda: https://conda.anaconda.org/conda-forge/linux-64/libuuid-2.38.1-h0b41bf4_0.conda
      - conda: https://conda.anaconda.org/conda-forge/linux-64/libzlib-1.3.1-h4ab18f5_1.conda
      - conda: https://conda.anaconda.org/conda-forge/linux-64/markupsafe-3.0.2-py313h8060acc_0.conda
      - conda: https://conda.anaconda.org/conda-forge/noarch/matplotlib-inline-0.1.7-pyhd8ed1ab_0.conda
      - conda: https://conda.anaconda.org/conda-forge/noarch/mistune-3.0.2-pyhd8ed1ab_0.conda
      - conda: https://conda.anaconda.org/conda-forge/noarch/nbclient-0.10.0-pyhd8ed1ab_0.conda
      - conda: https://conda.anaconda.org/conda-forge/noarch/nbconvert-core-7.16.4-pyhd8ed1ab_1.conda
      - conda: https://conda.anaconda.org/conda-forge/noarch/nbformat-5.10.4-pyhd8ed1ab_0.conda
      - conda: https://conda.anaconda.org/conda-forge/linux-64/ncurses-6.5-he02047a_1.conda
      - conda: https://conda.anaconda.org/conda-forge/noarch/nest-asyncio-1.6.0-pyhd8ed1ab_0.conda
      - conda: https://conda.anaconda.org/conda-forge/noarch/notebook-7.2.2-pyhd8ed1ab_0.conda
      - conda: https://conda.anaconda.org/conda-forge/noarch/notebook-shim-0.2.4-pyhd8ed1ab_0.conda
      - conda: https://conda.anaconda.org/conda-forge/linux-64/openssl-3.3.2-hb9d3cd8_0.conda
      - conda: https://conda.anaconda.org/conda-forge/noarch/overrides-7.7.0-pyhd8ed1ab_0.conda
      - conda: https://conda.anaconda.org/conda-forge/noarch/packaging-24.1-pyhd8ed1ab_0.conda
      - conda: https://conda.anaconda.org/conda-forge/noarch/pandocfilters-1.5.0-pyhd8ed1ab_0.tar.bz2
      - conda: https://conda.anaconda.org/conda-forge/noarch/parso-0.8.4-pyhd8ed1ab_0.conda
      - conda: https://conda.anaconda.org/conda-forge/noarch/pexpect-4.9.0-pyhd8ed1ab_0.conda
      - conda: https://conda.anaconda.org/conda-forge/noarch/pickleshare-0.7.5-py_1003.tar.bz2
      - conda: https://conda.anaconda.org/conda-forge/noarch/pkgutil-resolve-name-1.3.10-pyhd8ed1ab_1.conda
      - conda: https://conda.anaconda.org/conda-forge/noarch/platformdirs-4.3.6-pyhd8ed1ab_0.conda
      - conda: https://conda.anaconda.org/conda-forge/noarch/prometheus_client-0.21.0-pyhd8ed1ab_0.conda
      - conda: https://conda.anaconda.org/conda-forge/noarch/prompt-toolkit-3.0.48-pyha770c72_0.conda
      - conda: https://conda.anaconda.org/conda-forge/noarch/prompt_toolkit-3.0.48-hd8ed1ab_0.conda
      - conda: https://conda.anaconda.org/conda-forge/linux-64/psutil-6.1.0-py313h536fd9c_0.conda
      - conda: https://conda.anaconda.org/conda-forge/noarch/ptyprocess-0.7.0-pyhd3deb0d_0.tar.bz2
      - conda: https://conda.anaconda.org/conda-forge/noarch/pure_eval-0.2.3-pyhd8ed1ab_0.conda
      - conda: https://conda.anaconda.org/conda-forge/noarch/pycparser-2.22-pyhd8ed1ab_0.conda
      - conda: https://conda.anaconda.org/conda-forge/noarch/pygments-2.18.0-pyhd8ed1ab_0.conda
      - conda: https://conda.anaconda.org/conda-forge/noarch/pysocks-1.7.1-pyha2e5f31_6.tar.bz2
      - conda: https://conda.anaconda.org/conda-forge/linux-64/python-3.13.0-h9ebbce0_100_cp313.conda
      - conda: https://conda.anaconda.org/conda-forge/noarch/python-dateutil-2.9.0-pyhd8ed1ab_0.conda
      - conda: https://conda.anaconda.org/conda-forge/noarch/python-fastjsonschema-2.20.0-pyhd8ed1ab_0.conda
      - conda: https://conda.anaconda.org/conda-forge/noarch/python-json-logger-2.0.7-pyhd8ed1ab_0.conda
      - conda: https://conda.anaconda.org/conda-forge/linux-64/python_abi-3.13-5_cp313.conda
      - conda: https://conda.anaconda.org/conda-forge/noarch/pytz-2024.2-pyhd8ed1ab_0.conda
      - conda: https://conda.anaconda.org/conda-forge/linux-64/pyyaml-6.0.2-py313h536fd9c_1.conda
      - conda: https://conda.anaconda.org/conda-forge/linux-64/pyzmq-26.2.0-py313h8e95178_3.conda
=======
      - conda: https://conda.anaconda.org/conda-forge/linux-64/bzip2-1.0.8-h4bc722e_7.conda
      - conda: https://conda.anaconda.org/conda-forge/linux-64/ca-certificates-2024.8.30-hbcca054_0.conda
      - conda: https://conda.anaconda.org/conda-forge/linux-64/juliaup-1.17.6-h8fae777_0.conda
      - conda: https://conda.anaconda.org/conda-forge/linux-64/ld_impl_linux-64-2.43-h712a8e2_1.conda
      - conda: https://conda.anaconda.org/conda-forge/linux-64/libexpat-2.6.3-h5888daf_0.conda
      - conda: https://conda.anaconda.org/conda-forge/linux-64/libffi-3.4.2-h7f98852_5.tar.bz2
      - conda: https://conda.anaconda.org/conda-forge/linux-64/libgcc-14.1.0-h77fa898_1.conda
      - conda: https://conda.anaconda.org/conda-forge/linux-64/libgcc-ng-14.1.0-h69a702a_1.conda
      - conda: https://conda.anaconda.org/conda-forge/linux-64/libgomp-14.1.0-h77fa898_1.conda
      - conda: https://conda.anaconda.org/conda-forge/linux-64/libnsl-2.0.1-hd590300_0.conda
      - conda: https://conda.anaconda.org/conda-forge/linux-64/libsqlite-3.46.1-hadc24fc_0.conda
      - conda: https://conda.anaconda.org/conda-forge/linux-64/libuuid-2.38.1-h0b41bf4_0.conda
      - conda: https://conda.anaconda.org/conda-forge/linux-64/libxcrypt-4.4.36-hd590300_1.conda
      - conda: https://conda.anaconda.org/conda-forge/linux-64/libzlib-1.3.1-h4ab18f5_1.conda
      - conda: https://conda.anaconda.org/conda-forge/linux-64/ncurses-6.5-he02047a_1.conda
      - conda: https://conda.anaconda.org/conda-forge/linux-64/openssl-3.3.2-hb9d3cd8_0.conda
      - conda: https://conda.anaconda.org/conda-forge/linux-64/python-3.12.6-hc5c86c4_2_cpython.conda
>>>>>>> 2a63e957
      - conda: https://conda.anaconda.org/conda-forge/linux-64/readline-8.2-h8228510_1.conda
      - conda: https://conda.anaconda.org/conda-forge/noarch/referencing-0.35.1-pyhd8ed1ab_0.conda
      - conda: https://conda.anaconda.org/conda-forge/noarch/requests-2.32.3-pyhd8ed1ab_0.conda
      - conda: https://conda.anaconda.org/conda-forge/noarch/rfc3339-validator-0.1.4-pyhd8ed1ab_0.tar.bz2
      - conda: https://conda.anaconda.org/conda-forge/noarch/rfc3986-validator-0.1.1-pyh9f0ad1d_0.tar.bz2
      - conda: https://conda.anaconda.org/conda-forge/linux-64/rpds-py-0.20.0-py313h920b4c0_1.conda
      - conda: https://conda.anaconda.org/conda-forge/noarch/send2trash-1.8.3-pyh0d859eb_0.conda
      - conda: https://conda.anaconda.org/conda-forge/noarch/setuptools-75.1.0-pyhd8ed1ab_0.conda
      - conda: https://conda.anaconda.org/conda-forge/noarch/six-1.16.0-pyh6c4a22f_0.tar.bz2
      - conda: https://conda.anaconda.org/conda-forge/noarch/sniffio-1.3.1-pyhd8ed1ab_0.conda
      - conda: https://conda.anaconda.org/conda-forge/noarch/soupsieve-2.5-pyhd8ed1ab_1.conda
      - conda: https://conda.anaconda.org/conda-forge/noarch/stack_data-0.6.2-pyhd8ed1ab_0.conda
      - conda: https://conda.anaconda.org/conda-forge/noarch/terminado-0.18.1-pyh0d859eb_0.conda
      - conda: https://conda.anaconda.org/conda-forge/noarch/tinycss2-1.4.0-pyhd8ed1ab_0.conda
      - conda: https://conda.anaconda.org/conda-forge/linux-64/tk-8.6.13-noxft_h4845f30_101.conda
<<<<<<< HEAD
      - conda: https://conda.anaconda.org/conda-forge/noarch/tomli-2.0.2-pyhd8ed1ab_0.conda
      - conda: https://conda.anaconda.org/conda-forge/linux-64/tornado-6.4.1-py313h536fd9c_1.conda
      - conda: https://conda.anaconda.org/conda-forge/noarch/traitlets-5.14.3-pyhd8ed1ab_0.conda
      - conda: https://conda.anaconda.org/conda-forge/noarch/types-python-dateutil-2.9.0.20241003-pyhff2d567_0.conda
      - conda: https://conda.anaconda.org/conda-forge/noarch/typing-extensions-4.12.2-hd8ed1ab_0.conda
      - conda: https://conda.anaconda.org/conda-forge/noarch/typing_extensions-4.12.2-pyha770c72_0.conda
      - conda: https://conda.anaconda.org/conda-forge/noarch/typing_utils-0.1.0-pyhd8ed1ab_0.tar.bz2
      - conda: https://conda.anaconda.org/conda-forge/noarch/tzdata-2024a-h8827d51_1.conda
      - conda: https://conda.anaconda.org/conda-forge/noarch/uri-template-1.3.0-pyhd8ed1ab_0.conda
      - conda: https://conda.anaconda.org/conda-forge/noarch/urllib3-2.2.3-pyhd8ed1ab_0.conda
      - conda: https://conda.anaconda.org/conda-forge/noarch/wcwidth-0.2.13-pyhd8ed1ab_0.conda
      - conda: https://conda.anaconda.org/conda-forge/noarch/webcolors-24.8.0-pyhd8ed1ab_0.conda
      - conda: https://conda.anaconda.org/conda-forge/noarch/webencodings-0.5.1-pyhd8ed1ab_2.conda
      - conda: https://conda.anaconda.org/conda-forge/noarch/websocket-client-1.8.0-pyhd8ed1ab_0.conda
      - conda: https://conda.anaconda.org/conda-forge/noarch/widgetsnbextension-4.0.13-pyhd8ed1ab_0.conda
=======
      - conda: https://conda.anaconda.org/conda-forge/noarch/tzdata-2024a-h8827d51_1.conda
>>>>>>> 2a63e957
      - conda: https://conda.anaconda.org/conda-forge/linux-64/xz-5.2.6-h166bdaf_0.tar.bz2
      - conda: https://conda.anaconda.org/conda-forge/linux-64/yaml-0.2.5-h7f98852_2.tar.bz2
      - conda: https://conda.anaconda.org/conda-forge/linux-64/zeromq-4.3.5-h3b0a872_6.conda
      - conda: https://conda.anaconda.org/conda-forge/noarch/zipp-3.20.2-pyhd8ed1ab_0.conda
      - conda: https://conda.anaconda.org/conda-forge/linux-64/zstandard-0.23.0-py313h80202fe_1.conda
      - conda: https://conda.anaconda.org/conda-forge/linux-64/zstd-1.5.6-ha6fb4c9_0.conda
      win-64:
<<<<<<< HEAD
      - conda: https://conda.anaconda.org/conda-forge/noarch/anyio-4.6.2.post1-pyhd8ed1ab_0.conda
      - conda: https://conda.anaconda.org/conda-forge/noarch/argon2-cffi-23.1.0-pyhd8ed1ab_0.conda
      - conda: https://conda.anaconda.org/conda-forge/win-64/argon2-cffi-bindings-21.2.0-py313ha7868ed_5.conda
      - conda: https://conda.anaconda.org/conda-forge/noarch/arrow-1.3.0-pyhd8ed1ab_0.conda
      - conda: https://conda.anaconda.org/conda-forge/noarch/asttokens-2.4.1-pyhd8ed1ab_0.conda
      - conda: https://conda.anaconda.org/conda-forge/noarch/async-lru-2.0.4-pyhd8ed1ab_0.conda
      - conda: https://conda.anaconda.org/conda-forge/noarch/attrs-24.2.0-pyh71513ae_0.conda
      - conda: https://conda.anaconda.org/conda-forge/noarch/babel-2.14.0-pyhd8ed1ab_0.conda
      - conda: https://conda.anaconda.org/conda-forge/noarch/beautifulsoup4-4.12.3-pyha770c72_0.conda
      - conda: https://conda.anaconda.org/conda-forge/noarch/bleach-6.1.0-pyhd8ed1ab_0.conda
      - conda: https://conda.anaconda.org/conda-forge/win-64/brotli-python-1.1.0-py313h5813708_2.conda
      - conda: https://conda.anaconda.org/conda-forge/win-64/bzip2-1.0.8-h2466b09_7.conda
      - conda: https://conda.anaconda.org/conda-forge/win-64/ca-certificates-2024.8.30-h56e8100_0.conda
      - conda: https://conda.anaconda.org/conda-forge/noarch/cached-property-1.5.2-hd8ed1ab_1.tar.bz2
      - conda: https://conda.anaconda.org/conda-forge/noarch/cached_property-1.5.2-pyha770c72_1.tar.bz2
      - conda: https://conda.anaconda.org/conda-forge/noarch/certifi-2024.8.30-pyhd8ed1ab_0.conda
      - conda: https://conda.anaconda.org/conda-forge/win-64/cffi-1.17.1-py313ha7868ed_0.conda
      - conda: https://conda.anaconda.org/conda-forge/noarch/charset-normalizer-3.4.0-pyhd8ed1ab_0.conda
      - conda: https://conda.anaconda.org/conda-forge/noarch/colorama-0.4.6-pyhd8ed1ab_0.tar.bz2
      - conda: https://conda.anaconda.org/conda-forge/noarch/comm-0.2.2-pyhd8ed1ab_0.conda
      - conda: https://conda.anaconda.org/conda-forge/noarch/cpython-3.13.0-py313hd8ed1ab_100.conda
      - conda: https://conda.anaconda.org/conda-forge/win-64/debugpy-1.8.7-py313h5813708_0.conda
      - conda: https://conda.anaconda.org/conda-forge/noarch/decorator-5.1.1-pyhd8ed1ab_0.tar.bz2
      - conda: https://conda.anaconda.org/conda-forge/noarch/defusedxml-0.7.1-pyhd8ed1ab_0.tar.bz2
      - conda: https://conda.anaconda.org/conda-forge/noarch/entrypoints-0.4-pyhd8ed1ab_0.tar.bz2
      - conda: https://conda.anaconda.org/conda-forge/noarch/exceptiongroup-1.2.2-pyhd8ed1ab_0.conda
      - conda: https://conda.anaconda.org/conda-forge/noarch/executing-2.1.0-pyhd8ed1ab_0.conda
      - conda: https://conda.anaconda.org/conda-forge/noarch/fqdn-1.5.1-pyhd8ed1ab_0.tar.bz2
      - conda: https://conda.anaconda.org/conda-forge/noarch/h11-0.14.0-pyhd8ed1ab_0.tar.bz2
      - conda: https://conda.anaconda.org/conda-forge/noarch/h2-4.1.0-pyhd8ed1ab_0.tar.bz2
      - conda: https://conda.anaconda.org/conda-forge/noarch/hpack-4.0.0-pyh9f0ad1d_0.tar.bz2
      - conda: https://conda.anaconda.org/conda-forge/noarch/httpcore-1.0.6-pyhd8ed1ab_0.conda
      - conda: https://conda.anaconda.org/conda-forge/noarch/httpx-0.27.2-pyhd8ed1ab_0.conda
      - conda: https://conda.anaconda.org/conda-forge/noarch/hyperframe-6.0.1-pyhd8ed1ab_0.tar.bz2
      - conda: https://conda.anaconda.org/conda-forge/noarch/idna-3.10-pyhd8ed1ab_0.conda
      - conda: https://conda.anaconda.org/conda-forge/noarch/importlib-metadata-8.5.0-pyha770c72_0.conda
      - conda: https://conda.anaconda.org/conda-forge/noarch/importlib_metadata-8.5.0-hd8ed1ab_0.conda
      - conda: https://conda.anaconda.org/conda-forge/noarch/importlib_resources-6.4.5-pyhd8ed1ab_0.conda
      - conda: https://conda.anaconda.org/conda-forge/noarch/ipykernel-6.29.5-pyh4bbf305_0.conda
      - conda: https://conda.anaconda.org/conda-forge/noarch/ipython-8.29.0-pyh7428d3b_0.conda
      - conda: https://conda.anaconda.org/conda-forge/noarch/ipywidgets-8.1.5-pyhd8ed1ab_0.conda
      - conda: https://conda.anaconda.org/conda-forge/noarch/isoduration-20.11.0-pyhd8ed1ab_0.tar.bz2
      - conda: https://conda.anaconda.org/conda-forge/noarch/jedi-0.19.1-pyhd8ed1ab_0.conda
      - conda: https://conda.anaconda.org/conda-forge/noarch/jinja2-3.1.4-pyhd8ed1ab_0.conda
      - conda: https://conda.anaconda.org/conda-forge/noarch/json5-0.9.25-pyhd8ed1ab_0.conda
      - conda: https://conda.anaconda.org/conda-forge/win-64/jsonpointer-3.0.0-py313hfa70ccb_1.conda
      - conda: https://conda.anaconda.org/conda-forge/noarch/jsonschema-4.23.0-pyhd8ed1ab_0.conda
      - conda: https://conda.anaconda.org/conda-forge/noarch/jsonschema-specifications-2024.10.1-pyhd8ed1ab_0.conda
      - conda: https://conda.anaconda.org/conda-forge/noarch/jsonschema-with-format-nongpl-4.23.0-hd8ed1ab_0.conda
      - conda: https://conda.anaconda.org/conda-forge/win-64/juliaup-1.17.6-ha073cba_0.conda
      - conda: https://conda.anaconda.org/conda-forge/noarch/jupyter-1.1.1-pyhd8ed1ab_0.conda
      - conda: https://conda.anaconda.org/conda-forge/noarch/jupyter-lsp-2.2.5-pyhd8ed1ab_0.conda
      - conda: https://conda.anaconda.org/conda-forge/noarch/jupyter_client-8.6.3-pyhd8ed1ab_0.conda
      - conda: https://conda.anaconda.org/conda-forge/noarch/jupyter_console-6.6.3-pyhd8ed1ab_0.conda
      - conda: https://conda.anaconda.org/conda-forge/noarch/jupyter_core-5.7.2-pyh5737063_1.conda
      - conda: https://conda.anaconda.org/conda-forge/noarch/jupyter_events-0.10.0-pyhd8ed1ab_0.conda
      - conda: https://conda.anaconda.org/conda-forge/noarch/jupyter_server-2.14.2-pyhd8ed1ab_0.conda
      - conda: https://conda.anaconda.org/conda-forge/noarch/jupyter_server_terminals-0.5.3-pyhd8ed1ab_0.conda
      - conda: https://conda.anaconda.org/conda-forge/noarch/jupyterlab-4.2.5-pyhd8ed1ab_0.conda
      - conda: https://conda.anaconda.org/conda-forge/noarch/jupyterlab_pygments-0.3.0-pyhd8ed1ab_1.conda
      - conda: https://conda.anaconda.org/conda-forge/noarch/jupyterlab_server-2.27.3-pyhd8ed1ab_0.conda
      - conda: https://conda.anaconda.org/conda-forge/noarch/jupyterlab_widgets-3.0.13-pyhd8ed1ab_0.conda
      - conda: https://conda.anaconda.org/conda-forge/win-64/krb5-1.21.3-hdf4eb48_0.conda
      - conda: https://conda.anaconda.org/conda-forge/win-64/libexpat-2.6.3-he0c23c2_0.conda
      - conda: https://conda.anaconda.org/conda-forge/win-64/libffi-3.4.2-h8ffe710_5.tar.bz2
      - conda: https://conda.anaconda.org/conda-forge/win-64/libmpdec-4.0.0-h2466b09_0.conda
      - conda: https://conda.anaconda.org/conda-forge/win-64/libsodium-1.0.20-hc70643c_0.conda
      - conda: https://conda.anaconda.org/conda-forge/win-64/libsqlite-3.46.1-h2466b09_0.conda
      - conda: https://conda.anaconda.org/conda-forge/win-64/libzlib-1.3.1-h2466b09_1.conda
      - conda: https://conda.anaconda.org/conda-forge/win-64/markupsafe-3.0.2-py313hb4c8b1a_0.conda
      - conda: https://conda.anaconda.org/conda-forge/noarch/matplotlib-inline-0.1.7-pyhd8ed1ab_0.conda
      - conda: https://conda.anaconda.org/conda-forge/noarch/mistune-3.0.2-pyhd8ed1ab_0.conda
      - conda: https://conda.anaconda.org/conda-forge/noarch/nbclient-0.10.0-pyhd8ed1ab_0.conda
      - conda: https://conda.anaconda.org/conda-forge/noarch/nbconvert-core-7.16.4-pyhd8ed1ab_1.conda
      - conda: https://conda.anaconda.org/conda-forge/noarch/nbformat-5.10.4-pyhd8ed1ab_0.conda
      - conda: https://conda.anaconda.org/conda-forge/noarch/nest-asyncio-1.6.0-pyhd8ed1ab_0.conda
      - conda: https://conda.anaconda.org/conda-forge/noarch/notebook-7.2.2-pyhd8ed1ab_0.conda
      - conda: https://conda.anaconda.org/conda-forge/noarch/notebook-shim-0.2.4-pyhd8ed1ab_0.conda
      - conda: https://conda.anaconda.org/conda-forge/win-64/openssl-3.3.2-h2466b09_0.conda
      - conda: https://conda.anaconda.org/conda-forge/noarch/overrides-7.7.0-pyhd8ed1ab_0.conda
      - conda: https://conda.anaconda.org/conda-forge/noarch/packaging-24.1-pyhd8ed1ab_0.conda
      - conda: https://conda.anaconda.org/conda-forge/noarch/pandocfilters-1.5.0-pyhd8ed1ab_0.tar.bz2
      - conda: https://conda.anaconda.org/conda-forge/noarch/parso-0.8.4-pyhd8ed1ab_0.conda
      - conda: https://conda.anaconda.org/conda-forge/noarch/pickleshare-0.7.5-py_1003.tar.bz2
      - conda: https://conda.anaconda.org/conda-forge/noarch/pkgutil-resolve-name-1.3.10-pyhd8ed1ab_1.conda
      - conda: https://conda.anaconda.org/conda-forge/noarch/platformdirs-4.3.6-pyhd8ed1ab_0.conda
      - conda: https://conda.anaconda.org/conda-forge/noarch/prometheus_client-0.21.0-pyhd8ed1ab_0.conda
      - conda: https://conda.anaconda.org/conda-forge/noarch/prompt-toolkit-3.0.48-pyha770c72_0.conda
      - conda: https://conda.anaconda.org/conda-forge/noarch/prompt_toolkit-3.0.48-hd8ed1ab_0.conda
      - conda: https://conda.anaconda.org/conda-forge/win-64/psutil-6.1.0-py313ha7868ed_0.conda
      - conda: https://conda.anaconda.org/conda-forge/noarch/pure_eval-0.2.3-pyhd8ed1ab_0.conda
      - conda: https://conda.anaconda.org/conda-forge/noarch/pycparser-2.22-pyhd8ed1ab_0.conda
      - conda: https://conda.anaconda.org/conda-forge/noarch/pygments-2.18.0-pyhd8ed1ab_0.conda
      - conda: https://conda.anaconda.org/conda-forge/noarch/pysocks-1.7.1-pyh0701188_6.tar.bz2
      - conda: https://conda.anaconda.org/conda-forge/win-64/python-3.13.0-hf5aa216_100_cp313.conda
      - conda: https://conda.anaconda.org/conda-forge/noarch/python-dateutil-2.9.0-pyhd8ed1ab_0.conda
      - conda: https://conda.anaconda.org/conda-forge/noarch/python-fastjsonschema-2.20.0-pyhd8ed1ab_0.conda
      - conda: https://conda.anaconda.org/conda-forge/noarch/python-json-logger-2.0.7-pyhd8ed1ab_0.conda
      - conda: https://conda.anaconda.org/conda-forge/win-64/python_abi-3.13-5_cp313.conda
      - conda: https://conda.anaconda.org/conda-forge/noarch/pytz-2024.2-pyhd8ed1ab_0.conda
      - conda: https://conda.anaconda.org/conda-forge/win-64/pywin32-307-py313h5813708_3.conda
      - conda: https://conda.anaconda.org/conda-forge/win-64/pywinpty-2.0.14-py313h5813708_0.conda
      - conda: https://conda.anaconda.org/conda-forge/win-64/pyyaml-6.0.2-py313ha7868ed_1.conda
      - conda: https://conda.anaconda.org/conda-forge/win-64/pyzmq-26.2.0-py313h2100fd5_3.conda
      - conda: https://conda.anaconda.org/conda-forge/noarch/referencing-0.35.1-pyhd8ed1ab_0.conda
      - conda: https://conda.anaconda.org/conda-forge/noarch/requests-2.32.3-pyhd8ed1ab_0.conda
      - conda: https://conda.anaconda.org/conda-forge/noarch/rfc3339-validator-0.1.4-pyhd8ed1ab_0.tar.bz2
      - conda: https://conda.anaconda.org/conda-forge/noarch/rfc3986-validator-0.1.1-pyh9f0ad1d_0.tar.bz2
      - conda: https://conda.anaconda.org/conda-forge/win-64/rpds-py-0.20.0-py313hf3b5b86_1.conda
      - conda: https://conda.anaconda.org/conda-forge/noarch/send2trash-1.8.3-pyh5737063_0.conda
      - conda: https://conda.anaconda.org/conda-forge/noarch/setuptools-75.1.0-pyhd8ed1ab_0.conda
      - conda: https://conda.anaconda.org/conda-forge/noarch/six-1.16.0-pyh6c4a22f_0.tar.bz2
      - conda: https://conda.anaconda.org/conda-forge/noarch/sniffio-1.3.1-pyhd8ed1ab_0.conda
      - conda: https://conda.anaconda.org/conda-forge/noarch/soupsieve-2.5-pyhd8ed1ab_1.conda
      - conda: https://conda.anaconda.org/conda-forge/noarch/stack_data-0.6.2-pyhd8ed1ab_0.conda
      - conda: https://conda.anaconda.org/conda-forge/noarch/terminado-0.18.1-pyh5737063_0.conda
      - conda: https://conda.anaconda.org/conda-forge/noarch/tinycss2-1.4.0-pyhd8ed1ab_0.conda
      - conda: https://conda.anaconda.org/conda-forge/win-64/tk-8.6.13-h5226925_1.conda
      - conda: https://conda.anaconda.org/conda-forge/noarch/tomli-2.0.2-pyhd8ed1ab_0.conda
      - conda: https://conda.anaconda.org/conda-forge/win-64/tornado-6.4.1-py313ha7868ed_1.conda
      - conda: https://conda.anaconda.org/conda-forge/noarch/traitlets-5.14.3-pyhd8ed1ab_0.conda
      - conda: https://conda.anaconda.org/conda-forge/noarch/types-python-dateutil-2.9.0.20241003-pyhff2d567_0.conda
      - conda: https://conda.anaconda.org/conda-forge/noarch/typing-extensions-4.12.2-hd8ed1ab_0.conda
      - conda: https://conda.anaconda.org/conda-forge/noarch/typing_extensions-4.12.2-pyha770c72_0.conda
      - conda: https://conda.anaconda.org/conda-forge/noarch/typing_utils-0.1.0-pyhd8ed1ab_0.tar.bz2
      - conda: https://conda.anaconda.org/conda-forge/noarch/tzdata-2024a-h8827d51_1.conda
      - conda: https://conda.anaconda.org/conda-forge/win-64/ucrt-10.0.22621.0-h57928b3_0.tar.bz2
      - conda: https://conda.anaconda.org/conda-forge/noarch/uri-template-1.3.0-pyhd8ed1ab_0.conda
      - conda: https://conda.anaconda.org/conda-forge/noarch/urllib3-2.2.3-pyhd8ed1ab_0.conda
      - conda: https://conda.anaconda.org/conda-forge/win-64/vc-14.3-h8a93ad2_21.conda
      - conda: https://conda.anaconda.org/conda-forge/win-64/vc14_runtime-14.40.33810-ha82c5b3_21.conda
      - conda: https://conda.anaconda.org/conda-forge/win-64/vs2015_runtime-14.40.33810-h3bf8584_21.conda
      - conda: https://conda.anaconda.org/conda-forge/noarch/wcwidth-0.2.13-pyhd8ed1ab_0.conda
      - conda: https://conda.anaconda.org/conda-forge/noarch/webcolors-24.8.0-pyhd8ed1ab_0.conda
      - conda: https://conda.anaconda.org/conda-forge/noarch/webencodings-0.5.1-pyhd8ed1ab_2.conda
      - conda: https://conda.anaconda.org/conda-forge/noarch/websocket-client-1.8.0-pyhd8ed1ab_0.conda
      - conda: https://conda.anaconda.org/conda-forge/noarch/widgetsnbextension-4.0.13-pyhd8ed1ab_0.conda
      - conda: https://conda.anaconda.org/conda-forge/noarch/win_inet_pton-1.1.0-pyh7428d3b_7.conda
      - conda: https://conda.anaconda.org/conda-forge/win-64/winpty-0.4.3-4.tar.bz2
=======
      - conda: https://conda.anaconda.org/conda-forge/win-64/bzip2-1.0.8-h2466b09_7.conda
      - conda: https://conda.anaconda.org/conda-forge/win-64/ca-certificates-2024.8.30-h56e8100_0.conda
      - conda: https://conda.anaconda.org/conda-forge/win-64/juliaup-1.17.6-ha073cba_0.conda
      - conda: https://conda.anaconda.org/conda-forge/win-64/libexpat-2.6.3-he0c23c2_0.conda
      - conda: https://conda.anaconda.org/conda-forge/win-64/libffi-3.4.2-h8ffe710_5.tar.bz2
      - conda: https://conda.anaconda.org/conda-forge/win-64/libsqlite-3.46.1-h2466b09_0.conda
      - conda: https://conda.anaconda.org/conda-forge/win-64/libzlib-1.3.1-h2466b09_1.conda
      - conda: https://conda.anaconda.org/conda-forge/win-64/openssl-3.3.2-h2466b09_0.conda
      - conda: https://conda.anaconda.org/conda-forge/win-64/python-3.12.6-hce54a09_2_cpython.conda
      - conda: https://conda.anaconda.org/conda-forge/win-64/tk-8.6.13-h5226925_1.conda
      - conda: https://conda.anaconda.org/conda-forge/noarch/tzdata-2024a-h8827d51_1.conda
      - conda: https://conda.anaconda.org/conda-forge/win-64/ucrt-10.0.22621.0-h57928b3_0.tar.bz2
      - conda: https://conda.anaconda.org/conda-forge/win-64/vc-14.3-h8a93ad2_21.conda
      - conda: https://conda.anaconda.org/conda-forge/win-64/vc14_runtime-14.40.33810-ha82c5b3_21.conda
      - conda: https://conda.anaconda.org/conda-forge/win-64/vs2015_runtime-14.40.33810-h3bf8584_21.conda
>>>>>>> 2a63e957
      - conda: https://conda.anaconda.org/conda-forge/win-64/xz-5.2.6-h8d14728_0.tar.bz2
      - conda: https://conda.anaconda.org/conda-forge/win-64/yaml-0.2.5-h8ffe710_2.tar.bz2
      - conda: https://conda.anaconda.org/conda-forge/win-64/zeromq-4.3.5-ha9f60a1_6.conda
      - conda: https://conda.anaconda.org/conda-forge/noarch/zipp-3.20.2-pyhd8ed1ab_0.conda
      - conda: https://conda.anaconda.org/conda-forge/win-64/zstandard-0.23.0-py313h574b89f_1.conda
      - conda: https://conda.anaconda.org/conda-forge/win-64/zstd-1.5.6-h0ea2cb4_0.conda
packages:
- kind: conda
  name: _libgcc_mutex
  version: '0.1'
  build: conda_forge
  subdir: linux-64
  url: https://conda.anaconda.org/conda-forge/linux-64/_libgcc_mutex-0.1-conda_forge.tar.bz2
  sha256: fe51de6107f9edc7aa4f786a70f4a883943bc9d39b3bb7307c04c41410990726
  md5: d7c89558ba9fa0495403155b64376d81
  license: None
  size: 2562
  timestamp: 1578324546067
- kind: conda
  name: _openmp_mutex
  version: '4.5'
  build: 2_gnu
  build_number: 16
  subdir: linux-64
  url: https://conda.anaconda.org/conda-forge/linux-64/_openmp_mutex-4.5-2_gnu.tar.bz2
  sha256: fbe2c5e56a653bebb982eda4876a9178aedfc2b545f25d0ce9c4c0b508253d22
  md5: 73aaf86a425cc6e73fcf236a5a46396d
  depends:
  - _libgcc_mutex 0.1 conda_forge
  - libgomp >=7.5.0
  constrains:
  - openmp_impl 9999
  license: BSD-3-Clause
  license_family: BSD
  size: 23621
  timestamp: 1650670423406
- kind: conda
  name: anyio
  version: 4.6.2.post1
  build: pyhd8ed1ab_0
  subdir: noarch
  noarch: python
  url: https://conda.anaconda.org/conda-forge/noarch/anyio-4.6.2.post1-pyhd8ed1ab_0.conda
  sha256: 4b54b7ce79d818e3cce54ae4d552dba51b7afac160ceecdefd04b3917a37c502
  md5: 688697ec5e9588bdded167d19577625b
  depends:
  - exceptiongroup >=1.0.2
  - idna >=2.8
  - python >=3.9
  - sniffio >=1.1
  - typing_extensions >=4.1
  constrains:
  - uvloop >=0.21.0b1
  - trio >=0.26.1
  license: MIT
  license_family: MIT
  size: 109864
  timestamp: 1728935803440
- kind: conda
  name: argon2-cffi
  version: 23.1.0
  build: pyhd8ed1ab_0
  subdir: noarch
  noarch: python
  url: https://conda.anaconda.org/conda-forge/noarch/argon2-cffi-23.1.0-pyhd8ed1ab_0.conda
  sha256: 130766446f5507bd44df957b6b5c898a8bd98f024bb426ed6cb9ff1ad67fc677
  md5: 3afef1f55a1366b4d3b6a0d92e2235e4
  depends:
  - argon2-cffi-bindings
  - python >=3.7
  - typing-extensions
  constrains:
  - argon2_cffi ==999
  license: MIT
  license_family: MIT
  size: 18602
  timestamp: 1692818472638
- kind: conda
  name: argon2-cffi-bindings
  version: 21.2.0
  build: py313h536fd9c_5
  build_number: 5
  subdir: linux-64
  url: https://conda.anaconda.org/conda-forge/linux-64/argon2-cffi-bindings-21.2.0-py313h536fd9c_5.conda
  sha256: b17e5477dbc6a01286ea736216f49039d35335ea3283fa0f07d2c7cea57002ae
  md5: 49fa2ed332b1239d6b0b2fe5e0393421
  depends:
  - __glibc >=2.17,<3.0.a0
  - cffi >=1.0.1
  - libgcc >=13
  - python >=3.13.0rc1,<3.14.0a0
  - python_abi 3.13.* *_cp313
  license: MIT
  license_family: MIT
  size: 34900
  timestamp: 1725356714671
- kind: conda
  name: argon2-cffi-bindings
  version: 21.2.0
  build: py313ha7868ed_5
  build_number: 5
  subdir: win-64
  url: https://conda.anaconda.org/conda-forge/win-64/argon2-cffi-bindings-21.2.0-py313ha7868ed_5.conda
  sha256: 36b79f862177b3a104762f68664e445615e7c831ca5fe76dc4596ad531ed46a3
  md5: 6d6dbb065c660e9e358b32bdab9ada31
  depends:
  - cffi >=1.0.1
  - python >=3.13.0rc1,<3.14.0a0
  - python_abi 3.13.* *_cp313
  - ucrt >=10.0.20348.0
  - vc >=14.2,<15
  - vc14_runtime >=14.29.30139
  license: MIT
  license_family: MIT
  size: 34467
  timestamp: 1725357154522
- kind: conda
  name: arrow
  version: 1.3.0
  build: pyhd8ed1ab_0
  subdir: noarch
  noarch: python
  url: https://conda.anaconda.org/conda-forge/noarch/arrow-1.3.0-pyhd8ed1ab_0.conda
  sha256: ff49825c7f9e29e09afa6284300810e7a8640d621740efb47c4541f4dc4969db
  md5: b77d8c2313158e6e461ca0efb1c2c508
  depends:
  - python >=3.8
  - python-dateutil >=2.7.0
  - types-python-dateutil >=2.8.10
  license: Apache-2.0
  license_family: Apache
  size: 100096
  timestamp: 1696129131844
- kind: conda
  name: asttokens
  version: 2.4.1
  build: pyhd8ed1ab_0
  subdir: noarch
  noarch: python
  url: https://conda.anaconda.org/conda-forge/noarch/asttokens-2.4.1-pyhd8ed1ab_0.conda
  sha256: 708168f026df19a0344983754d27d1f7b28bb21afc7b97a82f02c4798a3d2111
  md5: 5f25798dcefd8252ce5f9dc494d5f571
  depends:
  - python >=3.5
  - six >=1.12.0
  license: Apache-2.0
  license_family: Apache
  size: 28922
  timestamp: 1698341257884
- kind: conda
  name: async-lru
  version: 2.0.4
  build: pyhd8ed1ab_0
  subdir: noarch
  noarch: python
  url: https://conda.anaconda.org/conda-forge/noarch/async-lru-2.0.4-pyhd8ed1ab_0.conda
  sha256: 7ed83731979fe5b046c157730e50af0e24454468bbba1ed8fc1a3107db5d7518
  md5: 3d081de3a6ea9f894bbb585e8e3a4dcb
  depends:
  - python >=3.8
  - typing_extensions >=4.0.0
  license: MIT
  license_family: MIT
  size: 15342
  timestamp: 1690563152778
- kind: conda
  name: attrs
  version: 24.2.0
  build: pyh71513ae_0
  subdir: noarch
  noarch: python
  url: https://conda.anaconda.org/conda-forge/noarch/attrs-24.2.0-pyh71513ae_0.conda
  sha256: 28dba85a7e0f7fb57d7315e13f603d1e41b83c5b88aa2a602596b52c833a2ff8
  md5: 6732fa52eb8e66e5afeb32db8701a791
  depends:
  - python >=3.7
  license: MIT
  license_family: MIT
  size: 56048
  timestamp: 1722977241383
- kind: conda
  name: babel
  version: 2.14.0
  build: pyhd8ed1ab_0
  subdir: noarch
  noarch: python
  url: https://conda.anaconda.org/conda-forge/noarch/babel-2.14.0-pyhd8ed1ab_0.conda
  sha256: 8584e3da58e92b72641c89ff9b98c51f0d5dbe76e527867804cbdf03ac91d8e6
  md5: 9669586875baeced8fc30c0826c3270e
  depends:
  - python >=3.7
  - pytz
  - setuptools
  license: BSD-3-Clause
  license_family: BSD
  size: 7609750
  timestamp: 1702422720584
- kind: conda
  name: beautifulsoup4
  version: 4.12.3
  build: pyha770c72_0
  subdir: noarch
  noarch: python
  url: https://conda.anaconda.org/conda-forge/noarch/beautifulsoup4-4.12.3-pyha770c72_0.conda
  sha256: 7b05b2d0669029326c623b9df7a29fa49d1982a9e7e31b2fea34b4c9a4a72317
  md5: 332493000404d8411859539a5a630865
  depends:
  - python >=3.6
  - soupsieve >=1.2
  license: MIT
  license_family: MIT
  size: 118200
  timestamp: 1705564819537
- kind: conda
  name: bleach
  version: 6.1.0
  build: pyhd8ed1ab_0
  subdir: noarch
  noarch: python
  url: https://conda.anaconda.org/conda-forge/noarch/bleach-6.1.0-pyhd8ed1ab_0.conda
  sha256: 845e77ef495376c5c3c328ccfd746ca0ef1978150cae8eae61a300fe7755fb08
  md5: 0ed9d7c0e9afa7c025807a9a8136ea3e
  depends:
  - packaging
  - python >=3.6
  - setuptools
  - six >=1.9.0
  - webencodings
  license: Apache-2.0
  license_family: Apache
  size: 131220
  timestamp: 1696630354218
- kind: conda
  name: brotli-python
  version: 1.1.0
  build: py313h46c70d0_2
  build_number: 2
  subdir: linux-64
  url: https://conda.anaconda.org/conda-forge/linux-64/brotli-python-1.1.0-py313h46c70d0_2.conda
  sha256: da92e5e904465fce33a7a55658b13caa5963cc463c430356373deeda8b2dbc46
  md5: f6bb3742e17a4af0dc3c8ca942683ef6
  depends:
  - __glibc >=2.17,<3.0.a0
  - libgcc >=13
  - libstdcxx >=13
  - python >=3.13.0rc1,<3.14.0a0
  - python_abi 3.13.* *_cp313
  constrains:
  - libbrotlicommon 1.1.0 hb9d3cd8_2
  license: MIT
  license_family: MIT
  size: 350424
  timestamp: 1725267803672
- kind: conda
  name: brotli-python
  version: 1.1.0
  build: py313h5813708_2
  build_number: 2
  subdir: win-64
  url: https://conda.anaconda.org/conda-forge/win-64/brotli-python-1.1.0-py313h5813708_2.conda
  sha256: e89803147849d429f1ba3eec880b487c2cc4cac48a221079001a2ab1216f3709
  md5: c1a5d95bf18940d2b1d12f7bf2fb589b
  depends:
  - python >=3.13.0rc1,<3.14.0a0
  - python_abi 3.13.* *_cp313
  - ucrt >=10.0.20348.0
  - vc >=14.2,<15
  - vc14_runtime >=14.29.30139
  constrains:
  - libbrotlicommon 1.1.0 h2466b09_2
  license: MIT
  license_family: MIT
  size: 322309
  timestamp: 1725268431915
- kind: conda
  name: bzip2
  version: 1.0.8
  build: h2466b09_7
  build_number: 7
  subdir: win-64
  url: https://conda.anaconda.org/conda-forge/win-64/bzip2-1.0.8-h2466b09_7.conda
  sha256: 35a5dad92e88fdd7fc405e864ec239486f4f31eec229e31686e61a140a8e573b
  md5: 276e7ffe9ffe39688abc665ef0f45596
  depends:
  - ucrt >=10.0.20348.0
  - vc >=14.2,<15
  - vc14_runtime >=14.29.30139
  license: bzip2-1.0.6
  license_family: BSD
  size: 54927
  timestamp: 1720974860185
- kind: conda
  name: bzip2
  version: 1.0.8
  build: h4bc722e_7
  build_number: 7
  subdir: linux-64
  url: https://conda.anaconda.org/conda-forge/linux-64/bzip2-1.0.8-h4bc722e_7.conda
  sha256: 5ced96500d945fb286c9c838e54fa759aa04a7129c59800f0846b4335cee770d
  md5: 62ee74e96c5ebb0af99386de58cf9553
  depends:
  - __glibc >=2.17,<3.0.a0
  - libgcc-ng >=12
  license: bzip2-1.0.6
  license_family: BSD
  size: 252783
  timestamp: 1720974456583
- kind: conda
  name: ca-certificates
  version: 2024.8.30
  build: h56e8100_0
  subdir: win-64
  url: https://conda.anaconda.org/conda-forge/win-64/ca-certificates-2024.8.30-h56e8100_0.conda
  sha256: 0fcac3a7ffcc556649e034a1802aedf795e64227eaa7194d207b01eaf26454c4
  md5: 4c4fd67c18619be5aa65dc5b6c72e490
  license: ISC
  size: 158773
  timestamp: 1725019107649
- kind: conda
  name: ca-certificates
  version: 2024.8.30
  build: hbcca054_0
  subdir: linux-64
  url: https://conda.anaconda.org/conda-forge/linux-64/ca-certificates-2024.8.30-hbcca054_0.conda
  sha256: afee721baa6d988e27fef1832f68d6f32ac8cc99cdf6015732224c2841a09cea
  md5: c27d1c142233b5bc9ca570c6e2e0c244
  license: ISC
  size: 159003
  timestamp: 1725018903918
- kind: conda
<<<<<<< HEAD
  name: cached-property
  version: 1.5.2
  build: hd8ed1ab_1
  build_number: 1
  subdir: noarch
  noarch: python
  url: https://conda.anaconda.org/conda-forge/noarch/cached-property-1.5.2-hd8ed1ab_1.tar.bz2
  sha256: 561e6660f26c35d137ee150187d89767c988413c978e1b712d53f27ddf70ea17
  md5: 9b347a7ec10940d3f7941ff6c460b551
  depends:
  - cached_property >=1.5.2,<1.5.3.0a0
  license: BSD-3-Clause
  license_family: BSD
  size: 4134
  timestamp: 1615209571450
- kind: conda
  name: cached_property
  version: 1.5.2
  build: pyha770c72_1
  build_number: 1
  subdir: noarch
  noarch: python
  url: https://conda.anaconda.org/conda-forge/noarch/cached_property-1.5.2-pyha770c72_1.tar.bz2
  sha256: 6dbf7a5070cc43d90a1e4c2ec0c541c69d8e30a0e25f50ce9f6e4a432e42c5d7
  md5: 576d629e47797577ab0f1b351297ef4a
  depends:
  - python >=3.6
  license: BSD-3-Clause
  license_family: BSD
  size: 11065
  timestamp: 1615209567874
- kind: conda
  name: certifi
  version: 2024.8.30
  build: pyhd8ed1ab_0
  subdir: noarch
  noarch: python
  url: https://conda.anaconda.org/conda-forge/noarch/certifi-2024.8.30-pyhd8ed1ab_0.conda
  sha256: 7020770df338c45ac6b560185956c32f0a5abf4b76179c037f115fc7d687819f
  md5: 12f7d00853807b0531775e9be891cb11
  depends:
  - python >=3.7
  license: ISC
  size: 163752
  timestamp: 1725278204397
- kind: conda
  name: cffi
  version: 1.17.1
  build: py313ha7868ed_0
  subdir: win-64
  url: https://conda.anaconda.org/conda-forge/win-64/cffi-1.17.1-py313ha7868ed_0.conda
  sha256: b19f581fe423858f1f477c52e10978be324c55ebf2e418308d30d013f4a476ff
  md5: 519a29d7ac273f8c165efc0af099da42
  depends:
  - pycparser
  - python >=3.13.0rc1,<3.14.0a0
  - python_abi 3.13.* *_cp313
  - ucrt >=10.0.20348.0
  - vc >=14.2,<15
  - vc14_runtime >=14.29.30139
  license: MIT
  license_family: MIT
  size: 291828
  timestamp: 1725561211547
- kind: conda
  name: cffi
  version: 1.17.1
  build: py313hfab6e84_0
  subdir: linux-64
  url: https://conda.anaconda.org/conda-forge/linux-64/cffi-1.17.1-py313hfab6e84_0.conda
  sha256: 73cd6199b143a8a6cbf733ce124ed57defc1b9a7eab9b10fd437448caf8eaa45
  md5: ce6386a5892ef686d6d680c345c40ad1
  depends:
  - __glibc >=2.17,<3.0.a0
  - libffi >=3.4,<4.0a0
  - libgcc >=13
  - pycparser
  - python >=3.13.0rc1,<3.14.0a0
  - python_abi 3.13.* *_cp313
  license: MIT
  license_family: MIT
  size: 295514
  timestamp: 1725560706794
- kind: conda
  name: charset-normalizer
  version: 3.4.0
  build: pyhd8ed1ab_0
  subdir: noarch
  noarch: python
  url: https://conda.anaconda.org/conda-forge/noarch/charset-normalizer-3.4.0-pyhd8ed1ab_0.conda
  sha256: 1873ac45ea61f95750cb0b4e5e675d1c5b3def937e80c7eebb19297f76810be8
  md5: a374efa97290b8799046df7c5ca17164
  depends:
  - python >=3.7
  license: MIT
  license_family: MIT
  size: 47314
  timestamp: 1728479405343
- kind: conda
  name: colorama
  version: 0.4.6
  build: pyhd8ed1ab_0
  subdir: noarch
  noarch: python
  url: https://conda.anaconda.org/conda-forge/noarch/colorama-0.4.6-pyhd8ed1ab_0.tar.bz2
  sha256: 2c1b2e9755ce3102bca8d69e8f26e4f087ece73f50418186aee7c74bef8e1698
  md5: 3faab06a954c2a04039983f2c4a50d99
  depends:
  - python >=3.7
  license: BSD-3-Clause
  license_family: BSD
  size: 25170
  timestamp: 1666700778190
- kind: conda
  name: comm
  version: 0.2.2
  build: pyhd8ed1ab_0
  subdir: noarch
  noarch: python
  url: https://conda.anaconda.org/conda-forge/noarch/comm-0.2.2-pyhd8ed1ab_0.conda
  sha256: e923acf02708a8a0b591f3bce4bdc11c8e63b73198b99b35fe6cd96bfb6a0dbe
  md5: 948d84721b578d426294e17a02e24cbb
  depends:
  - python >=3.6
  - traitlets >=5.3
  license: BSD-3-Clause
  license_family: BSD
  size: 12134
  timestamp: 1710320435158
- kind: conda
  name: cpython
  version: 3.13.0
  build: py313hd8ed1ab_100
  build_number: 100
  subdir: noarch
  noarch: generic
  url: https://conda.anaconda.org/conda-forge/noarch/cpython-3.13.0-py313hd8ed1ab_100.conda
  sha256: f75a981dbaadc0196a275ddeb10e1cf23340589ee49e6f494bc60247468f70b3
  md5: 150059fe488fb313446030b75672e5db
  depends:
  - python 3.13.0.*
  - python_abi * *_cp313
  license: Python-2.0
  size: 46133
  timestamp: 1728417498093
- kind: conda
  name: debugpy
  version: 1.8.7
  build: py313h46c70d0_0
  subdir: linux-64
  url: https://conda.anaconda.org/conda-forge/linux-64/debugpy-1.8.7-py313h46c70d0_0.conda
  sha256: a18ad8895deb52de9bf5969efbe98f6dad276ebd62d65666836bc4cbc90aa179
  md5: 20476f3c3a8a61560fa249e0d6514ab4
  depends:
  - __glibc >=2.17,<3.0.a0
  - libgcc >=13
  - libstdcxx >=13
  - python >=3.13,<3.14.0a0
  - python_abi 3.13.* *_cp313
  license: MIT
  license_family: MIT
  size: 2679576
  timestamp: 1728594270223
- kind: conda
  name: debugpy
  version: 1.8.7
  build: py313h5813708_0
  subdir: win-64
  url: https://conda.anaconda.org/conda-forge/win-64/debugpy-1.8.7-py313h5813708_0.conda
  sha256: d203fef84c2130ea0a4fe3d1c535cc4c6b2d48a275fca2ddf3f77ce522074fda
  md5: 198042ea668cff413825bcaf34293574
  depends:
  - python >=3.13,<3.14.0a0
  - python_abi 3.13.* *_cp313
  - ucrt >=10.0.20348.0
  - vc >=14.2,<15
  - vc14_runtime >=14.29.30139
  license: MIT
  license_family: MIT
  size: 3588809
  timestamp: 1728594850379
=======
  name: juliaup
  version: 1.17.6
  build: h8fae777_0
  subdir: linux-64
  url: https://conda.anaconda.org/conda-forge/linux-64/juliaup-1.17.6-h8fae777_0.conda
  sha256: 3c536811bf6efc004b34b81e6f6b8670c070c93dca67d8dbf4869c311a977a40
  md5: f355be9b0191ef5c52e282808ae13ba2
  depends:
  - __glibc >=2.17,<3.0.a0
  - libgcc >=13
  constrains:
  - __glibc >=2.17
  license: MIT
  license_family: MIT
  size: 2630720
  timestamp: 1725414884974
- kind: conda
  name: juliaup
  version: 1.17.6
  build: ha073cba_0
  subdir: win-64
  url: https://conda.anaconda.org/conda-forge/win-64/juliaup-1.17.6-ha073cba_0.conda
  sha256: b8c826842cb49578f67f0fcdcb9d383e162d6618c31e30ff1aa2f37da5b0cd87
  md5: 3b56f87c6f2b17a246dad6d06d86127b
  depends:
  - ucrt >=10.0.20348.0
  - vc >=14.2,<15
  - vc14_runtime >=14.29.30139
  license: MIT
  license_family: MIT
  size: 1517497
  timestamp: 1725415742700
- kind: conda
  name: ld_impl_linux-64
  version: '2.43'
  build: h712a8e2_1
  build_number: 1
  subdir: linux-64
  url: https://conda.anaconda.org/conda-forge/linux-64/ld_impl_linux-64-2.43-h712a8e2_1.conda
  sha256: 0c21387f9a411e3d1f7f2969026bacfece133c8f1e72faea9cde29c0c19e1f3a
  md5: 83e1364586ceb8d0739fbc85b5c95837
  depends:
  - __glibc >=2.17,<3.0.a0
  constrains:
  - binutils_impl_linux-64 2.43
  license: GPL-3.0-only
  license_family: GPL
  size: 669616
  timestamp: 1727304687962
- kind: conda
  name: libexpat
  version: 2.6.3
  build: h5888daf_0
  subdir: linux-64
  url: https://conda.anaconda.org/conda-forge/linux-64/libexpat-2.6.3-h5888daf_0.conda
  sha256: 4bb47bb2cd09898737a5211e2992d63c555d63715a07ba56eae0aff31fb89c22
  md5: 59f4c43bb1b5ef1c71946ff2cbf59524
  depends:
  - __glibc >=2.17,<3.0.a0
  - libgcc >=13
  constrains:
  - expat 2.6.3.*
  license: MIT
  license_family: MIT
  size: 73616
  timestamp: 1725568742634
- kind: conda
  name: libexpat
  version: 2.6.3
  build: he0c23c2_0
  subdir: win-64
  url: https://conda.anaconda.org/conda-forge/win-64/libexpat-2.6.3-he0c23c2_0.conda
  sha256: 9543965d155b8da96fc67dd81705fe5c2571c7c00becc8de5534c850393d4e3c
  md5: 21415fbf4d0de6767a621160b43e5dea
  depends:
  - ucrt >=10.0.20348.0
  - vc >=14.2,<15
  - vc14_runtime >=14.29.30139
  constrains:
  - expat 2.6.3.*
  license: MIT
  license_family: MIT
  size: 138992
  timestamp: 1725569106114
>>>>>>> 2a63e957
- kind: conda
  name: decorator
  version: 5.1.1
  build: pyhd8ed1ab_0
  subdir: noarch
  noarch: python
  url: https://conda.anaconda.org/conda-forge/noarch/decorator-5.1.1-pyhd8ed1ab_0.tar.bz2
  sha256: 328a6a379f9bdfd0230e51de291ce858e6479411ea4b0545fb377c71662ef3e2
  md5: 43afe5ab04e35e17ba28649471dd7364
  depends:
  - python >=3.5
  license: BSD-2-Clause
  license_family: BSD
  size: 12072
  timestamp: 1641555714315
- kind: conda
  name: defusedxml
  version: 0.7.1
  build: pyhd8ed1ab_0
  subdir: noarch
  noarch: python
  url: https://conda.anaconda.org/conda-forge/noarch/defusedxml-0.7.1-pyhd8ed1ab_0.tar.bz2
  sha256: 9717a059677553562a8f38ff07f3b9f61727bd614f505658b0a5ecbcf8df89be
  md5: 961b3a227b437d82ad7054484cfa71b2
  depends:
  - python >=3.6
  license: PSF-2.0
  license_family: PSF
  size: 24062
  timestamp: 1615232388757
- kind: conda
  name: entrypoints
  version: '0.4'
  build: pyhd8ed1ab_0
  subdir: noarch
  noarch: python
  url: https://conda.anaconda.org/conda-forge/noarch/entrypoints-0.4-pyhd8ed1ab_0.tar.bz2
  sha256: 2ec4a0900a4a9f42615fc04d0fb3286b796abe56590e8e042f6ec25e102dd5af
  md5: 3cf04868fee0a029769bd41f4b2fbf2d
  depends:
  - python >=3.6
  license: MIT
  license_family: MIT
  size: 9199
  timestamp: 1643888357950
- kind: conda
  name: exceptiongroup
  version: 1.2.2
  build: pyhd8ed1ab_0
  subdir: noarch
  noarch: python
  url: https://conda.anaconda.org/conda-forge/noarch/exceptiongroup-1.2.2-pyhd8ed1ab_0.conda
  sha256: e0edd30c4b7144406bb4da975e6bb97d6bc9c0e999aa4efe66ae108cada5d5b5
  md5: d02ae936e42063ca46af6cdad2dbd1e0
  depends:
  - python >=3.7
  license: MIT and PSF-2.0
  size: 20418
  timestamp: 1720869435725
- kind: conda
  name: executing
  version: 2.1.0
  build: pyhd8ed1ab_0
  subdir: noarch
  noarch: python
  url: https://conda.anaconda.org/conda-forge/noarch/executing-2.1.0-pyhd8ed1ab_0.conda
  sha256: a52d7516e2e11d3eb10908e10d3eb3f8ef267fea99ed9b09d52d96c4db3441b8
  md5: d0441db20c827c11721889a241df1220
  depends:
  - python >=2.7
  license: MIT
  license_family: MIT
  size: 28337
  timestamp: 1725214501850
- kind: conda
<<<<<<< HEAD
  name: fqdn
  version: 1.5.1
  build: pyhd8ed1ab_0
  subdir: noarch
  noarch: python
  url: https://conda.anaconda.org/conda-forge/noarch/fqdn-1.5.1-pyhd8ed1ab_0.tar.bz2
  sha256: 6cfd1f9bcd2358a69fb571f4b3af049b630d52647d906822dbedac03e84e4f63
  md5: 642d35437078749ef23a5dca2c9bb1f3
=======
  name: libgcc
  version: 14.1.0
  build: h77fa898_1
  build_number: 1
  subdir: linux-64
  url: https://conda.anaconda.org/conda-forge/linux-64/libgcc-14.1.0-h77fa898_1.conda
  sha256: 10fa74b69266a2be7b96db881e18fa62cfa03082b65231e8d652e897c4b335a3
  md5: 002ef4463dd1e2b44a94a4ace468f5d2
>>>>>>> 2a63e957
  depends:
  - cached-property >=1.3.0
  - python >=2.7,<4
  license: MPL-2.0
  license_family: MOZILLA
  size: 14395
  timestamp: 1638810388635
- kind: conda
  name: h11
  version: 0.14.0
  build: pyhd8ed1ab_0
  subdir: noarch
  noarch: python
  url: https://conda.anaconda.org/conda-forge/noarch/h11-0.14.0-pyhd8ed1ab_0.tar.bz2
  sha256: 817d2c77d53afe3f3d9cf7f6eb8745cdd8ea76c7adaa9d7ced75c455a2c2c085
  md5: b21ed0883505ba1910994f1df031a428
  depends:
  - python >=3
  - typing_extensions
  license: MIT
  license_family: MIT
  size: 48251
  timestamp: 1664132995560
- kind: conda
  name: h2
  version: 4.1.0
  build: pyhd8ed1ab_0
  subdir: noarch
  noarch: python
  url: https://conda.anaconda.org/conda-forge/noarch/h2-4.1.0-pyhd8ed1ab_0.tar.bz2
  sha256: bfc6a23849953647f4e255c782e74a0e18fe16f7e25c7bb0bc57b83bb6762c7a
  md5: b748fbf7060927a6e82df7cb5ee8f097
  depends:
  - hpack >=4.0,<5
  - hyperframe >=6.0,<7
  - python >=3.6.1
  license: MIT
  license_family: MIT
  size: 46754
  timestamp: 1634280590080
- kind: conda
  name: hpack
  version: 4.0.0
  build: pyh9f0ad1d_0
  subdir: noarch
  noarch: python
  url: https://conda.anaconda.org/conda-forge/noarch/hpack-4.0.0-pyh9f0ad1d_0.tar.bz2
  sha256: 5dec948932c4f740674b1afb551223ada0c55103f4c7bf86a110454da3d27cb8
  md5: 914d6646c4dbb1fd3ff539830a12fd71
  depends:
  - python
  license: MIT
  license_family: MIT
  size: 25341
  timestamp: 1598856368685
- kind: conda
  name: httpcore
  version: 1.0.6
  build: pyhd8ed1ab_0
  subdir: noarch
  noarch: python
  url: https://conda.anaconda.org/conda-forge/noarch/httpcore-1.0.6-pyhd8ed1ab_0.conda
  sha256: 8952c3f1eb18bf4d7e813176c3b23e0af4e863e8b05087e73f74f371d73077ca
  md5: b8e1901ef9a215fc41ecfb6bef7e0943
  depends:
  - anyio >=3.0,<5.0
  - certifi
  - h11 >=0.13,<0.15
  - h2 >=3,<5
  - python >=3.8
  - sniffio 1.*
  license: BSD-3-Clause
  license_family: BSD
  size: 45711
  timestamp: 1727821031365
- kind: conda
  name: httpx
  version: 0.27.2
  build: pyhd8ed1ab_0
  subdir: noarch
  noarch: python
  url: https://conda.anaconda.org/conda-forge/noarch/httpx-0.27.2-pyhd8ed1ab_0.conda
  sha256: 1a33f160548bf447e15c0273899d27e4473f1d5b7ca1441232ec2d9d07c56d03
  md5: 7e9ac3faeebdbd7b53b462c41891e7f7
  depends:
  - anyio
  - certifi
  - httpcore 1.*
  - idna
  - python >=3.8
  - sniffio
  license: BSD-3-Clause
  license_family: BSD
  size: 65085
  timestamp: 1724778453275
- kind: conda
  name: hyperframe
  version: 6.0.1
  build: pyhd8ed1ab_0
  subdir: noarch
  noarch: python
  url: https://conda.anaconda.org/conda-forge/noarch/hyperframe-6.0.1-pyhd8ed1ab_0.tar.bz2
  sha256: e374a9d0f53149328134a8d86f5d72bca4c6dcebed3c0ecfa968c02996289330
  md5: 9f765cbfab6870c8435b9eefecd7a1f4
  depends:
  - python >=3.6
  license: MIT
  license_family: MIT
  size: 14646
  timestamp: 1619110249723
- kind: conda
  name: idna
  version: '3.10'
  build: pyhd8ed1ab_0
  subdir: noarch
  noarch: python
  url: https://conda.anaconda.org/conda-forge/noarch/idna-3.10-pyhd8ed1ab_0.conda
  sha256: 8c57fd68e6be5eecba4462e983aed7e85761a519aab80e834bbd7794d4b545b2
  md5: 7ba2ede0e7c795ff95088daf0dc59753
  depends:
  - python >=3.6
  license: BSD-3-Clause
  license_family: BSD
  size: 49837
  timestamp: 1726459583613
- kind: conda
  name: importlib-metadata
  version: 8.5.0
  build: pyha770c72_0
  subdir: noarch
  noarch: python
  url: https://conda.anaconda.org/conda-forge/noarch/importlib-metadata-8.5.0-pyha770c72_0.conda
  sha256: 7194700ce1a5ad2621fd68e894dd8c1ceaff9a38723e6e0e5298fdef13017b1c
  md5: 54198435fce4d64d8a89af22573012a8
  depends:
  - python >=3.8
  - zipp >=0.5
  license: Apache-2.0
  license_family: APACHE
  size: 28646
  timestamp: 1726082927916
- kind: conda
  name: importlib_metadata
  version: 8.5.0
  build: hd8ed1ab_0
  subdir: noarch
  noarch: generic
  url: https://conda.anaconda.org/conda-forge/noarch/importlib_metadata-8.5.0-hd8ed1ab_0.conda
  sha256: 313b8a05211bacd6b15ab2621cb73d7f41ea5c6cae98db53367d47833f03fef1
  md5: 2a92e152208121afadf85a5e1f3a5f4d
  depends:
  - importlib-metadata >=8.5.0,<8.5.1.0a0
  license: Apache-2.0
  license_family: APACHE
  size: 9385
  timestamp: 1726082930346
- kind: conda
  name: importlib_resources
  version: 6.4.5
  build: pyhd8ed1ab_0
  subdir: noarch
  noarch: python
  url: https://conda.anaconda.org/conda-forge/noarch/importlib_resources-6.4.5-pyhd8ed1ab_0.conda
  sha256: 2cb9db3e40033c3df72d3defc678a012840378fd55a67e4351363d4b321a0dc1
  md5: c808991d29b9838fb4d96ce8267ec9ec
  depends:
  - python >=3.8
  - zipp >=3.1.0
  constrains:
<<<<<<< HEAD
  - importlib-resources >=6.4.5,<6.4.6.0a0
  license: Apache-2.0
  license_family: APACHE
  size: 32725
  timestamp: 1725921462405
- kind: conda
  name: ipykernel
  version: 6.29.5
  build: pyh3099207_0
  subdir: noarch
  noarch: python
  url: https://conda.anaconda.org/conda-forge/noarch/ipykernel-6.29.5-pyh3099207_0.conda
  sha256: 33cfd339bb4efac56edf93474b37ddc049e08b1b4930cf036c893cc1f5a1f32a
  md5: b40131ab6a36ac2c09b7c57d4d3fbf99
  depends:
  - __linux
  - comm >=0.1.1
  - debugpy >=1.6.5
  - ipython >=7.23.1
  - jupyter_client >=6.1.12
  - jupyter_core >=4.12,!=5.0.*
  - matplotlib-inline >=0.1
  - nest-asyncio
  - packaging
  - psutil
  - python >=3.8
  - pyzmq >=24
  - tornado >=6.1
  - traitlets >=5.4.0
  license: BSD-3-Clause
  license_family: BSD
  size: 119084
  timestamp: 1719845605084
=======
  - libgomp 14.1.0 h77fa898_1
  - libgcc-ng ==14.1.0=*_1
  license: GPL-3.0-only WITH GCC-exception-3.1
  license_family: GPL
  size: 846380
  timestamp: 1724801836552
- kind: conda
  name: libgcc-ng
  version: 14.1.0
  build: h69a702a_1
  build_number: 1
  subdir: linux-64
  url: https://conda.anaconda.org/conda-forge/linux-64/libgcc-ng-14.1.0-h69a702a_1.conda
  sha256: b91f7021e14c3d5c840fbf0dc75370d6e1f7c7ff4482220940eaafb9c64613b7
  md5: 1efc0ad219877a73ef977af7dbb51f17
  depends:
  - libgcc 14.1.0 h77fa898_1
  license: GPL-3.0-only WITH GCC-exception-3.1
  license_family: GPL
  size: 52170
  timestamp: 1724801842101
- kind: conda
  name: libgomp
  version: 14.1.0
  build: h77fa898_1
  build_number: 1
  subdir: linux-64
  url: https://conda.anaconda.org/conda-forge/linux-64/libgomp-14.1.0-h77fa898_1.conda
  sha256: c96724c8ae4ee61af7674c5d9e5a3fbcf6cd887a40ad5a52c99aa36f1d4f9680
  md5: 23c255b008c4f2ae008f81edcabaca89
  depends:
  - _libgcc_mutex 0.1 conda_forge
  license: GPL-3.0-only WITH GCC-exception-3.1
  license_family: GPL
  size: 460218
  timestamp: 1724801743478
>>>>>>> 2a63e957
- kind: conda
  name: ipykernel
  version: 6.29.5
  build: pyh4bbf305_0
  subdir: noarch
  noarch: python
  url: https://conda.anaconda.org/conda-forge/noarch/ipykernel-6.29.5-pyh4bbf305_0.conda
  sha256: dc569094125127c0078aa536f78733f383dd7e09507277ef8bcd1789786e7086
  md5: 18df5fc4944a679e085e0e8f31775fc8
  depends:
  - __win
  - comm >=0.1.1
  - debugpy >=1.6.5
  - ipython >=7.23.1
  - jupyter_client >=6.1.12
  - jupyter_core >=4.12,!=5.0.*
  - matplotlib-inline >=0.1
  - nest-asyncio
  - packaging
  - psutil
  - python >=3.8
  - pyzmq >=24
  - tornado >=6.1
  - traitlets >=5.4.0
  license: BSD-3-Clause
  license_family: BSD
  size: 119853
  timestamp: 1719845858082
- kind: conda
<<<<<<< HEAD
  name: ipython
  version: 8.29.0
  build: pyh707e725_0
  subdir: noarch
  noarch: python
  url: https://conda.anaconda.org/conda-forge/noarch/ipython-8.29.0-pyh707e725_0.conda
  sha256: 606723272a208cca1036852e04fbb61741b78451784746e75edd1becb70347d2
  md5: 56db21d7d51410fcfbfeca3d1a6b4269
  depends:
  - __unix
  - decorator
  - exceptiongroup
  - jedi >=0.16
  - matplotlib-inline
  - pexpect >4.3
  - pickleshare
  - prompt-toolkit >=3.0.41,<3.1.0
  - pygments >=2.4.0
  - python >=3.10
  - stack_data
  - traitlets >=5.13.0
  - typing_extensions >=4.6
  license: BSD-3-Clause
  license_family: BSD
  size: 599356
  timestamp: 1729866495921
- kind: conda
  name: ipython
  version: 8.29.0
  build: pyh7428d3b_0
  subdir: noarch
  noarch: python
  url: https://conda.anaconda.org/conda-forge/noarch/ipython-8.29.0-pyh7428d3b_0.conda
  sha256: 2208dbe96e94ba653c4e0a5f302e36f16df73eec1968cfb85eff2d9775c9ced1
  md5: 9dc505b3569b4c26cffc241c50695f75
  depends:
  - __win
  - colorama
  - decorator
  - exceptiongroup
  - jedi >=0.16
  - matplotlib-inline
  - pickleshare
  - prompt-toolkit >=3.0.41,<3.1.0
  - pygments >=2.4.0
  - python >=3.10
  - stack_data
  - traitlets >=5.13.0
  - typing_extensions >=4.6
  license: BSD-3-Clause
  license_family: BSD
  size: 600237
  timestamp: 1729866942619
=======
  name: libsqlite
  version: 3.46.1
  build: h2466b09_0
  subdir: win-64
  url: https://conda.anaconda.org/conda-forge/win-64/libsqlite-3.46.1-h2466b09_0.conda
  sha256: ef83f90961630bc54a95e48062b05cf9c9173a822ea01784288029613a45eea4
  md5: 8a7c1ad01f58623bfbae8d601db7cf3b
  depends:
  - ucrt >=10.0.20348.0
  - vc >=14.2,<15
  - vc14_runtime >=14.29.30139
  license: Unlicense
  size: 876666
  timestamp: 1725354171439
- kind: conda
  name: libsqlite
  version: 3.46.1
  build: hadc24fc_0
  subdir: linux-64
  url: https://conda.anaconda.org/conda-forge/linux-64/libsqlite-3.46.1-hadc24fc_0.conda
  sha256: 9851c049abafed3ee329d6c7c2033407e2fc269d33a75c071110ab52300002b0
  md5: 36f79405ab16bf271edb55b213836dac
  depends:
  - __glibc >=2.17,<3.0.a0
  - libgcc >=13
  - libzlib >=1.3.1,<2.0a0
  license: Unlicense
  size: 865214
  timestamp: 1725353659783
>>>>>>> 2a63e957
- kind: conda
  name: ipywidgets
  version: 8.1.5
  build: pyhd8ed1ab_0
  subdir: noarch
  noarch: python
  url: https://conda.anaconda.org/conda-forge/noarch/ipywidgets-8.1.5-pyhd8ed1ab_0.conda
  sha256: ae27447f300c85a184d5d4fa08674eaa93931c12275daca981eb986f5d7795b3
  md5: a022d34163147d16b27de86dc53e93fc
  depends:
  - comm >=0.1.3
  - ipython >=6.1.0
  - jupyterlab_widgets >=3.0.13,<3.1.0
  - python >=3.7
  - traitlets >=4.3.1
  - widgetsnbextension >=4.0.13,<4.1.0
  license: BSD-3-Clause
  license_family: BSD
  size: 113497
  timestamp: 1724334989324
- kind: conda
  name: isoduration
  version: 20.11.0
  build: pyhd8ed1ab_0
  subdir: noarch
  noarch: python
  url: https://conda.anaconda.org/conda-forge/noarch/isoduration-20.11.0-pyhd8ed1ab_0.tar.bz2
  sha256: 7bb5c4d994361022f47a807b5e7d101b3dce16f7dd8a0af6ffad9f479d346493
  md5: 4cb68948e0b8429534380243d063a27a
  depends:
  - arrow >=0.15.0
  - python >=3.7
  license: MIT
  license_family: MIT
  size: 17189
  timestamp: 1638811664194
- kind: conda
  name: jedi
  version: 0.19.1
  build: pyhd8ed1ab_0
  subdir: noarch
  noarch: python
  url: https://conda.anaconda.org/conda-forge/noarch/jedi-0.19.1-pyhd8ed1ab_0.conda
  sha256: 362f0936ef37dfd1eaa860190e42a6ebf8faa094eaa3be6aa4d9ace95f40047a
  md5: 81a3be0b2023e1ea8555781f0ad904a2
  depends:
  - parso >=0.8.3,<0.9.0
  - python >=3.6
  license: MIT
  license_family: MIT
  size: 841312
  timestamp: 1696326218364
- kind: conda
  name: jinja2
  version: 3.1.4
  build: pyhd8ed1ab_0
  subdir: noarch
  noarch: python
  url: https://conda.anaconda.org/conda-forge/noarch/jinja2-3.1.4-pyhd8ed1ab_0.conda
  sha256: 27380d870d42d00350d2d52598cddaf02f9505fb24be09488da0c9b8d1428f2d
  md5: 7b86ecb7d3557821c649b3c31e3eb9f2
  depends:
  - markupsafe >=2.0
  - python >=3.7
  license: BSD-3-Clause
  license_family: BSD
  size: 111565
  timestamp: 1715127275924
- kind: conda
  name: json5
  version: 0.9.25
  build: pyhd8ed1ab_0
  subdir: noarch
  noarch: python
  url: https://conda.anaconda.org/conda-forge/noarch/json5-0.9.25-pyhd8ed1ab_0.conda
  sha256: 0c75e428970e8bb72ba1dd3a6dc32b8d68f6534b4fe16b38e53364963fdc8e38
  md5: 5d8c241a9261e720a34a07a3e1ac4109
  depends:
  - python >=3.7,<4.0
  license: Apache-2.0
  license_family: APACHE
  size: 27995
  timestamp: 1712986338874
- kind: conda
  name: jsonpointer
  version: 3.0.0
  build: py313h78bf25f_1
  build_number: 1
  subdir: linux-64
  url: https://conda.anaconda.org/conda-forge/linux-64/jsonpointer-3.0.0-py313h78bf25f_1.conda
  sha256: 18d412dc91ee7560f0f94c19bb1c3c23f413b9a7f55948e2bb3ce44340439a58
  md5: 668d64b50e7ce7984cfe09ed7045b9fa
  depends:
  - python >=3.13.0rc1,<3.14.0a0
  - python_abi 3.13.* *_cp313
  license: BSD-3-Clause
  license_family: BSD
  size: 17568
  timestamp: 1725303033801
- kind: conda
  name: jsonpointer
  version: 3.0.0
  build: py313hfa70ccb_1
  build_number: 1
  subdir: win-64
  url: https://conda.anaconda.org/conda-forge/win-64/jsonpointer-3.0.0-py313hfa70ccb_1.conda
  sha256: a0625cb0e86775b8996b4ee7117f1912b2fa3d76be8d10bf1d7b39578f5d99f7
  md5: 001efbf150f0ca5fd0a0c5e6e713c1d1
  depends:
  - python >=3.13.0rc1,<3.14.0a0
  - python_abi 3.13.* *_cp313
  license: BSD-3-Clause
  license_family: BSD
  size: 42805
  timestamp: 1725303293802
- kind: conda
  name: jsonschema
  version: 4.23.0
  build: pyhd8ed1ab_0
  subdir: noarch
  noarch: python
  url: https://conda.anaconda.org/conda-forge/noarch/jsonschema-4.23.0-pyhd8ed1ab_0.conda
  sha256: 7d0c4c0346b26be9f220682b7c5c0d84606d48c6dbc36fc238e4452dda733aff
  md5: da304c192ad59975202859b367d0f6a2
  depends:
  - attrs >=22.2.0
  - importlib_resources >=1.4.0
  - jsonschema-specifications >=2023.03.6
  - pkgutil-resolve-name >=1.3.10
  - python >=3.8
  - referencing >=0.28.4
  - rpds-py >=0.7.1
  license: MIT
  license_family: MIT
  size: 74323
  timestamp: 1720529611305
- kind: conda
  name: jsonschema-specifications
  version: 2024.10.1
  build: pyhd8ed1ab_0
  subdir: noarch
  noarch: python
  url: https://conda.anaconda.org/conda-forge/noarch/jsonschema-specifications-2024.10.1-pyhd8ed1ab_0.conda
  sha256: 82f8bed0f21dc0b3aff40dd4e39d77e85b93b0417bc5659b001e0109341b8b98
  md5: 720745920222587ef942acfbc578b584
  depends:
  - python >=3.8
  - referencing >=0.31.0
  license: MIT
  license_family: MIT
  size: 16165
  timestamp: 1728418976382
- kind: conda
  name: jsonschema-with-format-nongpl
  version: 4.23.0
  build: hd8ed1ab_0
  subdir: noarch
  noarch: generic
  url: https://conda.anaconda.org/conda-forge/noarch/jsonschema-with-format-nongpl-4.23.0-hd8ed1ab_0.conda
  sha256: 007a0a506a0d1805b099629cb0ee743ad0afe7d9749e57339f32c168119e0139
  md5: 16b37612b3a2fd77f409329e213b530c
  depends:
  - fqdn
  - idna
  - isoduration
  - jsonpointer >1.13
  - jsonschema >=4.23.0,<4.23.1.0a0
  - rfc3339-validator
  - rfc3986-validator >0.1.0
  - uri-template
  - webcolors >=24.6.0
  license: MIT
  license_family: MIT
  size: 7143
  timestamp: 1720529619500
- kind: conda
  name: juliaup
  version: 1.17.6
  build: h8fae777_0
  subdir: linux-64
  url: https://conda.anaconda.org/conda-forge/linux-64/juliaup-1.17.6-h8fae777_0.conda
  sha256: 3c536811bf6efc004b34b81e6f6b8670c070c93dca67d8dbf4869c311a977a40
  md5: f355be9b0191ef5c52e282808ae13ba2
  depends:
  - __glibc >=2.17,<3.0.a0
  - libgcc >=13
  constrains:
  - __glibc >=2.17
  license: MIT
  license_family: MIT
  size: 2630720
  timestamp: 1725414884974
- kind: conda
  name: juliaup
  version: 1.17.6
  build: ha073cba_0
  subdir: win-64
  url: https://conda.anaconda.org/conda-forge/win-64/juliaup-1.17.6-ha073cba_0.conda
  sha256: b8c826842cb49578f67f0fcdcb9d383e162d6618c31e30ff1aa2f37da5b0cd87
  md5: 3b56f87c6f2b17a246dad6d06d86127b
  depends:
  - ucrt >=10.0.20348.0
  - vc >=14.2,<15
  - vc14_runtime >=14.29.30139
  license: MIT
  license_family: MIT
  size: 1517497
  timestamp: 1725415742700
- kind: conda
  name: jupyter
  version: 1.1.1
  build: pyhd8ed1ab_0
  subdir: noarch
  noarch: python
  url: https://conda.anaconda.org/conda-forge/noarch/jupyter-1.1.1-pyhd8ed1ab_0.conda
  sha256: 5d92eb46552af180cd27a5e916206eb3f6725a0ae3d4bafa7a5f44adfada4332
  md5: 255a8fe52d1c57a6b46d0d16851883db
  depends:
  - ipykernel
  - ipywidgets
  - jupyter_console
  - jupyterlab
  - nbconvert-core
  - notebook
  - python >=3.6
  license: BSD-3-Clause
  license_family: BSD
  size: 8728
  timestamp: 1725037618526
- kind: conda
  name: jupyter-lsp
  version: 2.2.5
  build: pyhd8ed1ab_0
  subdir: noarch
  noarch: python
  url: https://conda.anaconda.org/conda-forge/noarch/jupyter-lsp-2.2.5-pyhd8ed1ab_0.conda
  sha256: 2151c2c63e0442a4c69ee0ad8a634195eedab10b7b74c0ec8266471842239a93
  md5: 885867f6adab3d7ecdf8ab6ca0785f51
  depends:
  - importlib-metadata >=4.8.3
  - jupyter_server >=1.1.2
  - python >=3.8
  license: BSD-3-Clause
  license_family: BSD
  size: 55539
  timestamp: 1712707521811
- kind: conda
  name: jupyter_client
  version: 8.6.3
  build: pyhd8ed1ab_0
  subdir: noarch
  noarch: python
  url: https://conda.anaconda.org/conda-forge/noarch/jupyter_client-8.6.3-pyhd8ed1ab_0.conda
  sha256: 4419c85e209a715f551a5c9bead746f29ee9d0fc41e772a76db3868622795671
  md5: a14218cfb29662b4a19ceb04e93e298e
  depends:
  - importlib-metadata >=4.8.3
  - jupyter_core >=4.12,!=5.0.*
  - python >=3.8
  - python-dateutil >=2.8.2
  - pyzmq >=23.0
  - tornado >=6.2
  - traitlets >=5.3
  license: BSD-3-Clause
  license_family: BSD
  size: 106055
  timestamp: 1726610805505
- kind: conda
  name: jupyter_console
  version: 6.6.3
  build: pyhd8ed1ab_0
  subdir: noarch
  noarch: python
  url: https://conda.anaconda.org/conda-forge/noarch/jupyter_console-6.6.3-pyhd8ed1ab_0.conda
  sha256: 4e51764d5fe2f6e43d83bcfbcf8b4da6569721bf82eaf4d647be8717cd6be75a
  md5: 7cf6f52a66f8e3cd9d8b6c231262dcab
  depends:
  - ipykernel >=6.14
  - ipython
  - jupyter_client >=7.0.0
  - jupyter_core >=4.12,!=5.0.*
  - prompt_toolkit >=3.0.30
  - pygments
  - python >=3.7
  - pyzmq >=17
  - traitlets >=5.4
  license: BSD-3-Clause
  license_family: BSD
  size: 26484
  timestamp: 1678118234022
- kind: conda
  name: jupyter_core
  version: 5.7.2
  build: pyh31011fe_1
  build_number: 1
  subdir: noarch
  noarch: python
  url: https://conda.anaconda.org/conda-forge/noarch/jupyter_core-5.7.2-pyh31011fe_1.conda
  sha256: 732b1e8536bc22a5a174baa79842d79db2f4956d90293dd82dc1b3f6099bcccd
  md5: 0a2980dada0dd7fd0998f0342308b1b1
  depends:
  - __unix
  - platformdirs >=2.5
  - python >=3.8
  - traitlets >=5.3
  license: BSD-3-Clause
  license_family: BSD
  size: 57671
  timestamp: 1727163547058
- kind: conda
  name: jupyter_core
  version: 5.7.2
  build: pyh5737063_1
  build_number: 1
  subdir: noarch
  noarch: python
  url: https://conda.anaconda.org/conda-forge/noarch/jupyter_core-5.7.2-pyh5737063_1.conda
  sha256: 7c903b2d62414c3e8da1f78db21f45b98de387aae195f8ca959794113ba4b3fd
  md5: 46d87d1c0ea5da0aae36f77fa406e20d
  depends:
  - __win
  - cpython
  - platformdirs >=2.5
  - python >=3.8
  - pywin32 >=300
  - traitlets >=5.3
  license: BSD-3-Clause
  license_family: BSD
  size: 58269
  timestamp: 1727164026641
- kind: conda
  name: jupyter_events
  version: 0.10.0
  build: pyhd8ed1ab_0
  subdir: noarch
  noarch: python
  url: https://conda.anaconda.org/conda-forge/noarch/jupyter_events-0.10.0-pyhd8ed1ab_0.conda
  sha256: cd3f41dc093162a41d4bae171e40a1b9b115c4d488e9bb837a8fa9d084931fb9
  md5: ed45423c41b3da15ea1df39b1f80c2ca
  depends:
  - jsonschema-with-format-nongpl >=4.18.0
  - python >=3.8
  - python-json-logger >=2.0.4
  - pyyaml >=5.3
  - referencing
  - rfc3339-validator
  - rfc3986-validator >=0.1.1
  - traitlets >=5.3
  license: BSD-3-Clause
  license_family: BSD
  size: 21475
  timestamp: 1710805759187
- kind: conda
  name: jupyter_server
  version: 2.14.2
  build: pyhd8ed1ab_0
  subdir: noarch
  noarch: python
  url: https://conda.anaconda.org/conda-forge/noarch/jupyter_server-2.14.2-pyhd8ed1ab_0.conda
  sha256: edab71a05feceac54bdb90e755a257545af7832b9911607c1a70f09be44ba985
  md5: ca23c71f70a7c7935b3d03f0f1a5801d
  depends:
  - anyio >=3.1.0
  - argon2-cffi >=21.1
  - jinja2 >=3.0.3
  - jupyter_client >=7.4.4
  - jupyter_core >=4.12,!=5.0.*
  - jupyter_events >=0.9.0
  - jupyter_server_terminals >=0.4.4
  - nbconvert-core >=6.4.4
  - nbformat >=5.3.0
  - overrides >=5.0
  - packaging >=22.0
  - prometheus_client >=0.9
  - python >=3.8
  - pyzmq >=24
  - send2trash >=1.8.2
  - terminado >=0.8.3
  - tornado >=6.2.0
  - traitlets >=5.6.0
  - websocket-client >=1.7
  license: BSD-3-Clause
  license_family: BSD
  size: 323978
  timestamp: 1720816754998
- kind: conda
  name: jupyter_server_terminals
  version: 0.5.3
  build: pyhd8ed1ab_0
  subdir: noarch
  noarch: python
  url: https://conda.anaconda.org/conda-forge/noarch/jupyter_server_terminals-0.5.3-pyhd8ed1ab_0.conda
  sha256: 038efbc7e4b2e72d49ed193cfb2bbbe9fbab2459786ce9350301f466a32567db
  md5: 219b3833aa8ed91d47d1be6ca03f30be
  depends:
  - python >=3.8
  - terminado >=0.8.3
  license: BSD-3-Clause
  license_family: BSD
  size: 19818
  timestamp: 1710262791393
- kind: conda
  name: jupyterlab
  version: 4.2.5
  build: pyhd8ed1ab_0
  subdir: noarch
  noarch: python
  url: https://conda.anaconda.org/conda-forge/noarch/jupyterlab-4.2.5-pyhd8ed1ab_0.conda
  sha256: db08036a6fd846c178ebdce7327be1130bda10ac96113c17b04bce2bc4d67dda
  md5: 594762eddc55b82feac6097165a88e3c
  depends:
  - async-lru >=1.0.0
  - httpx >=0.25.0
  - importlib_metadata >=4.8.3
  - importlib_resources >=1.4
  - ipykernel >=6.5.0
  - jinja2 >=3.0.3
  - jupyter-lsp >=2.0.0
  - jupyter_core
  - jupyter_server >=2.4.0,<3
  - jupyterlab_server >=2.27.1,<3
  - notebook-shim >=0.2
  - packaging
  - python >=3.8
  - setuptools >=40.1.0
  - tomli >=1.2.2
  - tornado >=6.2.0
  - traitlets
  license: BSD-3-Clause
  license_family: BSD
  size: 7361961
  timestamp: 1724745262468
- kind: conda
  name: jupyterlab_pygments
  version: 0.3.0
  build: pyhd8ed1ab_1
  build_number: 1
  subdir: noarch
  noarch: python
  url: https://conda.anaconda.org/conda-forge/noarch/jupyterlab_pygments-0.3.0-pyhd8ed1ab_1.conda
  sha256: 4aa622bbcf97e44cd1adf0100b7ff71b7e20268f043bdf6feae4d16152f1f242
  md5: afcd1b53bcac8844540358e33f33d28f
  depends:
  - pygments >=2.4.1,<3
  - python >=3.7
  constrains:
  - jupyterlab >=4.0.8,<5.0.0
  license: BSD-3-Clause
  license_family: BSD
  size: 18776
  timestamp: 1707149279640
- kind: conda
  name: jupyterlab_server
  version: 2.27.3
  build: pyhd8ed1ab_0
  subdir: noarch
  noarch: python
  url: https://conda.anaconda.org/conda-forge/noarch/jupyterlab_server-2.27.3-pyhd8ed1ab_0.conda
  sha256: a23b26d1a35bccdb91b9232119e5f402624e1e1a252b0e64cc20c6eb5b87cefb
  md5: af8239bf1ba7e8c69b689f780f653488
  depends:
  - babel >=2.10
  - importlib-metadata >=4.8.3
  - jinja2 >=3.0.3
  - json5 >=0.9.0
  - jsonschema >=4.18
  - jupyter_server >=1.21,<3
  - packaging >=21.3
  - python >=3.8
  - requests >=2.31
  constrains:
  - openapi-core >=0.18.0,<0.19.0
  license: BSD-3-Clause
  license_family: BSD
  size: 49355
  timestamp: 1721163412436
- kind: conda
  name: jupyterlab_widgets
  version: 3.0.13
  build: pyhd8ed1ab_0
  subdir: noarch
  noarch: python
  url: https://conda.anaconda.org/conda-forge/noarch/jupyterlab_widgets-3.0.13-pyhd8ed1ab_0.conda
  sha256: 0e7ec7936d766f39d5a0a8eafc63f5543f488883ad3645246bc22db6d632566e
  md5: ccea946e6dce9f330fbf7fca97fe8de7
  depends:
  - python >=3.7
  constrains:
  - jupyterlab >=3,<5
  license: BSD-3-Clause
  license_family: BSD
  size: 186024
  timestamp: 1724331451102
- kind: conda
  name: keyutils
  version: 1.6.1
  build: h166bdaf_0
  subdir: linux-64
  url: https://conda.anaconda.org/conda-forge/linux-64/keyutils-1.6.1-h166bdaf_0.tar.bz2
  sha256: 150c05a6e538610ca7c43beb3a40d65c90537497a4f6a5f4d15ec0451b6f5ebb
  md5: 30186d27e2c9fa62b45fb1476b7200e3
  depends:
  - libgcc-ng >=10.3.0
  license: LGPL-2.1-or-later
  size: 117831
  timestamp: 1646151697040
- kind: conda
  name: krb5
  version: 1.21.3
  build: h659f571_0
  subdir: linux-64
  url: https://conda.anaconda.org/conda-forge/linux-64/krb5-1.21.3-h659f571_0.conda
  sha256: 99df692f7a8a5c27cd14b5fb1374ee55e756631b9c3d659ed3ee60830249b238
  md5: 3f43953b7d3fb3aaa1d0d0723d91e368
  depends:
  - keyutils >=1.6.1,<2.0a0
  - libedit >=3.1.20191231,<3.2.0a0
  - libedit >=3.1.20191231,<4.0a0
  - libgcc-ng >=12
  - libstdcxx-ng >=12
  - openssl >=3.3.1,<4.0a0
  license: MIT
  license_family: MIT
  size: 1370023
  timestamp: 1719463201255
- kind: conda
  name: krb5
  version: 1.21.3
  build: hdf4eb48_0
  subdir: win-64
  url: https://conda.anaconda.org/conda-forge/win-64/krb5-1.21.3-hdf4eb48_0.conda
  sha256: 18e8b3430d7d232dad132f574268f56b3eb1a19431d6d5de8c53c29e6c18fa81
  md5: 31aec030344e962fbd7dbbbbd68e60a9
  depends:
  - openssl >=3.3.1,<4.0a0
  - ucrt >=10.0.20348.0
  - vc >=14.2,<15
  - vc14_runtime >=14.29.30139
  license: MIT
  license_family: MIT
  size: 712034
  timestamp: 1719463874284
- kind: conda
  name: ld_impl_linux-64
  version: '2.43'
  build: h712a8e2_1
  build_number: 1
  subdir: linux-64
  url: https://conda.anaconda.org/conda-forge/linux-64/ld_impl_linux-64-2.43-h712a8e2_1.conda
  sha256: 0c21387f9a411e3d1f7f2969026bacfece133c8f1e72faea9cde29c0c19e1f3a
  md5: 83e1364586ceb8d0739fbc85b5c95837
  depends:
  - __glibc >=2.17,<3.0.a0
  constrains:
  - binutils_impl_linux-64 2.43
  license: GPL-3.0-only
  license_family: GPL
  size: 669616
  timestamp: 1727304687962
- kind: conda
  name: libedit
  version: 3.1.20191231
  build: he28a2e2_2
  build_number: 2
  subdir: linux-64
  url: https://conda.anaconda.org/conda-forge/linux-64/libedit-3.1.20191231-he28a2e2_2.tar.bz2
  sha256: a57d37c236d8f7c886e01656f4949d9dcca131d2a0728609c6f7fa338b65f1cf
  md5: 4d331e44109e3f0e19b4cb8f9b82f3e1
  depends:
  - libgcc-ng >=7.5.0
  - ncurses >=6.2,<7.0.0a0
  license: BSD-2-Clause
  license_family: BSD
  size: 123878
  timestamp: 1597616541093
- kind: conda
  name: libexpat
  version: 2.6.3
  build: h5888daf_0
  subdir: linux-64
  url: https://conda.anaconda.org/conda-forge/linux-64/libexpat-2.6.3-h5888daf_0.conda
  sha256: 4bb47bb2cd09898737a5211e2992d63c555d63715a07ba56eae0aff31fb89c22
  md5: 59f4c43bb1b5ef1c71946ff2cbf59524
  depends:
  - __glibc >=2.17,<3.0.a0
  - libgcc >=13
  constrains:
  - expat 2.6.3.*
  license: MIT
  license_family: MIT
  size: 73616
  timestamp: 1725568742634
- kind: conda
  name: libexpat
  version: 2.6.3
  build: he0c23c2_0
  subdir: win-64
  url: https://conda.anaconda.org/conda-forge/win-64/libexpat-2.6.3-he0c23c2_0.conda
  sha256: 9543965d155b8da96fc67dd81705fe5c2571c7c00becc8de5534c850393d4e3c
  md5: 21415fbf4d0de6767a621160b43e5dea
  depends:
  - ucrt >=10.0.20348.0
  - vc >=14.2,<15
  - vc14_runtime >=14.29.30139
  constrains:
  - expat 2.6.3.*
  license: MIT
  license_family: MIT
  size: 138992
  timestamp: 1725569106114
- kind: conda
  name: libffi
  version: 3.4.2
  build: h7f98852_5
  build_number: 5
  subdir: linux-64
  url: https://conda.anaconda.org/conda-forge/linux-64/libffi-3.4.2-h7f98852_5.tar.bz2
  sha256: ab6e9856c21709b7b517e940ae7028ae0737546122f83c2aa5d692860c3b149e
  md5: d645c6d2ac96843a2bfaccd2d62b3ac3
  depends:
  - libgcc-ng >=9.4.0
  license: MIT
  license_family: MIT
  size: 58292
  timestamp: 1636488182923
- kind: conda
  name: libffi
  version: 3.4.2
  build: h8ffe710_5
  build_number: 5
  subdir: win-64
  url: https://conda.anaconda.org/conda-forge/win-64/libffi-3.4.2-h8ffe710_5.tar.bz2
  sha256: 1951ab740f80660e9bc07d2ed3aefb874d78c107264fd810f24a1a6211d4b1a5
  md5: 2c96d1b6915b408893f9472569dee135
  depends:
  - vc >=14.1,<15.0a0
  - vs2015_runtime >=14.16.27012
  license: MIT
  license_family: MIT
  size: 42063
  timestamp: 1636489106777
- kind: conda
  name: libgcc
  version: 14.2.0
  build: h77fa898_1
  build_number: 1
  subdir: linux-64
  url: https://conda.anaconda.org/conda-forge/linux-64/libgcc-14.2.0-h77fa898_1.conda
  sha256: 53eb8a79365e58849e7b1a068d31f4f9e718dc938d6f2c03e960345739a03569
  md5: 3cb76c3f10d3bc7f1105b2fc9db984df
  depends:
  - _libgcc_mutex 0.1 conda_forge
  - _openmp_mutex >=4.5
  constrains:
  - libgomp 14.2.0 h77fa898_1
  - libgcc-ng ==14.2.0=*_1
  license: GPL-3.0-only WITH GCC-exception-3.1
  license_family: GPL
  size: 848745
  timestamp: 1729027721139
- kind: conda
  name: libgcc-ng
  version: 14.2.0
  build: h69a702a_1
  build_number: 1
  subdir: linux-64
  url: https://conda.anaconda.org/conda-forge/linux-64/libgcc-ng-14.2.0-h69a702a_1.conda
  sha256: 3a76969c80e9af8b6e7a55090088bc41da4cffcde9e2c71b17f44d37b7cb87f7
  md5: e39480b9ca41323497b05492a63bc35b
  depends:
  - libgcc 14.2.0 h77fa898_1
  license: GPL-3.0-only WITH GCC-exception-3.1
  license_family: GPL
  size: 54142
  timestamp: 1729027726517
- kind: conda
  name: libgomp
  version: 14.2.0
  build: h77fa898_1
  build_number: 1
  subdir: linux-64
  url: https://conda.anaconda.org/conda-forge/linux-64/libgomp-14.2.0-h77fa898_1.conda
  sha256: 1911c29975ec99b6b906904040c855772ccb265a1c79d5d75c8ceec4ed89cd63
  md5: cc3573974587f12dda90d96e3e55a702
  depends:
  - _libgcc_mutex 0.1 conda_forge
  license: GPL-3.0-only WITH GCC-exception-3.1
  license_family: GPL
  size: 460992
  timestamp: 1729027639220
- kind: conda
  name: libmpdec
  version: 4.0.0
  build: h2466b09_0
  subdir: win-64
  url: https://conda.anaconda.org/conda-forge/win-64/libmpdec-4.0.0-h2466b09_0.conda
  sha256: fc529fc82c7caf51202cc5cec5bb1c2e8d90edbac6d0a4602c966366efe3c7bf
  md5: 74860100b2029e2523cf480804c76b9b
  depends:
  - ucrt >=10.0.20348.0
  - vc >=14.2,<15
  - vc14_runtime >=14.29.30139
  license: BSD-2-Clause
  license_family: BSD
  size: 88657
  timestamp: 1723861474602
- kind: conda
  name: libmpdec
  version: 4.0.0
  build: h4bc722e_0
  subdir: linux-64
  url: https://conda.anaconda.org/conda-forge/linux-64/libmpdec-4.0.0-h4bc722e_0.conda
  sha256: d02d1d3304ecaf5c728e515eb7416517a0b118200cd5eacbe829c432d1664070
  md5: aeb98fdeb2e8f25d43ef71fbacbeec80
  depends:
  - __glibc >=2.17,<3.0.a0
  - libgcc-ng >=12
  license: BSD-2-Clause
  license_family: BSD
  size: 89991
  timestamp: 1723817448345
- kind: conda
  name: libsodium
  version: 1.0.20
  build: h4ab18f5_0
  subdir: linux-64
  url: https://conda.anaconda.org/conda-forge/linux-64/libsodium-1.0.20-h4ab18f5_0.conda
  sha256: 0105bd108f19ea8e6a78d2d994a6d4a8db16d19a41212070d2d1d48a63c34161
  md5: a587892d3c13b6621a6091be690dbca2
  depends:
  - libgcc-ng >=12
  license: ISC
  size: 205978
  timestamp: 1716828628198
- kind: conda
  name: libsodium
  version: 1.0.20
  build: hc70643c_0
  subdir: win-64
  url: https://conda.anaconda.org/conda-forge/win-64/libsodium-1.0.20-hc70643c_0.conda
  sha256: 7bcb3edccea30f711b6be9601e083ecf4f435b9407d70fc48fbcf9e5d69a0fc6
  md5: 198bb594f202b205c7d18b936fa4524f
  depends:
  - ucrt >=10.0.20348.0
  - vc >=14.2,<15
  - vc14_runtime >=14.29.30139
  license: ISC
  size: 202344
  timestamp: 1716828757533
- kind: conda
  name: libsqlite
  version: 3.46.1
  build: h2466b09_0
  subdir: win-64
  url: https://conda.anaconda.org/conda-forge/win-64/libsqlite-3.46.1-h2466b09_0.conda
  sha256: ef83f90961630bc54a95e48062b05cf9c9173a822ea01784288029613a45eea4
  md5: 8a7c1ad01f58623bfbae8d601db7cf3b
  depends:
  - ucrt >=10.0.20348.0
  - vc >=14.2,<15
  - vc14_runtime >=14.29.30139
  license: Unlicense
  size: 876666
  timestamp: 1725354171439
- kind: conda
  name: libsqlite
  version: 3.46.1
  build: hadc24fc_0
  subdir: linux-64
  url: https://conda.anaconda.org/conda-forge/linux-64/libsqlite-3.46.1-hadc24fc_0.conda
  sha256: 9851c049abafed3ee329d6c7c2033407e2fc269d33a75c071110ab52300002b0
  md5: 36f79405ab16bf271edb55b213836dac
  depends:
  - __glibc >=2.17,<3.0.a0
  - libgcc >=13
  - libzlib >=1.3.1,<2.0a0
  license: Unlicense
  size: 865214
  timestamp: 1725353659783
- kind: conda
  name: libstdcxx
  version: 14.2.0
  build: hc0a3c3a_1
  build_number: 1
  subdir: linux-64
  url: https://conda.anaconda.org/conda-forge/linux-64/libstdcxx-14.2.0-hc0a3c3a_1.conda
  sha256: 4661af0eb9bdcbb5fb33e5d0023b001ad4be828fccdcc56500059d56f9869462
  md5: 234a5554c53625688d51062645337328
  depends:
  - libgcc 14.2.0 h77fa898_1
  license: GPL-3.0-only WITH GCC-exception-3.1
  license_family: GPL
  size: 3893695
  timestamp: 1729027746910
- kind: conda
  name: libstdcxx-ng
  version: 14.2.0
  build: h4852527_1
  build_number: 1
  subdir: linux-64
  url: https://conda.anaconda.org/conda-forge/linux-64/libstdcxx-ng-14.2.0-h4852527_1.conda
  sha256: 25bb30b827d4f6d6f0522cc0579e431695503822f144043b93c50237017fffd8
  md5: 8371ac6457591af2cf6159439c1fd051
  depends:
  - libstdcxx 14.2.0 hc0a3c3a_1
  license: GPL-3.0-only WITH GCC-exception-3.1
  license_family: GPL
  size: 54105
  timestamp: 1729027780628
- kind: conda
  name: libuuid
  version: 2.38.1
  build: h0b41bf4_0
  subdir: linux-64
  url: https://conda.anaconda.org/conda-forge/linux-64/libuuid-2.38.1-h0b41bf4_0.conda
  sha256: 787eb542f055a2b3de553614b25f09eefb0a0931b0c87dbcce6efdfd92f04f18
  md5: 40b61aab5c7ba9ff276c41cfffe6b80b
  depends:
  - libgcc-ng >=12
  license: BSD-3-Clause
  license_family: BSD
  size: 33601
  timestamp: 1680112270483
- kind: conda
  name: libzlib
  version: 1.3.1
  build: h2466b09_1
  build_number: 1
  subdir: win-64
  url: https://conda.anaconda.org/conda-forge/win-64/libzlib-1.3.1-h2466b09_1.conda
  sha256: b13846a54a15243e15f96fec06b526d8155adc6a1ac2b6ed47a88f6a71a94b68
  md5: d4483ca8afc57ddf1f6dded53b36c17f
  depends:
  - ucrt >=10.0.20348.0
  - vc >=14.2,<15
  - vc14_runtime >=14.29.30139
  constrains:
  - zlib 1.3.1 *_1
  license: Zlib
  license_family: Other
  size: 56186
  timestamp: 1716874730539
- kind: conda
  name: libzlib
  version: 1.3.1
  build: h4ab18f5_1
  build_number: 1
  subdir: linux-64
  url: https://conda.anaconda.org/conda-forge/linux-64/libzlib-1.3.1-h4ab18f5_1.conda
  sha256: adf6096f98b537a11ae3729eaa642b0811478f0ea0402ca67b5108fe2cb0010d
  md5: 57d7dc60e9325e3de37ff8dffd18e814
  depends:
  - libgcc-ng >=12
  constrains:
  - zlib 1.3.1 *_1
  license: Zlib
  license_family: Other
  size: 61574
  timestamp: 1716874187109
- kind: conda
  name: markupsafe
  version: 3.0.2
  build: py313h8060acc_0
  subdir: linux-64
  url: https://conda.anaconda.org/conda-forge/linux-64/markupsafe-3.0.2-py313h8060acc_0.conda
  sha256: 9158873dbd5b715d5683dd9241b3eab35e896e31ea7842052f1b4e8c3945bf45
  md5: ab825f8b676368beb91350c6a2da6e11
  depends:
  - __glibc >=2.17,<3.0.a0
  - libgcc >=13
  - python >=3.13,<3.14.0a0
  - python_abi 3.13.* *_cp313
  constrains:
  - jinja2 >=3.0.0
  license: BSD-3-Clause
  license_family: BSD
  size: 25104
  timestamp: 1729351477153
- kind: conda
  name: markupsafe
  version: 3.0.2
  build: py313hb4c8b1a_0
  subdir: win-64
  url: https://conda.anaconda.org/conda-forge/win-64/markupsafe-3.0.2-py313hb4c8b1a_0.conda
  sha256: 2b7500300aba9726f785781ded5fb1205c76d3047a93cd30868712e1e02f8c6e
  md5: 4ab654528518cea7e94f53af79bd3171
  depends:
  - python >=3.13,<3.14.0a0
  - python_abi 3.13.* *_cp313
  - ucrt >=10.0.20348.0
  - vc >=14.2,<15
  - vc14_runtime >=14.29.30139
  constrains:
  - jinja2 >=3.0.0
  license: BSD-3-Clause
  license_family: BSD
  size: 27813
  timestamp: 1729351491668
- kind: conda
  name: matplotlib-inline
  version: 0.1.7
  build: pyhd8ed1ab_0
  subdir: noarch
  noarch: python
  url: https://conda.anaconda.org/conda-forge/noarch/matplotlib-inline-0.1.7-pyhd8ed1ab_0.conda
  sha256: 7ea68676ea35fbb095420bbcc1c82c4767b8be7bb56abb6989b7f89d957a3bab
  md5: 779345c95648be40d22aaa89de7d4254
  depends:
  - python >=3.6
  - traitlets
  license: BSD-3-Clause
  license_family: BSD
  size: 14599
  timestamp: 1713250613726
- kind: conda
  name: mistune
  version: 3.0.2
  build: pyhd8ed1ab_0
  subdir: noarch
  noarch: python
  url: https://conda.anaconda.org/conda-forge/noarch/mistune-3.0.2-pyhd8ed1ab_0.conda
  sha256: f95cb70007e3cc2ba44e17c29a056b499e6dadf08746706d0c817c8e2f47e05c
  md5: 5cbee699846772cc939bef23a0d524ed
  depends:
  - python >=3.7
  license: BSD-3-Clause
  license_family: BSD
  size: 66022
  timestamp: 1698947249750
- kind: conda
  name: nbclient
  version: 0.10.0
  build: pyhd8ed1ab_0
  subdir: noarch
  noarch: python
  url: https://conda.anaconda.org/conda-forge/noarch/nbclient-0.10.0-pyhd8ed1ab_0.conda
  sha256: 589d72d36d61a23b39d6fff2c488f93e29e20de4fc6f5d315b5f2c16e81028bf
  md5: 15b51397e0fe8ea7d7da60d83eb76ebc
  depends:
  - jupyter_client >=6.1.12
  - jupyter_core >=4.12,!=5.0.*
  - nbformat >=5.1
  - python >=3.8
  - traitlets >=5.4
  license: BSD-3-Clause
  license_family: BSD
  size: 27851
  timestamp: 1710317767117
- kind: conda
  name: nbconvert-core
  version: 7.16.4
  build: pyhd8ed1ab_1
  build_number: 1
  subdir: noarch
  noarch: python
  url: https://conda.anaconda.org/conda-forge/noarch/nbconvert-core-7.16.4-pyhd8ed1ab_1.conda
  sha256: 074d858c5808e0a832acc0da37cd70de1565e8d6e17a62d5a11b3902b5e78319
  md5: e2d2abb421c13456a9a9f80272fdf543
  depends:
  - beautifulsoup4
  - bleach
  - defusedxml
  - entrypoints >=0.2.2
  - jinja2 >=3.0
  - jupyter_core >=4.7
  - jupyterlab_pygments
  - markupsafe >=2.0
  - mistune >=2.0.3,<4
  - nbclient >=0.5.0
  - nbformat >=5.1
  - packaging
  - pandocfilters >=1.4.1
  - pygments >=2.4.1
  - python >=3.8
  - tinycss2
  - traitlets >=5.0
  constrains:
  - nbconvert =7.16.4=*_1
  - pandoc >=2.9.2,<4.0.0
  license: BSD-3-Clause
  license_family: BSD
  size: 189599
  timestamp: 1718135529468
- kind: conda
  name: nbformat
  version: 5.10.4
  build: pyhd8ed1ab_0
  subdir: noarch
  noarch: python
  url: https://conda.anaconda.org/conda-forge/noarch/nbformat-5.10.4-pyhd8ed1ab_0.conda
  sha256: 36fe73da4d37bc7ac2d1540526ecd294fbd09acda04e096181ab8f1ccd2b464c
  md5: 0b57b5368ab7fc7cdc9e3511fa867214
  depends:
  - jsonschema >=2.6
  - jupyter_core >=4.12,!=5.0.*
  - python >=3.8
  - python-fastjsonschema >=2.15
  - traitlets >=5.1
  license: BSD-3-Clause
  license_family: BSD
  size: 101232
  timestamp: 1712239122969
- kind: conda
  name: ncurses
  version: '6.5'
  build: he02047a_1
  build_number: 1
  subdir: linux-64
  url: https://conda.anaconda.org/conda-forge/linux-64/ncurses-6.5-he02047a_1.conda
  sha256: 6a1d5d8634c1a07913f1c525db6455918cbc589d745fac46d9d6e30340c8731a
  md5: 70caf8bb6cf39a0b6b7efc885f51c0fe
  depends:
  - __glibc >=2.17,<3.0.a0
  - libgcc-ng >=12
  license: X11 AND BSD-3-Clause
  size: 889086
  timestamp: 1724658547447
- kind: conda
  name: nest-asyncio
  version: 1.6.0
  build: pyhd8ed1ab_0
  subdir: noarch
  noarch: python
  url: https://conda.anaconda.org/conda-forge/noarch/nest-asyncio-1.6.0-pyhd8ed1ab_0.conda
  sha256: 30db21d1f7e59b3408b831a7e0417b83b53ee6223afae56482c5f26da3ceb49a
  md5: 6598c056f64dc8800d40add25e4e2c34
  depends:
  - python >=3.5
  license: BSD-2-Clause
  license_family: BSD
  size: 11638
  timestamp: 1705850780510
- kind: conda
  name: notebook
  version: 7.2.2
  build: pyhd8ed1ab_0
  subdir: noarch
  noarch: python
  url: https://conda.anaconda.org/conda-forge/noarch/notebook-7.2.2-pyhd8ed1ab_0.conda
  sha256: 613242d5151a4d70438bb2d65041c509e4376b7e18c06c3795c52a18176e41dc
  md5: c4d5a58f43ce9ffa430e6ecad6c30a42
  depends:
  - jupyter_server >=2.4.0,<3
  - jupyterlab >=4.2.0,<4.3
  - jupyterlab_server >=2.27.1,<3
  - notebook-shim >=0.2,<0.3
  - python >=3.8
  - tornado >=6.2.0
  license: BSD-3-Clause
  license_family: BSD
  size: 3904930
  timestamp: 1724861465900
- kind: conda
  name: notebook-shim
  version: 0.2.4
  build: pyhd8ed1ab_0
  subdir: noarch
  noarch: python
  url: https://conda.anaconda.org/conda-forge/noarch/notebook-shim-0.2.4-pyhd8ed1ab_0.conda
  sha256: 9b5fdef9ebe89222baa9da2796ebe7bc02ec6c5a1f61327b651d6b92cf9a0230
  md5: 3d85618e2c97ab896b5b5e298d32b5b3
  depends:
  - jupyter_server >=1.8,<3
  - python >=3.7
  license: BSD-3-Clause
  license_family: BSD
  size: 16880
  timestamp: 1707957948029
- kind: conda
  name: openssl
  version: 3.3.2
  build: h2466b09_0
  subdir: win-64
  url: https://conda.anaconda.org/conda-forge/win-64/openssl-3.3.2-h2466b09_0.conda
  sha256: a45c42f3577294e22ac39ddb6ef5a64fd5322e8a6725afefbf4f2b4109340bf9
  md5: 1dc86753693df5e3326bb8a85b74c589
  depends:
  - ca-certificates
  - ucrt >=10.0.20348.0
  - vc >=14.2,<15
  - vc14_runtime >=14.29.30139
  license: Apache-2.0
  license_family: Apache
  size: 8396053
  timestamp: 1725412961673
- kind: conda
  name: openssl
  version: 3.3.2
  build: hb9d3cd8_0
  subdir: linux-64
  url: https://conda.anaconda.org/conda-forge/linux-64/openssl-3.3.2-hb9d3cd8_0.conda
  sha256: cee91036686419f6dd6086902acf7142b4916e1c4ba042e9ca23e151da012b6d
  md5: 4d638782050ab6faa27275bed57e9b4e
  depends:
  - __glibc >=2.17,<3.0.a0
  - ca-certificates
  - libgcc >=13
  license: Apache-2.0
  license_family: Apache
  size: 2891789
  timestamp: 1725410790053
- kind: conda
  name: overrides
  version: 7.7.0
  build: pyhd8ed1ab_0
  subdir: noarch
  noarch: python
  url: https://conda.anaconda.org/conda-forge/noarch/overrides-7.7.0-pyhd8ed1ab_0.conda
  sha256: 5e238e5e646414d517a13f6786c7227206ace58271e3ef63f6adca4d6a4c2839
  md5: 24fba5a9d161ad8103d4e84c0e1a3ed4
  depends:
  - python >=3.6
  - typing_utils
  license: Apache-2.0
  license_family: APACHE
  size: 30232
  timestamp: 1706394723472
- kind: conda
  name: packaging
  version: '24.1'
  build: pyhd8ed1ab_0
  subdir: noarch
  noarch: python
  url: https://conda.anaconda.org/conda-forge/noarch/packaging-24.1-pyhd8ed1ab_0.conda
  sha256: 36aca948219e2c9fdd6d80728bcc657519e02f06c2703d8db3446aec67f51d81
  md5: cbe1bb1f21567018ce595d9c2be0f0db
  depends:
  - python >=3.8
  license: Apache-2.0
  license_family: APACHE
  size: 50290
  timestamp: 1718189540074
- kind: conda
  name: pandocfilters
  version: 1.5.0
  build: pyhd8ed1ab_0
  subdir: noarch
  noarch: python
  url: https://conda.anaconda.org/conda-forge/noarch/pandocfilters-1.5.0-pyhd8ed1ab_0.tar.bz2
  sha256: 2bb9ba9857f4774b85900c2562f7e711d08dd48e2add9bee4e1612fbee27e16f
  md5: 457c2c8c08e54905d6954e79cb5b5db9
  depends:
  - python !=3.0,!=3.1,!=3.2,!=3.3
  license: BSD-3-Clause
  license_family: BSD
  size: 11627
  timestamp: 1631603397334
- kind: conda
  name: parso
  version: 0.8.4
  build: pyhd8ed1ab_0
  subdir: noarch
  noarch: python
  url: https://conda.anaconda.org/conda-forge/noarch/parso-0.8.4-pyhd8ed1ab_0.conda
  sha256: bfe404eebb930cc41782d34f8fc04c0388ea692eeebe2c5fc28df8ec8d4d61ae
  md5: 81534b420deb77da8833f2289b8d47ac
  depends:
  - python >=3.6
  license: MIT
  license_family: MIT
  size: 75191
  timestamp: 1712320447201
- kind: conda
  name: pexpect
  version: 4.9.0
  build: pyhd8ed1ab_0
  subdir: noarch
  noarch: python
  url: https://conda.anaconda.org/conda-forge/noarch/pexpect-4.9.0-pyhd8ed1ab_0.conda
  sha256: 90a09d134a4a43911b716d4d6eb9d169238aff2349056f7323d9db613812667e
  md5: 629f3203c99b32e0988910c93e77f3b6
  depends:
  - ptyprocess >=0.5
  - python >=3.7
  license: ISC
  size: 53600
  timestamp: 1706113273252
- kind: conda
  name: pickleshare
  version: 0.7.5
  build: py_1003
  build_number: 1003
  subdir: noarch
  noarch: python
  url: https://conda.anaconda.org/conda-forge/noarch/pickleshare-0.7.5-py_1003.tar.bz2
  sha256: a1ed1a094dd0d1b94a09ed85c283a0eb28943f2e6f22161fb45e128d35229738
  md5: 415f0ebb6198cc2801c73438a9fb5761
  depends:
  - python >=3
  license: MIT
  license_family: MIT
  size: 9332
  timestamp: 1602536313357
- kind: conda
  name: pkgutil-resolve-name
  version: 1.3.10
  build: pyhd8ed1ab_1
  build_number: 1
  subdir: noarch
  noarch: python
  url: https://conda.anaconda.org/conda-forge/noarch/pkgutil-resolve-name-1.3.10-pyhd8ed1ab_1.conda
  sha256: fecf95377134b0e8944762d92ecf7b0149c07d8186fb5db583125a2705c7ea0a
  md5: 405678b942f2481cecdb3e010f4925d9
  depends:
  - python >=3.6
  license: MIT AND PSF-2.0
  size: 10778
  timestamp: 1694617398467
- kind: conda
  name: platformdirs
  version: 4.3.6
  build: pyhd8ed1ab_0
  subdir: noarch
  noarch: python
  url: https://conda.anaconda.org/conda-forge/noarch/platformdirs-4.3.6-pyhd8ed1ab_0.conda
  sha256: c81bdeadc4adcda216b2c7b373f0335f5c78cc480d1d55d10f21823590d7e46f
  md5: fd8f2b18b65bbf62e8f653100690c8d2
  depends:
  - python >=3.8
  license: MIT
  license_family: MIT
  size: 20625
  timestamp: 1726613611845
- kind: conda
  name: prometheus_client
  version: 0.21.0
  build: pyhd8ed1ab_0
  subdir: noarch
  noarch: python
  url: https://conda.anaconda.org/conda-forge/noarch/prometheus_client-0.21.0-pyhd8ed1ab_0.conda
  sha256: 01f0c3dd00081637ed920a922b17bcc8ed49608404ee466ced806856e671f6b9
  md5: 07e9550ddff45150bfc7da146268e165
  depends:
  - python >=3.8
  license: Apache-2.0
  license_family: Apache
  size: 49024
  timestamp: 1726902073034
- kind: conda
  name: prompt-toolkit
  version: 3.0.48
  build: pyha770c72_0
  subdir: noarch
  noarch: python
  url: https://conda.anaconda.org/conda-forge/noarch/prompt-toolkit-3.0.48-pyha770c72_0.conda
  sha256: 44e4e6108d425a666856a52d1523e5d70890256a8920bb0dcd3d55cc750f3207
  md5: 4c05134c48b6a74f33bbb9938e4a115e
  depends:
  - python >=3.7
  - wcwidth
  constrains:
  - prompt_toolkit 3.0.48
  license: BSD-3-Clause
  license_family: BSD
  size: 270271
  timestamp: 1727341744544
- kind: conda
  name: prompt_toolkit
  version: 3.0.48
  build: hd8ed1ab_0
  subdir: noarch
  noarch: generic
  url: https://conda.anaconda.org/conda-forge/noarch/prompt_toolkit-3.0.48-hd8ed1ab_0.conda
  sha256: a26eed22badba036b35b8f0a3cc4d17130d7e43c80d3aa258b465dd7d69362a0
  md5: 60a2aeff42b5d629d45cc1be38ec1c5d
  depends:
  - prompt-toolkit >=3.0.48,<3.0.49.0a0
  license: BSD-3-Clause
  license_family: BSD
  size: 6664
  timestamp: 1727341747447
- kind: conda
  name: psutil
  version: 6.1.0
  build: py313h536fd9c_0
  subdir: linux-64
  url: https://conda.anaconda.org/conda-forge/linux-64/psutil-6.1.0-py313h536fd9c_0.conda
  sha256: 4afc1ebb9325389df1ff3260fcef8078c8552aba26d0fbefd3aa2b3f04a407b8
  md5: b50a00ebd2fda55306b8a095363ce27f
  depends:
  - __glibc >=2.17,<3.0.a0
  - libgcc >=13
  - python >=3.13,<3.14.0a0
  - python_abi 3.13.* *_cp313
  license: BSD-3-Clause
  license_family: BSD
  size: 494158
  timestamp: 1729847232458
- kind: conda
  name: psutil
  version: 6.1.0
  build: py313ha7868ed_0
  subdir: win-64
  url: https://conda.anaconda.org/conda-forge/win-64/psutil-6.1.0-py313ha7868ed_0.conda
  sha256: d58defe84d46da1a7e80283e165d6a9d09378fd830b48917751a318ab5a5d4ce
  md5: d13841485f9159f317a4e8bb974e9c8e
  depends:
  - python >=3.13,<3.14.0a0
  - python_abi 3.13.* *_cp313
  - ucrt >=10.0.20348.0
  - vc >=14.2,<15
  - vc14_runtime >=14.29.30139
  license: BSD-3-Clause
  license_family: BSD
  size: 508489
  timestamp: 1729847497486
- kind: conda
  name: ptyprocess
  version: 0.7.0
  build: pyhd3deb0d_0
  subdir: noarch
  noarch: python
  url: https://conda.anaconda.org/conda-forge/noarch/ptyprocess-0.7.0-pyhd3deb0d_0.tar.bz2
  sha256: fb31e006a25eb2e18f3440eb8d17be44c8ccfae559499199f73584566d0a444a
  md5: 359eeb6536da0e687af562ed265ec263
  depends:
  - python
  license: ISC
  size: 16546
  timestamp: 1609419417991
- kind: conda
  name: pure_eval
  version: 0.2.3
  build: pyhd8ed1ab_0
  subdir: noarch
  noarch: python
  url: https://conda.anaconda.org/conda-forge/noarch/pure_eval-0.2.3-pyhd8ed1ab_0.conda
  sha256: dcfcb3cee1ae0a89729601582cc3edea20ba13c9493967a03a693c67567af0c8
  md5: 0f051f09d992e0d08941706ad519ee0e
  depends:
  - python >=3.5
  license: MIT
  license_family: MIT
  size: 16551
  timestamp: 1721585805256
- kind: conda
  name: pycparser
  version: '2.22'
  build: pyhd8ed1ab_0
  subdir: noarch
  noarch: python
  url: https://conda.anaconda.org/conda-forge/noarch/pycparser-2.22-pyhd8ed1ab_0.conda
  sha256: 406001ebf017688b1a1554b49127ca3a4ac4626ec0fd51dc75ffa4415b720b64
  md5: 844d9eb3b43095b031874477f7d70088
  depends:
  - python >=3.8
  license: BSD-3-Clause
  license_family: BSD
  size: 105098
  timestamp: 1711811634025
- kind: conda
  name: pygments
  version: 2.18.0
  build: pyhd8ed1ab_0
  subdir: noarch
  noarch: python
  url: https://conda.anaconda.org/conda-forge/noarch/pygments-2.18.0-pyhd8ed1ab_0.conda
  sha256: 78267adf4e76d0d64ea2ffab008c501156c108bb08fecb703816fb63e279780b
  md5: b7f5c092b8f9800150d998a71b76d5a1
  depends:
  - python >=3.8
  license: BSD-2-Clause
  license_family: BSD
  size: 879295
  timestamp: 1714846885370
- kind: conda
  name: pysocks
  version: 1.7.1
  build: pyh0701188_6
  build_number: 6
  subdir: noarch
  noarch: python
  url: https://conda.anaconda.org/conda-forge/noarch/pysocks-1.7.1-pyh0701188_6.tar.bz2
  sha256: b3a612bc887f3dd0fb7c4199ad8e342bd148cf69a9b74fd9468a18cf2bef07b7
  md5: 56cd9fe388baac0e90c7149cfac95b60
  depends:
  - __win
  - python >=3.8
  - win_inet_pton
  license: BSD-3-Clause
  license_family: BSD
  size: 19348
  timestamp: 1661605138291
- kind: conda
  name: pysocks
  version: 1.7.1
  build: pyha2e5f31_6
  build_number: 6
  subdir: noarch
  noarch: python
  url: https://conda.anaconda.org/conda-forge/noarch/pysocks-1.7.1-pyha2e5f31_6.tar.bz2
  sha256: a42f826e958a8d22e65b3394f437af7332610e43ee313393d1cf143f0a2d274b
  md5: 2a7de29fb590ca14b5243c4c812c8025
  depends:
  - __unix
  - python >=3.8
  license: BSD-3-Clause
  license_family: BSD
  size: 18981
  timestamp: 1661604969727
- kind: conda
  name: python
  version: 3.13.0
  build: h9ebbce0_100_cp313
  build_number: 100
  subdir: linux-64
  url: https://conda.anaconda.org/conda-forge/linux-64/python-3.13.0-h9ebbce0_100_cp313.conda
  sha256: 6ab5179679f0909db828d8316f3b8b379014a82404807310fe7df5a6cf303646
  md5: 08e9aef080f33daeb192b2ddc7e4721f
  depends:
  - __glibc >=2.17,<3.0.a0
  - bzip2 >=1.0.8,<2.0a0
  - ld_impl_linux-64 >=2.36.1
  - libexpat >=2.6.3,<3.0a0
  - libffi >=3.4,<4.0a0
  - libgcc >=13
  - libmpdec >=4.0.0,<5.0a0
  - libsqlite >=3.46.1,<4.0a0
  - libuuid >=2.38.1,<3.0a0
  - libzlib >=1.3.1,<2.0a0
  - ncurses >=6.5,<7.0a0
  - openssl >=3.3.2,<4.0a0
  - python_abi 3.13.* *_cp313
  - readline >=8.2,<9.0a0
  - tk >=8.6.13,<8.7.0a0
  - tzdata
  - xz >=5.2.6,<6.0a0
  license: Python-2.0
  size: 33112481
  timestamp: 1728419573472
- kind: conda
  name: python
  version: 3.13.0
  build: hf5aa216_100_cp313
  build_number: 100
  subdir: win-64
  url: https://conda.anaconda.org/conda-forge/win-64/python-3.13.0-hf5aa216_100_cp313.conda
  sha256: 18f3f0bd514c9101d38d57835b2d027958f3ae4b3b65c22d187a857aa26b3a08
  md5: 3c2f7ad3f598480fe2a09e4e33cb1a2a
  depends:
  - bzip2 >=1.0.8,<2.0a0
  - libexpat >=2.6.3,<3.0a0
  - libffi >=3.4,<4.0a0
  - libmpdec >=4.0.0,<5.0a0
  - libsqlite >=3.46.1,<4.0a0
  - libzlib >=1.3.1,<2.0a0
  - openssl >=3.3.2,<4.0a0
  - python_abi 3.13.* *_cp313
  - tk >=8.6.13,<8.7.0a0
  - tzdata
  - ucrt >=10.0.20348.0
  - vc >=14.2,<15
  - vc14_runtime >=14.29.30139
  - xz >=5.2.6,<6.0a0
  license: Python-2.0
  size: 16641177
  timestamp: 1728417810202
- kind: conda
  name: python-dateutil
  version: 2.9.0
  build: pyhd8ed1ab_0
  subdir: noarch
  noarch: python
  url: https://conda.anaconda.org/conda-forge/noarch/python-dateutil-2.9.0-pyhd8ed1ab_0.conda
  sha256: f3ceef02ac164a8d3a080d0d32f8e2ebe10dd29e3a685d240e38b3599e146320
  md5: 2cf4264fffb9e6eff6031c5b6884d61c
  depends:
  - python >=3.7
  - six >=1.5
  license: Apache-2.0
  license_family: APACHE
  size: 222742
  timestamp: 1709299922152
- kind: conda
  name: python-fastjsonschema
  version: 2.20.0
  build: pyhd8ed1ab_0
  subdir: noarch
  noarch: python
  url: https://conda.anaconda.org/conda-forge/noarch/python-fastjsonschema-2.20.0-pyhd8ed1ab_0.conda
  sha256: 7d8c931b89c9980434986b4deb22c2917b58d9936c3974139b9c10ae86fdfe60
  md5: b98d2018c01ce9980c03ee2850690fab
  depends:
  - python >=3.3
  license: BSD-3-Clause
  license_family: BSD
  size: 226165
  timestamp: 1718477110630
- kind: conda
  name: python-json-logger
  version: 2.0.7
  build: pyhd8ed1ab_0
  subdir: noarch
  noarch: python
  url: https://conda.anaconda.org/conda-forge/noarch/python-json-logger-2.0.7-pyhd8ed1ab_0.conda
  sha256: 4790787fe1f4e8da616edca4acf6a4f8ed4e7c6967aa31b920208fc8f95efcca
  md5: a61bf9ec79426938ff785eb69dbb1960
  depends:
  - python >=3.6
  license: BSD-2-Clause
  license_family: BSD
  size: 13383
  timestamp: 1677079727691
- kind: conda
  name: python_abi
  version: '3.13'
  build: 5_cp313
  build_number: 5
  subdir: linux-64
  url: https://conda.anaconda.org/conda-forge/linux-64/python_abi-3.13-5_cp313.conda
  sha256: 438225b241c5f9bddae6f0178a97f5870a89ecf927dfca54753e689907331442
  md5: 381bbd2a92c863f640a55b6ff3c35161
  constrains:
  - python 3.13.* *_cp313
  license: BSD-3-Clause
  license_family: BSD
  size: 6217
  timestamp: 1723823393322
- kind: conda
  name: python_abi
  version: '3.13'
  build: 5_cp313
  build_number: 5
  subdir: win-64
  url: https://conda.anaconda.org/conda-forge/win-64/python_abi-3.13-5_cp313.conda
  sha256: 0c12cc1b84962444002c699ed21e815fb9f686f950d734332a1b74d07db97756
  md5: 44b4fe6f22b57103afb2299935c8b68e
  constrains:
  - python 3.13.* *_cp313
  license: BSD-3-Clause
  license_family: BSD
  size: 6716
  timestamp: 1723823166911
- kind: conda
  name: pytz
  version: '2024.2'
  build: pyhd8ed1ab_0
  subdir: noarch
  noarch: python
  url: https://conda.anaconda.org/conda-forge/noarch/pytz-2024.2-pyhd8ed1ab_0.conda
  sha256: 81c16d9183bb4a6780366ce874e567ee5fc903722f85b2f8d1d9479ef1dafcc9
  md5: 260009d03c9d5c0f111904d851f053dc
  depends:
  - python >=3.7
  license: MIT
  license_family: MIT
  size: 186995
  timestamp: 1726055625738
- kind: conda
  name: pywin32
  version: '307'
  build: py313h5813708_3
  build_number: 3
  subdir: win-64
  url: https://conda.anaconda.org/conda-forge/win-64/pywin32-307-py313h5813708_3.conda
  sha256: 0a68b324ea47ae720c62522c5d0bb5ea3e4987e1c5870d6490c7f954fbe14cbe
  md5: 7113bd6cfe34e80d8211f7c019d14357
  depends:
  - python >=3.13,<3.14.0a0
  - python_abi 3.13.* *_cp313
  - ucrt >=10.0.20348.0
  - vc >=14.2,<15
  - vc14_runtime >=14.29.30139
  license: PSF-2.0
  license_family: PSF
  size: 6060096
  timestamp: 1728636763526
- kind: conda
  name: pywinpty
  version: 2.0.14
  build: py313h5813708_0
  subdir: win-64
  url: https://conda.anaconda.org/conda-forge/win-64/pywinpty-2.0.14-py313h5813708_0.conda
  sha256: eeee0a592dbadeb5b54fc53194984f6b1698f073f49b0d2402e474a620069542
  md5: be81b7b3aa13aeffd1cc26a372ef5cfc
  depends:
  - python >=3.13,<3.14.0a0
  - python_abi 3.13.* *_cp313
  - ucrt >=10.0.20348.0
  - vc >=14.2,<15
  - vc14_runtime >=14.29.30139
  - winpty
  license: MIT
  license_family: MIT
  size: 210042
  timestamp: 1729202970817
- kind: conda
  name: pyyaml
  version: 6.0.2
  build: py313h536fd9c_1
  build_number: 1
  subdir: linux-64
  url: https://conda.anaconda.org/conda-forge/linux-64/pyyaml-6.0.2-py313h536fd9c_1.conda
  sha256: 86ae34bf2bab82c0fff2e31a37318c8977297776436df780a83c6efa5f84749d
  md5: 3789f360de131c345e96fbfc955ca80b
  depends:
  - __glibc >=2.17,<3.0.a0
  - libgcc >=13
  - python >=3.13.0rc1,<3.14.0a0
  - python_abi 3.13.* *_cp313
  - yaml >=0.2.5,<0.3.0a0
  license: MIT
  license_family: MIT
  size: 205855
  timestamp: 1725456273924
- kind: conda
  name: pyyaml
  version: 6.0.2
  build: py313ha7868ed_1
  build_number: 1
  subdir: win-64
  url: https://conda.anaconda.org/conda-forge/win-64/pyyaml-6.0.2-py313ha7868ed_1.conda
  sha256: ffa21c4715aa139d20c96ae7274fbb7de12a546f3332eb8d07cc794741fcbde6
  md5: c1743e5c4c7402a14b515cf276778e59
  depends:
  - python >=3.13.0rc1,<3.14.0a0
  - python_abi 3.13.* *_cp313
  - ucrt >=10.0.20348.0
  - vc >=14.2,<15
  - vc14_runtime >=14.29.30139
  - yaml >=0.2.5,<0.3.0a0
  license: MIT
  license_family: MIT
  size: 181722
  timestamp: 1725456802746
- kind: conda
  name: pyzmq
  version: 26.2.0
  build: py313h2100fd5_3
  build_number: 3
  subdir: win-64
  url: https://conda.anaconda.org/conda-forge/win-64/pyzmq-26.2.0-py313h2100fd5_3.conda
  sha256: 971bea2fd92920327f4a44e69393643193b435c37e7528d93c32071e531fc9ba
  md5: d0ce06d0a38f8ad0dc9b71e14137deee
  depends:
  - libsodium >=1.0.20,<1.0.21.0a0
  - python >=3.13,<3.14.0a0
  - python_abi 3.13.* *_cp313
  - ucrt >=10.0.20348.0
  - vc >=14.2,<15
  - vc14_runtime >=14.29.30139
  - zeromq >=4.3.5,<4.3.6.0a0
  license: BSD-3-Clause
  license_family: BSD
  size: 367463
  timestamp: 1728643113504
- kind: conda
  name: pyzmq
  version: 26.2.0
  build: py313h8e95178_3
  build_number: 3
  subdir: linux-64
  url: https://conda.anaconda.org/conda-forge/linux-64/pyzmq-26.2.0-py313h8e95178_3.conda
  sha256: 0b26fe1cf10d3511b1ef72faedebfe57256e464a51d23e07153f09c6300ec42c
  md5: 8ab50c9c9c3824ac0ffac9e9dcf5619e
  depends:
  - __glibc >=2.17,<3.0.a0
  - libgcc >=13
  - libsodium >=1.0.20,<1.0.21.0a0
  - libstdcxx >=13
  - python >=3.13,<3.14.0a0
  - python_abi 3.13.* *_cp313
  - zeromq >=4.3.5,<4.4.0a0
  license: BSD-3-Clause
  license_family: BSD
  size: 384582
  timestamp: 1728642439746
- kind: conda
  name: readline
  version: '8.2'
  build: h8228510_1
  build_number: 1
  subdir: linux-64
  url: https://conda.anaconda.org/conda-forge/linux-64/readline-8.2-h8228510_1.conda
  sha256: 5435cf39d039387fbdc977b0a762357ea909a7694d9528ab40f005e9208744d7
  md5: 47d31b792659ce70f470b5c82fdfb7a4
  depends:
  - libgcc-ng >=12
  - ncurses >=6.3,<7.0a0
  license: GPL-3.0-only
  license_family: GPL
  size: 281456
  timestamp: 1679532220005
- kind: conda
  name: referencing
  version: 0.35.1
  build: pyhd8ed1ab_0
  subdir: noarch
  noarch: python
  url: https://conda.anaconda.org/conda-forge/noarch/referencing-0.35.1-pyhd8ed1ab_0.conda
  sha256: be8d6d9e86b1a3fef5424127ff81782f8ca63d3058980859609f6f1ecdd34cb3
  md5: 0fc8b52192a8898627c3efae1003e9f6
  depends:
  - attrs >=22.2.0
  - python >=3.8
  - rpds-py >=0.7.0
  license: MIT
  license_family: MIT
  size: 42210
  timestamp: 1714619625532
- kind: conda
  name: requests
  version: 2.32.3
  build: pyhd8ed1ab_0
  subdir: noarch
  noarch: python
  url: https://conda.anaconda.org/conda-forge/noarch/requests-2.32.3-pyhd8ed1ab_0.conda
  sha256: 5845ffe82a6fa4d437a2eae1e32a1ad308d7ad349f61e337c0a890fe04c513cc
  md5: 5ede4753180c7a550a443c430dc8ab52
  depends:
  - certifi >=2017.4.17
  - charset-normalizer >=2,<4
  - idna >=2.5,<4
  - python >=3.8
  - urllib3 >=1.21.1,<3
  constrains:
  - chardet >=3.0.2,<6
  license: Apache-2.0
  license_family: APACHE
  size: 58810
  timestamp: 1717057174842
- kind: conda
  name: rfc3339-validator
  version: 0.1.4
  build: pyhd8ed1ab_0
  subdir: noarch
  noarch: python
  url: https://conda.anaconda.org/conda-forge/noarch/rfc3339-validator-0.1.4-pyhd8ed1ab_0.tar.bz2
  sha256: 7c7052b51de0b5c558f890bb11f8b5edbb9934a653d76be086b1182b9f54185d
  md5: fed45fc5ea0813240707998abe49f520
  depends:
  - python >=3.5
  - six
  license: MIT
  license_family: MIT
  size: 8064
  timestamp: 1638811838081
- kind: conda
  name: rfc3986-validator
  version: 0.1.1
  build: pyh9f0ad1d_0
  subdir: noarch
  noarch: python
  url: https://conda.anaconda.org/conda-forge/noarch/rfc3986-validator-0.1.1-pyh9f0ad1d_0.tar.bz2
  sha256: 2a5b495a1de0f60f24d8a74578ebc23b24aa53279b1ad583755f223097c41c37
  md5: 912a71cc01012ee38e6b90ddd561e36f
  depends:
  - python
  license: MIT
  license_family: MIT
  size: 7818
  timestamp: 1598024297745
- kind: conda
  name: rpds-py
  version: 0.20.0
  build: py313h920b4c0_1
  build_number: 1
  subdir: linux-64
  url: https://conda.anaconda.org/conda-forge/linux-64/rpds-py-0.20.0-py313h920b4c0_1.conda
  sha256: d0794a48c97c930d94fa7985b04cddcbfe7059d45f700956011cb33df7831f5a
  md5: 3588c602a679eb85c19be526705e5d46
  depends:
  - __glibc >=2.17,<3.0.a0
  - libgcc >=13
  - python >=3.13.0rc1,<3.14.0a0
  - python_abi 3.13.* *_cp313
  constrains:
  - __glibc >=2.17
  license: MIT
  license_family: MIT
  size: 334430
  timestamp: 1725327282979
- kind: conda
<<<<<<< HEAD
  name: rpds-py
  version: 0.20.0
  build: py313hf3b5b86_1
  build_number: 1
  subdir: win-64
  url: https://conda.anaconda.org/conda-forge/win-64/rpds-py-0.20.0-py313hf3b5b86_1.conda
  sha256: c6a181b26b7493485416a742477dff29b0f8cd2e4b2c0e0a5cffb808545b458e
  md5: b755b464a25fa3584fb56cddcab72c7c
=======
  name: libzlib
  version: 1.3.1
  build: h2466b09_1
  build_number: 1
  subdir: win-64
  url: https://conda.anaconda.org/conda-forge/win-64/libzlib-1.3.1-h2466b09_1.conda
  sha256: b13846a54a15243e15f96fec06b526d8155adc6a1ac2b6ed47a88f6a71a94b68
  md5: d4483ca8afc57ddf1f6dded53b36c17f
>>>>>>> 2a63e957
  depends:
  - python >=3.13.0rc1,<3.14.0a0
  - python_abi 3.13.* *_cp313
  - ucrt >=10.0.20348.0
  - vc >=14.2,<15
  - vc14_runtime >=14.29.30139
<<<<<<< HEAD
  license: MIT
  license_family: MIT
  size: 208863
  timestamp: 1725328077851
- kind: conda
  name: send2trash
  version: 1.8.3
  build: pyh0d859eb_0
  subdir: noarch
  noarch: python
  url: https://conda.anaconda.org/conda-forge/noarch/send2trash-1.8.3-pyh0d859eb_0.conda
  sha256: c4401b071e86ddfa0ea4f34b85308db2516b6aeca50053535996864cfdee7b3f
  md5: 778594b20097b5a948c59e50ae42482a
  depends:
  - __linux
  - python >=3.7
  license: BSD-3-Clause
  license_family: BSD
  size: 22868
  timestamp: 1712585140895
- kind: conda
  name: send2trash
  version: 1.8.3
  build: pyh5737063_0
  subdir: noarch
  noarch: python
  url: https://conda.anaconda.org/conda-forge/noarch/send2trash-1.8.3-pyh5737063_0.conda
  sha256: d8aa230501a33250af2deee03006a2579f0335e7240a9c7286834788dcdcfaa8
  md5: 5a86a21050ca3831ec7f77fb302f1132
  depends:
  - __win
  - python >=3.7
  - pywin32
  license: BSD-3-Clause
  license_family: BSD
  size: 23319
  timestamp: 1712585816346
- kind: conda
  name: setuptools
  version: 75.1.0
  build: pyhd8ed1ab_0
  subdir: noarch
  noarch: python
  url: https://conda.anaconda.org/conda-forge/noarch/setuptools-75.1.0-pyhd8ed1ab_0.conda
  sha256: 6725235722095c547edd24275053c615158d6163f396550840aebd6e209e4738
  md5: d5cd48392c67fb6849ba459c2c2b671f
  depends:
  - python >=3.8
  license: MIT
  license_family: MIT
  size: 777462
  timestamp: 1727249510532
- kind: conda
  name: six
  version: 1.16.0
  build: pyh6c4a22f_0
  subdir: noarch
  noarch: python
  url: https://conda.anaconda.org/conda-forge/noarch/six-1.16.0-pyh6c4a22f_0.tar.bz2
  sha256: a85c38227b446f42c5b90d9b642f2c0567880c15d72492d8da074a59c8f91dd6
  md5: e5f25f8dbc060e9a8d912e432202afc2
  depends:
  - python
  license: MIT
  license_family: MIT
  size: 14259
  timestamp: 1620240338595
- kind: conda
  name: sniffio
  version: 1.3.1
  build: pyhd8ed1ab_0
  subdir: noarch
  noarch: python
  url: https://conda.anaconda.org/conda-forge/noarch/sniffio-1.3.1-pyhd8ed1ab_0.conda
  sha256: bc12100b2d8836b93c55068b463190505b8064d0fc7d025e89f20ebf22fe6c2b
  md5: 490730480d76cf9c8f8f2849719c6e2b
  depends:
  - python >=3.7
  license: Apache-2.0
  license_family: Apache
  size: 15064
  timestamp: 1708953086199
- kind: conda
  name: soupsieve
  version: '2.5'
  build: pyhd8ed1ab_1
  build_number: 1
  subdir: noarch
  noarch: python
  url: https://conda.anaconda.org/conda-forge/noarch/soupsieve-2.5-pyhd8ed1ab_1.conda
  sha256: 54ae221033db8fbcd4998ccb07f3c3828b4d77e73b0c72b18c1d6a507059059c
  md5: 3f144b2c34f8cb5a9abd9ed23a39c561
  depends:
  - python >=3.8
  license: MIT
  license_family: MIT
  size: 36754
  timestamp: 1693929424267
- kind: conda
  name: stack_data
  version: 0.6.2
  build: pyhd8ed1ab_0
  subdir: noarch
  noarch: python
  url: https://conda.anaconda.org/conda-forge/noarch/stack_data-0.6.2-pyhd8ed1ab_0.conda
  sha256: a58433e75229bec39f3be50c02efbe9b7083e53a1f31d8ee247564f370191eec
  md5: e7df0fdd404616638df5ece6e69ba7af
  depends:
  - asttokens
  - executing
  - pure_eval
  - python >=3.5
  license: MIT
  license_family: MIT
  size: 26205
  timestamp: 1669632203115
- kind: conda
  name: terminado
  version: 0.18.1
  build: pyh0d859eb_0
  subdir: noarch
  noarch: python
  url: https://conda.anaconda.org/conda-forge/noarch/terminado-0.18.1-pyh0d859eb_0.conda
  sha256: b300557c0382478cf661ddb520263508e4b3b5871b471410450ef2846e8c352c
  md5: efba281bbdae5f6b0a1d53c6d4a97c93
  depends:
  - __linux
  - ptyprocess
  - python >=3.8
  - tornado >=6.1.0
  license: BSD-2-Clause
  license_family: BSD
  size: 22452
  timestamp: 1710262728753
=======
  constrains:
  - zlib 1.3.1 *_1
  license: Zlib
  license_family: Other
  size: 56186
  timestamp: 1716874730539
- kind: conda
  name: libzlib
  version: 1.3.1
  build: h4ab18f5_1
  build_number: 1
  subdir: linux-64
  url: https://conda.anaconda.org/conda-forge/linux-64/libzlib-1.3.1-h4ab18f5_1.conda
  sha256: adf6096f98b537a11ae3729eaa642b0811478f0ea0402ca67b5108fe2cb0010d
  md5: 57d7dc60e9325e3de37ff8dffd18e814
  depends:
  - libgcc-ng >=12
  constrains:
  - zlib 1.3.1 *_1
  license: Zlib
  license_family: Other
  size: 61574
  timestamp: 1716874187109
- kind: conda
  name: ncurses
  version: '6.5'
  build: he02047a_1
  build_number: 1
  subdir: linux-64
  url: https://conda.anaconda.org/conda-forge/linux-64/ncurses-6.5-he02047a_1.conda
  sha256: 6a1d5d8634c1a07913f1c525db6455918cbc589d745fac46d9d6e30340c8731a
  md5: 70caf8bb6cf39a0b6b7efc885f51c0fe
  depends:
  - __glibc >=2.17,<3.0.a0
  - libgcc-ng >=12
  license: X11 AND BSD-3-Clause
  size: 889086
  timestamp: 1724658547447
- kind: conda
  name: openssl
  version: 3.3.2
  build: h2466b09_0
  subdir: win-64
  url: https://conda.anaconda.org/conda-forge/win-64/openssl-3.3.2-h2466b09_0.conda
  sha256: a45c42f3577294e22ac39ddb6ef5a64fd5322e8a6725afefbf4f2b4109340bf9
  md5: 1dc86753693df5e3326bb8a85b74c589
  depends:
  - ca-certificates
  - ucrt >=10.0.20348.0
  - vc >=14.2,<15
  - vc14_runtime >=14.29.30139
  license: Apache-2.0
  license_family: Apache
  size: 8396053
  timestamp: 1725412961673
- kind: conda
  name: openssl
  version: 3.3.2
  build: hb9d3cd8_0
  subdir: linux-64
  url: https://conda.anaconda.org/conda-forge/linux-64/openssl-3.3.2-hb9d3cd8_0.conda
  sha256: cee91036686419f6dd6086902acf7142b4916e1c4ba042e9ca23e151da012b6d
  md5: 4d638782050ab6faa27275bed57e9b4e
  depends:
  - __glibc >=2.17,<3.0.a0
  - ca-certificates
  - libgcc >=13
  license: Apache-2.0
  license_family: Apache
  size: 2891789
  timestamp: 1725410790053
- kind: conda
  name: python
  version: 3.12.6
  build: hc5c86c4_2_cpython
  build_number: 2
  subdir: linux-64
  url: https://conda.anaconda.org/conda-forge/linux-64/python-3.12.6-hc5c86c4_2_cpython.conda
  sha256: dda1e75f5227654c78d9143562366eff04444cc8b887cf8f0cc4f6236996b744
  md5: cebe1534cdebcac43acca87bec946b01
  depends:
  - __glibc >=2.17,<3.0.a0
  - bzip2 >=1.0.8,<2.0a0
  - ld_impl_linux-64 >=2.36.1
  - libexpat >=2.6.3,<3.0a0
  - libffi >=3.4,<4.0a0
  - libgcc >=13
  - libnsl >=2.0.1,<2.1.0a0
  - libsqlite >=3.46.1,<4.0a0
  - libuuid >=2.38.1,<3.0a0
  - libxcrypt >=4.4.36
  - libzlib >=1.3.1,<2.0a0
  - ncurses >=6.5,<7.0a0
  - openssl >=3.3.2,<4.0a0
  - readline >=8.2,<9.0a0
  - tk >=8.6.13,<8.7.0a0
  - tzdata
  - xz >=5.2.6,<6.0a0
  constrains:
  - python_abi 3.12.* *_cp312
  license: Python-2.0
  size: 31531222
  timestamp: 1727721840884
- kind: conda
  name: python
  version: 3.12.6
  build: hce54a09_2_cpython
  build_number: 2
  subdir: win-64
  url: https://conda.anaconda.org/conda-forge/win-64/python-3.12.6-hce54a09_2_cpython.conda
  sha256: 41325d4c2b5f8bda2b5dd4a71555ad12f3c78b7f0a00e41e57475822e7e89a73
  md5: c30b76855225babfbf18595408a377f3
  depends:
  - bzip2 >=1.0.8,<2.0a0
  - libexpat >=2.6.3,<3.0a0
  - libffi >=3.4,<4.0a0
  - libsqlite >=3.46.1,<4.0a0
  - libzlib >=1.3.1,<2.0a0
  - openssl >=3.3.2,<4.0a0
  - tk >=8.6.13,<8.7.0a0
  - tzdata
  - ucrt >=10.0.20348.0
  - vc >=14.2,<15
  - vc14_runtime >=14.29.30139
  - xz >=5.2.6,<6.0a0
  constrains:
  - python_abi 3.12.* *_cp312
  license: Python-2.0
  size: 15854309
  timestamp: 1727719258211
>>>>>>> 2a63e957
- kind: conda
  name: terminado
  version: 0.18.1
  build: pyh5737063_0
  subdir: noarch
  noarch: python
  url: https://conda.anaconda.org/conda-forge/noarch/terminado-0.18.1-pyh5737063_0.conda
  sha256: 8cb078291fd7882904e3de594d299c8de16dd3af7405787fce6919a385cfc238
  md5: 4abd500577430a942a995fd0d09b76a2
  depends:
  - __win
  - python >=3.8
  - pywinpty >=1.1.0
  - tornado >=6.1.0
  license: BSD-2-Clause
  license_family: BSD
  size: 22883
  timestamp: 1710262943966
- kind: conda
  name: tinycss2
  version: 1.4.0
  build: pyhd8ed1ab_0
  subdir: noarch
  noarch: python
  url: https://conda.anaconda.org/conda-forge/noarch/tinycss2-1.4.0-pyhd8ed1ab_0.conda
  sha256: cad582d6f978276522f84bd209a5ddac824742fe2d452af6acf900f8650a73a2
  md5: f1acf5fdefa8300de697982bcb1761c9
  depends:
  - python >=3.5
  - webencodings >=0.4
  license: BSD-3-Clause
  license_family: BSD
  size: 28285
  timestamp: 1729802975370
- kind: conda
  name: tk
  version: 8.6.13
  build: h5226925_1
  build_number: 1
  subdir: win-64
  url: https://conda.anaconda.org/conda-forge/win-64/tk-8.6.13-h5226925_1.conda
  sha256: 2c4e914f521ccb2718946645108c9bd3fc3216ba69aea20c2c3cedbd8db32bb1
  md5: fc048363eb8f03cd1737600a5d08aafe
  depends:
  - ucrt >=10.0.20348.0
  - vc >=14.2,<15
  - vc14_runtime >=14.29.30139
  license: TCL
  license_family: BSD
  size: 3503410
  timestamp: 1699202577803
- kind: conda
  name: tk
  version: 8.6.13
  build: noxft_h4845f30_101
  build_number: 101
  subdir: linux-64
  url: https://conda.anaconda.org/conda-forge/linux-64/tk-8.6.13-noxft_h4845f30_101.conda
  sha256: e0569c9caa68bf476bead1bed3d79650bb080b532c64a4af7d8ca286c08dea4e
  md5: d453b98d9c83e71da0741bb0ff4d76bc
  depends:
  - libgcc-ng >=12
  - libzlib >=1.2.13,<2.0.0a0
  license: TCL
  license_family: BSD
  size: 3318875
  timestamp: 1699202167581
- kind: conda
  name: tomli
  version: 2.0.2
  build: pyhd8ed1ab_0
  subdir: noarch
  noarch: python
  url: https://conda.anaconda.org/conda-forge/noarch/tomli-2.0.2-pyhd8ed1ab_0.conda
  sha256: 5e742ba856168b606ac3c814d247657b1c33b8042371f1a08000bdc5075bc0cc
  md5: e977934e00b355ff55ed154904044727
  depends:
  - python >=3.7
  license: MIT
  license_family: MIT
  size: 18203
  timestamp: 1727974767524
- kind: conda
  name: tornado
  version: 6.4.1
  build: py313h536fd9c_1
  build_number: 1
  subdir: linux-64
  url: https://conda.anaconda.org/conda-forge/linux-64/tornado-6.4.1-py313h536fd9c_1.conda
  sha256: 29630b1f5452628b661a7cdde2c54aa7d9e31874d4ddb8080ad060c10e79063d
  md5: 70b5b6dfd7d1760cd59849e2271d937b
  depends:
  - __glibc >=2.17,<3.0.a0
  - libgcc >=13
  - python >=3.13.0rc1,<3.14.0a0
  - python_abi 3.13.* *_cp313
  license: Apache-2.0
  license_family: Apache
  size: 863224
  timestamp: 1724960831827
- kind: conda
  name: tornado
  version: 6.4.1
  build: py313ha7868ed_1
  build_number: 1
  subdir: win-64
  url: https://conda.anaconda.org/conda-forge/win-64/tornado-6.4.1-py313ha7868ed_1.conda
  sha256: 63771acac59edb00920e69053e1452c2bea5906f12b9dfde2e7063ef5873e88a
  md5: ef4504fee3b2345096fec32898bd0275
  depends:
  - python >=3.13.0rc1,<3.14.0a0
  - python_abi 3.13.* *_cp313
  - ucrt >=10.0.20348.0
  - vc >=14.2,<15
  - vc14_runtime >=14.29.30139
  license: Apache-2.0
  license_family: Apache
  size: 868535
  timestamp: 1724961251062
- kind: conda
  name: traitlets
  version: 5.14.3
  build: pyhd8ed1ab_0
  subdir: noarch
  noarch: python
  url: https://conda.anaconda.org/conda-forge/noarch/traitlets-5.14.3-pyhd8ed1ab_0.conda
  sha256: 8a64fa0f19022828513667c2c7176cfd125001f3f4b9bc00d33732e627dd2592
  md5: 3df84416a021220d8b5700c613af2dc5
  depends:
  - python >=3.8
  license: BSD-3-Clause
  license_family: BSD
  size: 110187
  timestamp: 1713535244513
- kind: conda
  name: types-python-dateutil
  version: 2.9.0.20241003
  build: pyhff2d567_0
  subdir: noarch
  noarch: python
  url: https://conda.anaconda.org/conda-forge/noarch/types-python-dateutil-2.9.0.20241003-pyhff2d567_0.conda
  sha256: 8489af986daebfbcd13d3748ba55431259206e37f184ab42a57e107fecd85e02
  md5: 3d326f8a2aa2d14d51d8c513426b5def
  depends:
  - python >=3.6
  license: Apache-2.0 AND MIT
  size: 21765
  timestamp: 1727940339297
- kind: conda
  name: typing-extensions
  version: 4.12.2
  build: hd8ed1ab_0
  subdir: noarch
  noarch: python
  url: https://conda.anaconda.org/conda-forge/noarch/typing-extensions-4.12.2-hd8ed1ab_0.conda
  sha256: d3b9a8ed6da7c9f9553c5fd8a4fca9c3e0ab712fa5f497859f82337d67533b73
  md5: 52d648bd608f5737b123f510bb5514b5
  depends:
  - typing_extensions 4.12.2 pyha770c72_0
  license: PSF-2.0
  license_family: PSF
  size: 10097
  timestamp: 1717802659025
- kind: conda
  name: typing_extensions
  version: 4.12.2
  build: pyha770c72_0
  subdir: noarch
  noarch: python
  url: https://conda.anaconda.org/conda-forge/noarch/typing_extensions-4.12.2-pyha770c72_0.conda
  sha256: 0fce54f8ec3e59f5ef3bb7641863be4e1bf1279623e5af3d3fa726e8f7628ddb
  md5: ebe6952715e1d5eb567eeebf25250fa7
  depends:
  - python >=3.8
  license: PSF-2.0
  license_family: PSF
  size: 39888
  timestamp: 1717802653893
- kind: conda
  name: typing_utils
  version: 0.1.0
  build: pyhd8ed1ab_0
  subdir: noarch
  noarch: python
  url: https://conda.anaconda.org/conda-forge/noarch/typing_utils-0.1.0-pyhd8ed1ab_0.tar.bz2
  sha256: 9e3758b620397f56fb709f796969de436d63b7117897159619b87938e1f78739
  md5: eb67e3cace64c66233e2d35949e20f92
  depends:
  - python >=3.6.1
  license: Apache-2.0
  license_family: APACHE
  size: 13829
  timestamp: 1622899345711
- kind: conda
  name: tzdata
  version: 2024a
  build: h8827d51_1
  build_number: 1
  subdir: noarch
  noarch: generic
  url: https://conda.anaconda.org/conda-forge/noarch/tzdata-2024a-h8827d51_1.conda
  sha256: 7d21c95f61319dba9209ca17d1935e6128af4235a67ee4e57a00908a1450081e
  md5: 8bfdead4e0fff0383ae4c9c50d0531bd
  license: LicenseRef-Public-Domain
  size: 124164
  timestamp: 1724736371498
- kind: conda
  name: ucrt
  version: 10.0.22621.0
  build: h57928b3_0
  subdir: win-64
  url: https://conda.anaconda.org/conda-forge/win-64/ucrt-10.0.22621.0-h57928b3_0.tar.bz2
  sha256: f29cdaf8712008f6b419b8b1a403923b00ab2504bfe0fb2ba8eb60e72d4f14c6
  md5: 72608f6cd3e5898229c3ea16deb1ac43
  constrains:
  - vs2015_runtime >=14.29.30037
  license: LicenseRef-Proprietary
  license_family: PROPRIETARY
  size: 1283972
  timestamp: 1666630199266
- kind: conda
  name: uri-template
  version: 1.3.0
  build: pyhd8ed1ab_0
  subdir: noarch
  noarch: python
  url: https://conda.anaconda.org/conda-forge/noarch/uri-template-1.3.0-pyhd8ed1ab_0.conda
  sha256: b76904b53721dc88a46352324c79d2b077c2f74a9f7208ad2c4249892669ae94
  md5: 0944dc65cb4a9b5b68522c3bb585d41c
  depends:
  - python >=3.7
  license: MIT
  license_family: MIT
  size: 23999
  timestamp: 1688655976471
- kind: conda
  name: urllib3
  version: 2.2.3
  build: pyhd8ed1ab_0
  subdir: noarch
  noarch: python
  url: https://conda.anaconda.org/conda-forge/noarch/urllib3-2.2.3-pyhd8ed1ab_0.conda
  sha256: b6bb34ce41cd93956ad6eeee275ed52390fb3788d6c75e753172ea7ac60b66e5
  md5: 6b55867f385dd762ed99ea687af32a69
  depends:
  - brotli-python >=1.0.9
  - h2 >=4,<5
  - pysocks >=1.5.6,<2.0,!=1.5.7
  - python >=3.8
  - zstandard >=0.18.0
  license: MIT
  license_family: MIT
  size: 98076
  timestamp: 1726496531769
- kind: conda
  name: vc
  version: '14.3'
  build: h8a93ad2_21
  build_number: 21
  subdir: win-64
  url: https://conda.anaconda.org/conda-forge/win-64/vc-14.3-h8a93ad2_21.conda
  sha256: f14f5238c2e2516e292af43d91df88f212d769b4853eb46d03291793dcf00da9
  md5: e632a9b865d4b653aa656c9fb4f4817c
  depends:
  - vc14_runtime >=14.40.33810
  track_features:
  - vc14
  license: BSD-3-Clause
  license_family: BSD
  size: 17243
  timestamp: 1725984095174
- kind: conda
  name: vc14_runtime
  version: 14.40.33810
  build: ha82c5b3_21
  build_number: 21
  subdir: win-64
  url: https://conda.anaconda.org/conda-forge/win-64/vc14_runtime-14.40.33810-ha82c5b3_21.conda
  sha256: c3bf51bff7db39ad7e890dbef1b1026df0af36975aea24dea7c5fe1e0b382c40
  md5: b3ebb670caf046e32b835fbda056c4f9
  depends:
  - ucrt >=10.0.20348.0
  constrains:
  - vs2015_runtime 14.40.33810.* *_21
  license: LicenseRef-ProprietaryMicrosoft
  license_family: Proprietary
  size: 751757
  timestamp: 1725984166774
- kind: conda
  name: vs2015_runtime
  version: 14.40.33810
  build: h3bf8584_21
  build_number: 21
  subdir: win-64
  url: https://conda.anaconda.org/conda-forge/win-64/vs2015_runtime-14.40.33810-h3bf8584_21.conda
  sha256: 472410455c381e406ec8c1d3e0342b48ee23122ef7ffb22a09d9763ca5df4d20
  md5: b3f37db7b7ae1c22600fa26a63ed99b3
<<<<<<< HEAD
  depends:
  - vc14_runtime >=14.40.33810
  license: BSD-3-Clause
  license_family: BSD
  size: 17241
  timestamp: 1725984096440
- kind: conda
  name: wcwidth
  version: 0.2.13
  build: pyhd8ed1ab_0
  subdir: noarch
  noarch: python
  url: https://conda.anaconda.org/conda-forge/noarch/wcwidth-0.2.13-pyhd8ed1ab_0.conda
  sha256: b6cd2fee7e728e620ec736d8dfee29c6c9e2adbd4e695a31f1d8f834a83e57e3
  md5: 68f0738df502a14213624b288c60c9ad
  depends:
  - python >=3.8
  license: MIT
  license_family: MIT
  size: 32709
  timestamp: 1704731373922
- kind: conda
  name: webcolors
  version: 24.8.0
  build: pyhd8ed1ab_0
  subdir: noarch
  noarch: python
  url: https://conda.anaconda.org/conda-forge/noarch/webcolors-24.8.0-pyhd8ed1ab_0.conda
  sha256: ec71f97c332a7d328ae038990b8090cbfa772f82845b5d2233defd167b7cc5ac
  md5: eb48b812eb4fbb9ff238a6651fdbbcae
  depends:
  - python >=3.5
  license: BSD-3-Clause
  license_family: BSD
  size: 18378
  timestamp: 1723294800217
- kind: conda
  name: webencodings
  version: 0.5.1
  build: pyhd8ed1ab_2
  build_number: 2
  subdir: noarch
  noarch: python
  url: https://conda.anaconda.org/conda-forge/noarch/webencodings-0.5.1-pyhd8ed1ab_2.conda
  sha256: 2adf9bd5482802837bc8814cbe28d7b2a4cbd2e2c52e381329eaa283b3ed1944
  md5: daf5160ff9cde3a468556965329085b9
  depends:
  - python >=2.6
  license: BSD-3-Clause
  license_family: BSD
  size: 15600
  timestamp: 1694681458271
- kind: conda
  name: websocket-client
  version: 1.8.0
  build: pyhd8ed1ab_0
  subdir: noarch
  noarch: python
  url: https://conda.anaconda.org/conda-forge/noarch/websocket-client-1.8.0-pyhd8ed1ab_0.conda
  sha256: 44a5e3b97feef24cd719f7851cca9af9799dc9c17d3e0298d5856baab2d682f5
  md5: f372c576b8774922da83cda2b12f9d29
  depends:
  - python >=3.8
  license: Apache-2.0
  license_family: APACHE
  size: 47066
  timestamp: 1713923494501
- kind: conda
  name: widgetsnbextension
  version: 4.0.13
  build: pyhd8ed1ab_0
  subdir: noarch
  noarch: python
  url: https://conda.anaconda.org/conda-forge/noarch/widgetsnbextension-4.0.13-pyhd8ed1ab_0.conda
  sha256: d155adc10f8c96f76d4468dbe37b33b4334dadf5cd4a95841aa009ca9bced5fa
  md5: 6372cd99502721bd7499f8d16b56268d
  depends:
  - python >=3.7
  license: BSD-3-Clause
  license_family: BSD
  size: 898656
  timestamp: 1724331433259
- kind: conda
  name: win_inet_pton
  version: 1.1.0
  build: pyh7428d3b_7
  build_number: 7
  subdir: noarch
  noarch: python
  url: https://conda.anaconda.org/conda-forge/noarch/win_inet_pton-1.1.0-pyh7428d3b_7.conda
  sha256: c5297692ab34aade5e21107abaf623d6f93847662e25f655320038d2bfa1a812
  md5: c998c13b2f998af57c3b88c7a47979e0
  depends:
  - __win
  - python >=3.6
  license: LicenseRef-Public-Domain
  size: 9602
  timestamp: 1727796413384
- kind: conda
  name: winpty
  version: 0.4.3
  build: '4'
  build_number: 4
  subdir: win-64
  url: https://conda.anaconda.org/conda-forge/win-64/winpty-0.4.3-4.tar.bz2
  sha256: 9df10c5b607dd30e05ba08cbd940009305c75db242476f4e845ea06008b0a283
  md5: 1cee351bf20b830d991dbe0bc8cd7dfe
  arch: x86_64
  platform: win
  license: MIT
  license_family: MIT
  size: 1176306
=======
  depends:
  - vc14_runtime >=14.40.33810
  license: BSD-3-Clause
  license_family: BSD
  size: 17241
  timestamp: 1725984096440
>>>>>>> 2a63e957
- kind: conda
  name: xz
  version: 5.2.6
  build: h166bdaf_0
  subdir: linux-64
  url: https://conda.anaconda.org/conda-forge/linux-64/xz-5.2.6-h166bdaf_0.tar.bz2
  sha256: 03a6d28ded42af8a347345f82f3eebdd6807a08526d47899a42d62d319609162
  md5: 2161070d867d1b1204ea749c8eec4ef0
  depends:
  - libgcc-ng >=12
  license: LGPL-2.1 and GPL-2.0
  size: 418368
  timestamp: 1660346797927
- kind: conda
  name: xz
  version: 5.2.6
  build: h8d14728_0
  subdir: win-64
  url: https://conda.anaconda.org/conda-forge/win-64/xz-5.2.6-h8d14728_0.tar.bz2
  sha256: 54d9778f75a02723784dc63aff4126ff6e6749ba21d11a6d03c1f4775f269fe0
  md5: 515d77642eaa3639413c6b1bc3f94219
  depends:
  - vc >=14.1,<15
  - vs2015_runtime >=14.16.27033
  license: LGPL-2.1 and GPL-2.0
  size: 217804
  timestamp: 1660346976440
- kind: conda
  name: yaml
  version: 0.2.5
  build: h7f98852_2
  build_number: 2
  subdir: linux-64
  url: https://conda.anaconda.org/conda-forge/linux-64/yaml-0.2.5-h7f98852_2.tar.bz2
  sha256: a4e34c710eeb26945bdbdaba82d3d74f60a78f54a874ec10d373811a5d217535
  md5: 4cb3ad778ec2d5a7acbdf254eb1c42ae
  depends:
  - libgcc-ng >=9.4.0
  license: MIT
  license_family: MIT
  size: 89141
  timestamp: 1641346969816
- kind: conda
  name: yaml
  version: 0.2.5
  build: h8ffe710_2
  build_number: 2
  subdir: win-64
  url: https://conda.anaconda.org/conda-forge/win-64/yaml-0.2.5-h8ffe710_2.tar.bz2
  sha256: 4e2246383003acbad9682c7c63178e2e715ad0eb84f03a8df1fbfba455dfedc5
  md5: adbfb9f45d1004a26763652246a33764
  depends:
  - vc >=14.1,<15.0a0
  - vs2015_runtime >=14.16.27012
  license: MIT
  license_family: MIT
  size: 63274
  timestamp: 1641347623319
- kind: conda
  name: zeromq
  version: 4.3.5
  build: h3b0a872_6
  build_number: 6
  subdir: linux-64
  url: https://conda.anaconda.org/conda-forge/linux-64/zeromq-4.3.5-h3b0a872_6.conda
  sha256: e67288b1c98a31ee58a5c07bdd873dbe08e75f752e1ad605d5e8c0697339903e
  md5: 113506c8d2d558e733f5c38f6bf08c50
  depends:
  - __glibc >=2.17,<3.0.a0
  - krb5 >=1.21.3,<1.22.0a0
  - libgcc >=13
  - libsodium >=1.0.20,<1.0.21.0a0
  - libstdcxx >=13
  license: MPL-2.0
  license_family: MOZILLA
  size: 335528
  timestamp: 1728364029042
- kind: conda
  name: zeromq
  version: 4.3.5
  build: ha9f60a1_6
  build_number: 6
  subdir: win-64
  url: https://conda.anaconda.org/conda-forge/win-64/zeromq-4.3.5-ha9f60a1_6.conda
  sha256: c37130692742cc43eedf4e23270c7d1634235acff50760025e9583f8b46b64e6
  md5: 33a78bbc44d6550c361abb058a0556e2
  depends:
  - krb5 >=1.21.3,<1.22.0a0
  - libsodium >=1.0.20,<1.0.21.0a0
  - ucrt >=10.0.20348.0
  - vc >=14.2,<15
  - vc14_runtime >=14.29.30139
  license: MPL-2.0
  license_family: MOZILLA
  size: 2701749
  timestamp: 1728364260886
- kind: conda
  name: zipp
  version: 3.20.2
  build: pyhd8ed1ab_0
  subdir: noarch
  noarch: python
  url: https://conda.anaconda.org/conda-forge/noarch/zipp-3.20.2-pyhd8ed1ab_0.conda
  sha256: 1e84fcfa41e0afdd87ff41e6fbb719c96a0e098c1f79be342293ab0bd8dea322
  md5: 4daaed111c05672ae669f7036ee5bba3
  depends:
  - python >=3.8
  license: MIT
  license_family: MIT
  size: 21409
  timestamp: 1726248679175
- kind: conda
  name: zstandard
  version: 0.23.0
  build: py313h574b89f_1
  build_number: 1
  subdir: win-64
  url: https://conda.anaconda.org/conda-forge/win-64/zstandard-0.23.0-py313h574b89f_1.conda
  sha256: 1d2744ec0e91da267ce749e19142081472539cb140a7dad0646cd249246691fe
  md5: 8e017aca933f4dd25491151edd3e7820
  depends:
  - cffi >=1.11
  - python >=3.13.0rc1,<3.14.0a0
  - python_abi 3.13.* *_cp313
  - ucrt >=10.0.20348.0
  - vc >=14.2,<15
  - vc14_runtime >=14.29.30139
  - zstd >=1.5.6,<1.5.7.0a0
  - zstd >=1.5.6,<1.6.0a0
  license: BSD-3-Clause
  license_family: BSD
  size: 325703
  timestamp: 1725305947138
- kind: conda
  name: zstandard
  version: 0.23.0
  build: py313h80202fe_1
  build_number: 1
  subdir: linux-64
  url: https://conda.anaconda.org/conda-forge/linux-64/zstandard-0.23.0-py313h80202fe_1.conda
  sha256: ea82f2b8964150a3aa7373b4697e48e64f2200fe68ae554ee85c641c692d1c97
  md5: c178558ff516cd507763ffee230c20b2
  depends:
  - __glibc >=2.17,<3.0.a0
  - cffi >=1.11
  - libgcc >=13
  - python >=3.13.0rc1,<3.14.0a0
  - python_abi 3.13.* *_cp313
  - zstd >=1.5.6,<1.5.7.0a0
  - zstd >=1.5.6,<1.6.0a0
  license: BSD-3-Clause
  license_family: BSD
  size: 424424
  timestamp: 1725305749031
- kind: conda
  name: zstd
  version: 1.5.6
  build: h0ea2cb4_0
  subdir: win-64
  url: https://conda.anaconda.org/conda-forge/win-64/zstd-1.5.6-h0ea2cb4_0.conda
  sha256: 768e30dc513568491818fb068ee867c57c514b553915536da09e5d10b4ebf3c3
  md5: 9a17230f95733c04dc40a2b1e5491d74
  depends:
  - libzlib >=1.2.13,<2.0.0a0
  - ucrt >=10.0.20348.0
  - vc >=14.2,<15
  - vc14_runtime >=14.29.30139
  license: BSD-3-Clause
  license_family: BSD
  size: 349143
  timestamp: 1714723445995
- kind: conda
  name: zstd
  version: 1.5.6
  build: ha6fb4c9_0
  subdir: linux-64
  url: https://conda.anaconda.org/conda-forge/linux-64/zstd-1.5.6-ha6fb4c9_0.conda
  sha256: c558b9cc01d9c1444031bd1ce4b9cff86f9085765f17627a6cd85fc623c8a02b
  md5: 4d056880988120e29d75bfff282e0f45
  depends:
  - libgcc-ng >=12
  - libstdcxx-ng >=12
  - libzlib >=1.2.13,<2.0.0a0
  license: BSD-3-Clause
  license_family: BSD
  size: 554846
  timestamp: 1714722996770<|MERGE_RESOLUTION|>--- conflicted
+++ resolved
@@ -7,120 +7,6 @@
       linux-64:
       - conda: https://conda.anaconda.org/conda-forge/linux-64/_libgcc_mutex-0.1-conda_forge.tar.bz2
       - conda: https://conda.anaconda.org/conda-forge/linux-64/_openmp_mutex-4.5-2_gnu.tar.bz2
-<<<<<<< HEAD
-      - conda: https://conda.anaconda.org/conda-forge/noarch/anyio-4.6.2.post1-pyhd8ed1ab_0.conda
-      - conda: https://conda.anaconda.org/conda-forge/noarch/argon2-cffi-23.1.0-pyhd8ed1ab_0.conda
-      - conda: https://conda.anaconda.org/conda-forge/linux-64/argon2-cffi-bindings-21.2.0-py313h536fd9c_5.conda
-      - conda: https://conda.anaconda.org/conda-forge/noarch/arrow-1.3.0-pyhd8ed1ab_0.conda
-      - conda: https://conda.anaconda.org/conda-forge/noarch/asttokens-2.4.1-pyhd8ed1ab_0.conda
-      - conda: https://conda.anaconda.org/conda-forge/noarch/async-lru-2.0.4-pyhd8ed1ab_0.conda
-      - conda: https://conda.anaconda.org/conda-forge/noarch/attrs-24.2.0-pyh71513ae_0.conda
-      - conda: https://conda.anaconda.org/conda-forge/noarch/babel-2.14.0-pyhd8ed1ab_0.conda
-      - conda: https://conda.anaconda.org/conda-forge/noarch/beautifulsoup4-4.12.3-pyha770c72_0.conda
-      - conda: https://conda.anaconda.org/conda-forge/noarch/bleach-6.1.0-pyhd8ed1ab_0.conda
-      - conda: https://conda.anaconda.org/conda-forge/linux-64/brotli-python-1.1.0-py313h46c70d0_2.conda
-      - conda: https://conda.anaconda.org/conda-forge/linux-64/bzip2-1.0.8-h4bc722e_7.conda
-      - conda: https://conda.anaconda.org/conda-forge/linux-64/ca-certificates-2024.8.30-hbcca054_0.conda
-      - conda: https://conda.anaconda.org/conda-forge/noarch/cached-property-1.5.2-hd8ed1ab_1.tar.bz2
-      - conda: https://conda.anaconda.org/conda-forge/noarch/cached_property-1.5.2-pyha770c72_1.tar.bz2
-      - conda: https://conda.anaconda.org/conda-forge/noarch/certifi-2024.8.30-pyhd8ed1ab_0.conda
-      - conda: https://conda.anaconda.org/conda-forge/linux-64/cffi-1.17.1-py313hfab6e84_0.conda
-      - conda: https://conda.anaconda.org/conda-forge/noarch/charset-normalizer-3.4.0-pyhd8ed1ab_0.conda
-      - conda: https://conda.anaconda.org/conda-forge/noarch/comm-0.2.2-pyhd8ed1ab_0.conda
-      - conda: https://conda.anaconda.org/conda-forge/linux-64/debugpy-1.8.7-py313h46c70d0_0.conda
-      - conda: https://conda.anaconda.org/conda-forge/noarch/decorator-5.1.1-pyhd8ed1ab_0.tar.bz2
-      - conda: https://conda.anaconda.org/conda-forge/noarch/defusedxml-0.7.1-pyhd8ed1ab_0.tar.bz2
-      - conda: https://conda.anaconda.org/conda-forge/noarch/entrypoints-0.4-pyhd8ed1ab_0.tar.bz2
-      - conda: https://conda.anaconda.org/conda-forge/noarch/exceptiongroup-1.2.2-pyhd8ed1ab_0.conda
-      - conda: https://conda.anaconda.org/conda-forge/noarch/executing-2.1.0-pyhd8ed1ab_0.conda
-      - conda: https://conda.anaconda.org/conda-forge/noarch/fqdn-1.5.1-pyhd8ed1ab_0.tar.bz2
-      - conda: https://conda.anaconda.org/conda-forge/noarch/h11-0.14.0-pyhd8ed1ab_0.tar.bz2
-      - conda: https://conda.anaconda.org/conda-forge/noarch/h2-4.1.0-pyhd8ed1ab_0.tar.bz2
-      - conda: https://conda.anaconda.org/conda-forge/noarch/hpack-4.0.0-pyh9f0ad1d_0.tar.bz2
-      - conda: https://conda.anaconda.org/conda-forge/noarch/httpcore-1.0.6-pyhd8ed1ab_0.conda
-      - conda: https://conda.anaconda.org/conda-forge/noarch/httpx-0.27.2-pyhd8ed1ab_0.conda
-      - conda: https://conda.anaconda.org/conda-forge/noarch/hyperframe-6.0.1-pyhd8ed1ab_0.tar.bz2
-      - conda: https://conda.anaconda.org/conda-forge/noarch/idna-3.10-pyhd8ed1ab_0.conda
-      - conda: https://conda.anaconda.org/conda-forge/noarch/importlib-metadata-8.5.0-pyha770c72_0.conda
-      - conda: https://conda.anaconda.org/conda-forge/noarch/importlib_metadata-8.5.0-hd8ed1ab_0.conda
-      - conda: https://conda.anaconda.org/conda-forge/noarch/importlib_resources-6.4.5-pyhd8ed1ab_0.conda
-      - conda: https://conda.anaconda.org/conda-forge/noarch/ipykernel-6.29.5-pyh3099207_0.conda
-      - conda: https://conda.anaconda.org/conda-forge/noarch/ipython-8.29.0-pyh707e725_0.conda
-      - conda: https://conda.anaconda.org/conda-forge/noarch/ipywidgets-8.1.5-pyhd8ed1ab_0.conda
-      - conda: https://conda.anaconda.org/conda-forge/noarch/isoduration-20.11.0-pyhd8ed1ab_0.tar.bz2
-      - conda: https://conda.anaconda.org/conda-forge/noarch/jedi-0.19.1-pyhd8ed1ab_0.conda
-      - conda: https://conda.anaconda.org/conda-forge/noarch/jinja2-3.1.4-pyhd8ed1ab_0.conda
-      - conda: https://conda.anaconda.org/conda-forge/noarch/json5-0.9.25-pyhd8ed1ab_0.conda
-      - conda: https://conda.anaconda.org/conda-forge/linux-64/jsonpointer-3.0.0-py313h78bf25f_1.conda
-      - conda: https://conda.anaconda.org/conda-forge/noarch/jsonschema-4.23.0-pyhd8ed1ab_0.conda
-      - conda: https://conda.anaconda.org/conda-forge/noarch/jsonschema-specifications-2024.10.1-pyhd8ed1ab_0.conda
-      - conda: https://conda.anaconda.org/conda-forge/noarch/jsonschema-with-format-nongpl-4.23.0-hd8ed1ab_0.conda
-      - conda: https://conda.anaconda.org/conda-forge/linux-64/juliaup-1.17.6-h8fae777_0.conda
-      - conda: https://conda.anaconda.org/conda-forge/noarch/jupyter-1.1.1-pyhd8ed1ab_0.conda
-      - conda: https://conda.anaconda.org/conda-forge/noarch/jupyter-lsp-2.2.5-pyhd8ed1ab_0.conda
-      - conda: https://conda.anaconda.org/conda-forge/noarch/jupyter_client-8.6.3-pyhd8ed1ab_0.conda
-      - conda: https://conda.anaconda.org/conda-forge/noarch/jupyter_console-6.6.3-pyhd8ed1ab_0.conda
-      - conda: https://conda.anaconda.org/conda-forge/noarch/jupyter_core-5.7.2-pyh31011fe_1.conda
-      - conda: https://conda.anaconda.org/conda-forge/noarch/jupyter_events-0.10.0-pyhd8ed1ab_0.conda
-      - conda: https://conda.anaconda.org/conda-forge/noarch/jupyter_server-2.14.2-pyhd8ed1ab_0.conda
-      - conda: https://conda.anaconda.org/conda-forge/noarch/jupyter_server_terminals-0.5.3-pyhd8ed1ab_0.conda
-      - conda: https://conda.anaconda.org/conda-forge/noarch/jupyterlab-4.2.5-pyhd8ed1ab_0.conda
-      - conda: https://conda.anaconda.org/conda-forge/noarch/jupyterlab_pygments-0.3.0-pyhd8ed1ab_1.conda
-      - conda: https://conda.anaconda.org/conda-forge/noarch/jupyterlab_server-2.27.3-pyhd8ed1ab_0.conda
-      - conda: https://conda.anaconda.org/conda-forge/noarch/jupyterlab_widgets-3.0.13-pyhd8ed1ab_0.conda
-      - conda: https://conda.anaconda.org/conda-forge/linux-64/keyutils-1.6.1-h166bdaf_0.tar.bz2
-      - conda: https://conda.anaconda.org/conda-forge/linux-64/krb5-1.21.3-h659f571_0.conda
-      - conda: https://conda.anaconda.org/conda-forge/linux-64/ld_impl_linux-64-2.43-h712a8e2_1.conda
-      - conda: https://conda.anaconda.org/conda-forge/linux-64/libedit-3.1.20191231-he28a2e2_2.tar.bz2
-      - conda: https://conda.anaconda.org/conda-forge/linux-64/libexpat-2.6.3-h5888daf_0.conda
-      - conda: https://conda.anaconda.org/conda-forge/linux-64/libffi-3.4.2-h7f98852_5.tar.bz2
-      - conda: https://conda.anaconda.org/conda-forge/linux-64/libgcc-14.2.0-h77fa898_1.conda
-      - conda: https://conda.anaconda.org/conda-forge/linux-64/libgcc-ng-14.2.0-h69a702a_1.conda
-      - conda: https://conda.anaconda.org/conda-forge/linux-64/libgomp-14.2.0-h77fa898_1.conda
-      - conda: https://conda.anaconda.org/conda-forge/linux-64/libmpdec-4.0.0-h4bc722e_0.conda
-      - conda: https://conda.anaconda.org/conda-forge/linux-64/libsodium-1.0.20-h4ab18f5_0.conda
-      - conda: https://conda.anaconda.org/conda-forge/linux-64/libsqlite-3.46.1-hadc24fc_0.conda
-      - conda: https://conda.anaconda.org/conda-forge/linux-64/libstdcxx-14.2.0-hc0a3c3a_1.conda
-      - conda: https://conda.anaconda.org/conda-forge/linux-64/libstdcxx-ng-14.2.0-h4852527_1.conda
-      - conda: https://conda.anaconda.org/conda-forge/linux-64/libuuid-2.38.1-h0b41bf4_0.conda
-      - conda: https://conda.anaconda.org/conda-forge/linux-64/libzlib-1.3.1-h4ab18f5_1.conda
-      - conda: https://conda.anaconda.org/conda-forge/linux-64/markupsafe-3.0.2-py313h8060acc_0.conda
-      - conda: https://conda.anaconda.org/conda-forge/noarch/matplotlib-inline-0.1.7-pyhd8ed1ab_0.conda
-      - conda: https://conda.anaconda.org/conda-forge/noarch/mistune-3.0.2-pyhd8ed1ab_0.conda
-      - conda: https://conda.anaconda.org/conda-forge/noarch/nbclient-0.10.0-pyhd8ed1ab_0.conda
-      - conda: https://conda.anaconda.org/conda-forge/noarch/nbconvert-core-7.16.4-pyhd8ed1ab_1.conda
-      - conda: https://conda.anaconda.org/conda-forge/noarch/nbformat-5.10.4-pyhd8ed1ab_0.conda
-      - conda: https://conda.anaconda.org/conda-forge/linux-64/ncurses-6.5-he02047a_1.conda
-      - conda: https://conda.anaconda.org/conda-forge/noarch/nest-asyncio-1.6.0-pyhd8ed1ab_0.conda
-      - conda: https://conda.anaconda.org/conda-forge/noarch/notebook-7.2.2-pyhd8ed1ab_0.conda
-      - conda: https://conda.anaconda.org/conda-forge/noarch/notebook-shim-0.2.4-pyhd8ed1ab_0.conda
-      - conda: https://conda.anaconda.org/conda-forge/linux-64/openssl-3.3.2-hb9d3cd8_0.conda
-      - conda: https://conda.anaconda.org/conda-forge/noarch/overrides-7.7.0-pyhd8ed1ab_0.conda
-      - conda: https://conda.anaconda.org/conda-forge/noarch/packaging-24.1-pyhd8ed1ab_0.conda
-      - conda: https://conda.anaconda.org/conda-forge/noarch/pandocfilters-1.5.0-pyhd8ed1ab_0.tar.bz2
-      - conda: https://conda.anaconda.org/conda-forge/noarch/parso-0.8.4-pyhd8ed1ab_0.conda
-      - conda: https://conda.anaconda.org/conda-forge/noarch/pexpect-4.9.0-pyhd8ed1ab_0.conda
-      - conda: https://conda.anaconda.org/conda-forge/noarch/pickleshare-0.7.5-py_1003.tar.bz2
-      - conda: https://conda.anaconda.org/conda-forge/noarch/pkgutil-resolve-name-1.3.10-pyhd8ed1ab_1.conda
-      - conda: https://conda.anaconda.org/conda-forge/noarch/platformdirs-4.3.6-pyhd8ed1ab_0.conda
-      - conda: https://conda.anaconda.org/conda-forge/noarch/prometheus_client-0.21.0-pyhd8ed1ab_0.conda
-      - conda: https://conda.anaconda.org/conda-forge/noarch/prompt-toolkit-3.0.48-pyha770c72_0.conda
-      - conda: https://conda.anaconda.org/conda-forge/noarch/prompt_toolkit-3.0.48-hd8ed1ab_0.conda
-      - conda: https://conda.anaconda.org/conda-forge/linux-64/psutil-6.1.0-py313h536fd9c_0.conda
-      - conda: https://conda.anaconda.org/conda-forge/noarch/ptyprocess-0.7.0-pyhd3deb0d_0.tar.bz2
-      - conda: https://conda.anaconda.org/conda-forge/noarch/pure_eval-0.2.3-pyhd8ed1ab_0.conda
-      - conda: https://conda.anaconda.org/conda-forge/noarch/pycparser-2.22-pyhd8ed1ab_0.conda
-      - conda: https://conda.anaconda.org/conda-forge/noarch/pygments-2.18.0-pyhd8ed1ab_0.conda
-      - conda: https://conda.anaconda.org/conda-forge/noarch/pysocks-1.7.1-pyha2e5f31_6.tar.bz2
-      - conda: https://conda.anaconda.org/conda-forge/linux-64/python-3.13.0-h9ebbce0_100_cp313.conda
-      - conda: https://conda.anaconda.org/conda-forge/noarch/python-dateutil-2.9.0-pyhd8ed1ab_0.conda
-      - conda: https://conda.anaconda.org/conda-forge/noarch/python-fastjsonschema-2.20.0-pyhd8ed1ab_0.conda
-      - conda: https://conda.anaconda.org/conda-forge/noarch/python-json-logger-2.0.7-pyhd8ed1ab_0.conda
-      - conda: https://conda.anaconda.org/conda-forge/linux-64/python_abi-3.13-5_cp313.conda
-      - conda: https://conda.anaconda.org/conda-forge/noarch/pytz-2024.2-pyhd8ed1ab_0.conda
-      - conda: https://conda.anaconda.org/conda-forge/linux-64/pyyaml-6.0.2-py313h536fd9c_1.conda
-      - conda: https://conda.anaconda.org/conda-forge/linux-64/pyzmq-26.2.0-py313h8e95178_3.conda
-=======
       - conda: https://conda.anaconda.org/conda-forge/linux-64/bzip2-1.0.8-h4bc722e_7.conda
       - conda: https://conda.anaconda.org/conda-forge/linux-64/ca-certificates-2024.8.30-hbcca054_0.conda
       - conda: https://conda.anaconda.org/conda-forge/linux-64/juliaup-1.17.6-h8fae777_0.conda
@@ -138,189 +24,11 @@
       - conda: https://conda.anaconda.org/conda-forge/linux-64/ncurses-6.5-he02047a_1.conda
       - conda: https://conda.anaconda.org/conda-forge/linux-64/openssl-3.3.2-hb9d3cd8_0.conda
       - conda: https://conda.anaconda.org/conda-forge/linux-64/python-3.12.6-hc5c86c4_2_cpython.conda
->>>>>>> 2a63e957
       - conda: https://conda.anaconda.org/conda-forge/linux-64/readline-8.2-h8228510_1.conda
-      - conda: https://conda.anaconda.org/conda-forge/noarch/referencing-0.35.1-pyhd8ed1ab_0.conda
-      - conda: https://conda.anaconda.org/conda-forge/noarch/requests-2.32.3-pyhd8ed1ab_0.conda
-      - conda: https://conda.anaconda.org/conda-forge/noarch/rfc3339-validator-0.1.4-pyhd8ed1ab_0.tar.bz2
-      - conda: https://conda.anaconda.org/conda-forge/noarch/rfc3986-validator-0.1.1-pyh9f0ad1d_0.tar.bz2
-      - conda: https://conda.anaconda.org/conda-forge/linux-64/rpds-py-0.20.0-py313h920b4c0_1.conda
-      - conda: https://conda.anaconda.org/conda-forge/noarch/send2trash-1.8.3-pyh0d859eb_0.conda
-      - conda: https://conda.anaconda.org/conda-forge/noarch/setuptools-75.1.0-pyhd8ed1ab_0.conda
-      - conda: https://conda.anaconda.org/conda-forge/noarch/six-1.16.0-pyh6c4a22f_0.tar.bz2
-      - conda: https://conda.anaconda.org/conda-forge/noarch/sniffio-1.3.1-pyhd8ed1ab_0.conda
-      - conda: https://conda.anaconda.org/conda-forge/noarch/soupsieve-2.5-pyhd8ed1ab_1.conda
-      - conda: https://conda.anaconda.org/conda-forge/noarch/stack_data-0.6.2-pyhd8ed1ab_0.conda
-      - conda: https://conda.anaconda.org/conda-forge/noarch/terminado-0.18.1-pyh0d859eb_0.conda
-      - conda: https://conda.anaconda.org/conda-forge/noarch/tinycss2-1.4.0-pyhd8ed1ab_0.conda
       - conda: https://conda.anaconda.org/conda-forge/linux-64/tk-8.6.13-noxft_h4845f30_101.conda
-<<<<<<< HEAD
-      - conda: https://conda.anaconda.org/conda-forge/noarch/tomli-2.0.2-pyhd8ed1ab_0.conda
-      - conda: https://conda.anaconda.org/conda-forge/linux-64/tornado-6.4.1-py313h536fd9c_1.conda
-      - conda: https://conda.anaconda.org/conda-forge/noarch/traitlets-5.14.3-pyhd8ed1ab_0.conda
-      - conda: https://conda.anaconda.org/conda-forge/noarch/types-python-dateutil-2.9.0.20241003-pyhff2d567_0.conda
-      - conda: https://conda.anaconda.org/conda-forge/noarch/typing-extensions-4.12.2-hd8ed1ab_0.conda
-      - conda: https://conda.anaconda.org/conda-forge/noarch/typing_extensions-4.12.2-pyha770c72_0.conda
-      - conda: https://conda.anaconda.org/conda-forge/noarch/typing_utils-0.1.0-pyhd8ed1ab_0.tar.bz2
       - conda: https://conda.anaconda.org/conda-forge/noarch/tzdata-2024a-h8827d51_1.conda
-      - conda: https://conda.anaconda.org/conda-forge/noarch/uri-template-1.3.0-pyhd8ed1ab_0.conda
-      - conda: https://conda.anaconda.org/conda-forge/noarch/urllib3-2.2.3-pyhd8ed1ab_0.conda
-      - conda: https://conda.anaconda.org/conda-forge/noarch/wcwidth-0.2.13-pyhd8ed1ab_0.conda
-      - conda: https://conda.anaconda.org/conda-forge/noarch/webcolors-24.8.0-pyhd8ed1ab_0.conda
-      - conda: https://conda.anaconda.org/conda-forge/noarch/webencodings-0.5.1-pyhd8ed1ab_2.conda
-      - conda: https://conda.anaconda.org/conda-forge/noarch/websocket-client-1.8.0-pyhd8ed1ab_0.conda
-      - conda: https://conda.anaconda.org/conda-forge/noarch/widgetsnbextension-4.0.13-pyhd8ed1ab_0.conda
-=======
-      - conda: https://conda.anaconda.org/conda-forge/noarch/tzdata-2024a-h8827d51_1.conda
->>>>>>> 2a63e957
       - conda: https://conda.anaconda.org/conda-forge/linux-64/xz-5.2.6-h166bdaf_0.tar.bz2
-      - conda: https://conda.anaconda.org/conda-forge/linux-64/yaml-0.2.5-h7f98852_2.tar.bz2
-      - conda: https://conda.anaconda.org/conda-forge/linux-64/zeromq-4.3.5-h3b0a872_6.conda
-      - conda: https://conda.anaconda.org/conda-forge/noarch/zipp-3.20.2-pyhd8ed1ab_0.conda
-      - conda: https://conda.anaconda.org/conda-forge/linux-64/zstandard-0.23.0-py313h80202fe_1.conda
-      - conda: https://conda.anaconda.org/conda-forge/linux-64/zstd-1.5.6-ha6fb4c9_0.conda
       win-64:
-<<<<<<< HEAD
-      - conda: https://conda.anaconda.org/conda-forge/noarch/anyio-4.6.2.post1-pyhd8ed1ab_0.conda
-      - conda: https://conda.anaconda.org/conda-forge/noarch/argon2-cffi-23.1.0-pyhd8ed1ab_0.conda
-      - conda: https://conda.anaconda.org/conda-forge/win-64/argon2-cffi-bindings-21.2.0-py313ha7868ed_5.conda
-      - conda: https://conda.anaconda.org/conda-forge/noarch/arrow-1.3.0-pyhd8ed1ab_0.conda
-      - conda: https://conda.anaconda.org/conda-forge/noarch/asttokens-2.4.1-pyhd8ed1ab_0.conda
-      - conda: https://conda.anaconda.org/conda-forge/noarch/async-lru-2.0.4-pyhd8ed1ab_0.conda
-      - conda: https://conda.anaconda.org/conda-forge/noarch/attrs-24.2.0-pyh71513ae_0.conda
-      - conda: https://conda.anaconda.org/conda-forge/noarch/babel-2.14.0-pyhd8ed1ab_0.conda
-      - conda: https://conda.anaconda.org/conda-forge/noarch/beautifulsoup4-4.12.3-pyha770c72_0.conda
-      - conda: https://conda.anaconda.org/conda-forge/noarch/bleach-6.1.0-pyhd8ed1ab_0.conda
-      - conda: https://conda.anaconda.org/conda-forge/win-64/brotli-python-1.1.0-py313h5813708_2.conda
-      - conda: https://conda.anaconda.org/conda-forge/win-64/bzip2-1.0.8-h2466b09_7.conda
-      - conda: https://conda.anaconda.org/conda-forge/win-64/ca-certificates-2024.8.30-h56e8100_0.conda
-      - conda: https://conda.anaconda.org/conda-forge/noarch/cached-property-1.5.2-hd8ed1ab_1.tar.bz2
-      - conda: https://conda.anaconda.org/conda-forge/noarch/cached_property-1.5.2-pyha770c72_1.tar.bz2
-      - conda: https://conda.anaconda.org/conda-forge/noarch/certifi-2024.8.30-pyhd8ed1ab_0.conda
-      - conda: https://conda.anaconda.org/conda-forge/win-64/cffi-1.17.1-py313ha7868ed_0.conda
-      - conda: https://conda.anaconda.org/conda-forge/noarch/charset-normalizer-3.4.0-pyhd8ed1ab_0.conda
-      - conda: https://conda.anaconda.org/conda-forge/noarch/colorama-0.4.6-pyhd8ed1ab_0.tar.bz2
-      - conda: https://conda.anaconda.org/conda-forge/noarch/comm-0.2.2-pyhd8ed1ab_0.conda
-      - conda: https://conda.anaconda.org/conda-forge/noarch/cpython-3.13.0-py313hd8ed1ab_100.conda
-      - conda: https://conda.anaconda.org/conda-forge/win-64/debugpy-1.8.7-py313h5813708_0.conda
-      - conda: https://conda.anaconda.org/conda-forge/noarch/decorator-5.1.1-pyhd8ed1ab_0.tar.bz2
-      - conda: https://conda.anaconda.org/conda-forge/noarch/defusedxml-0.7.1-pyhd8ed1ab_0.tar.bz2
-      - conda: https://conda.anaconda.org/conda-forge/noarch/entrypoints-0.4-pyhd8ed1ab_0.tar.bz2
-      - conda: https://conda.anaconda.org/conda-forge/noarch/exceptiongroup-1.2.2-pyhd8ed1ab_0.conda
-      - conda: https://conda.anaconda.org/conda-forge/noarch/executing-2.1.0-pyhd8ed1ab_0.conda
-      - conda: https://conda.anaconda.org/conda-forge/noarch/fqdn-1.5.1-pyhd8ed1ab_0.tar.bz2
-      - conda: https://conda.anaconda.org/conda-forge/noarch/h11-0.14.0-pyhd8ed1ab_0.tar.bz2
-      - conda: https://conda.anaconda.org/conda-forge/noarch/h2-4.1.0-pyhd8ed1ab_0.tar.bz2
-      - conda: https://conda.anaconda.org/conda-forge/noarch/hpack-4.0.0-pyh9f0ad1d_0.tar.bz2
-      - conda: https://conda.anaconda.org/conda-forge/noarch/httpcore-1.0.6-pyhd8ed1ab_0.conda
-      - conda: https://conda.anaconda.org/conda-forge/noarch/httpx-0.27.2-pyhd8ed1ab_0.conda
-      - conda: https://conda.anaconda.org/conda-forge/noarch/hyperframe-6.0.1-pyhd8ed1ab_0.tar.bz2
-      - conda: https://conda.anaconda.org/conda-forge/noarch/idna-3.10-pyhd8ed1ab_0.conda
-      - conda: https://conda.anaconda.org/conda-forge/noarch/importlib-metadata-8.5.0-pyha770c72_0.conda
-      - conda: https://conda.anaconda.org/conda-forge/noarch/importlib_metadata-8.5.0-hd8ed1ab_0.conda
-      - conda: https://conda.anaconda.org/conda-forge/noarch/importlib_resources-6.4.5-pyhd8ed1ab_0.conda
-      - conda: https://conda.anaconda.org/conda-forge/noarch/ipykernel-6.29.5-pyh4bbf305_0.conda
-      - conda: https://conda.anaconda.org/conda-forge/noarch/ipython-8.29.0-pyh7428d3b_0.conda
-      - conda: https://conda.anaconda.org/conda-forge/noarch/ipywidgets-8.1.5-pyhd8ed1ab_0.conda
-      - conda: https://conda.anaconda.org/conda-forge/noarch/isoduration-20.11.0-pyhd8ed1ab_0.tar.bz2
-      - conda: https://conda.anaconda.org/conda-forge/noarch/jedi-0.19.1-pyhd8ed1ab_0.conda
-      - conda: https://conda.anaconda.org/conda-forge/noarch/jinja2-3.1.4-pyhd8ed1ab_0.conda
-      - conda: https://conda.anaconda.org/conda-forge/noarch/json5-0.9.25-pyhd8ed1ab_0.conda
-      - conda: https://conda.anaconda.org/conda-forge/win-64/jsonpointer-3.0.0-py313hfa70ccb_1.conda
-      - conda: https://conda.anaconda.org/conda-forge/noarch/jsonschema-4.23.0-pyhd8ed1ab_0.conda
-      - conda: https://conda.anaconda.org/conda-forge/noarch/jsonschema-specifications-2024.10.1-pyhd8ed1ab_0.conda
-      - conda: https://conda.anaconda.org/conda-forge/noarch/jsonschema-with-format-nongpl-4.23.0-hd8ed1ab_0.conda
-      - conda: https://conda.anaconda.org/conda-forge/win-64/juliaup-1.17.6-ha073cba_0.conda
-      - conda: https://conda.anaconda.org/conda-forge/noarch/jupyter-1.1.1-pyhd8ed1ab_0.conda
-      - conda: https://conda.anaconda.org/conda-forge/noarch/jupyter-lsp-2.2.5-pyhd8ed1ab_0.conda
-      - conda: https://conda.anaconda.org/conda-forge/noarch/jupyter_client-8.6.3-pyhd8ed1ab_0.conda
-      - conda: https://conda.anaconda.org/conda-forge/noarch/jupyter_console-6.6.3-pyhd8ed1ab_0.conda
-      - conda: https://conda.anaconda.org/conda-forge/noarch/jupyter_core-5.7.2-pyh5737063_1.conda
-      - conda: https://conda.anaconda.org/conda-forge/noarch/jupyter_events-0.10.0-pyhd8ed1ab_0.conda
-      - conda: https://conda.anaconda.org/conda-forge/noarch/jupyter_server-2.14.2-pyhd8ed1ab_0.conda
-      - conda: https://conda.anaconda.org/conda-forge/noarch/jupyter_server_terminals-0.5.3-pyhd8ed1ab_0.conda
-      - conda: https://conda.anaconda.org/conda-forge/noarch/jupyterlab-4.2.5-pyhd8ed1ab_0.conda
-      - conda: https://conda.anaconda.org/conda-forge/noarch/jupyterlab_pygments-0.3.0-pyhd8ed1ab_1.conda
-      - conda: https://conda.anaconda.org/conda-forge/noarch/jupyterlab_server-2.27.3-pyhd8ed1ab_0.conda
-      - conda: https://conda.anaconda.org/conda-forge/noarch/jupyterlab_widgets-3.0.13-pyhd8ed1ab_0.conda
-      - conda: https://conda.anaconda.org/conda-forge/win-64/krb5-1.21.3-hdf4eb48_0.conda
-      - conda: https://conda.anaconda.org/conda-forge/win-64/libexpat-2.6.3-he0c23c2_0.conda
-      - conda: https://conda.anaconda.org/conda-forge/win-64/libffi-3.4.2-h8ffe710_5.tar.bz2
-      - conda: https://conda.anaconda.org/conda-forge/win-64/libmpdec-4.0.0-h2466b09_0.conda
-      - conda: https://conda.anaconda.org/conda-forge/win-64/libsodium-1.0.20-hc70643c_0.conda
-      - conda: https://conda.anaconda.org/conda-forge/win-64/libsqlite-3.46.1-h2466b09_0.conda
-      - conda: https://conda.anaconda.org/conda-forge/win-64/libzlib-1.3.1-h2466b09_1.conda
-      - conda: https://conda.anaconda.org/conda-forge/win-64/markupsafe-3.0.2-py313hb4c8b1a_0.conda
-      - conda: https://conda.anaconda.org/conda-forge/noarch/matplotlib-inline-0.1.7-pyhd8ed1ab_0.conda
-      - conda: https://conda.anaconda.org/conda-forge/noarch/mistune-3.0.2-pyhd8ed1ab_0.conda
-      - conda: https://conda.anaconda.org/conda-forge/noarch/nbclient-0.10.0-pyhd8ed1ab_0.conda
-      - conda: https://conda.anaconda.org/conda-forge/noarch/nbconvert-core-7.16.4-pyhd8ed1ab_1.conda
-      - conda: https://conda.anaconda.org/conda-forge/noarch/nbformat-5.10.4-pyhd8ed1ab_0.conda
-      - conda: https://conda.anaconda.org/conda-forge/noarch/nest-asyncio-1.6.0-pyhd8ed1ab_0.conda
-      - conda: https://conda.anaconda.org/conda-forge/noarch/notebook-7.2.2-pyhd8ed1ab_0.conda
-      - conda: https://conda.anaconda.org/conda-forge/noarch/notebook-shim-0.2.4-pyhd8ed1ab_0.conda
-      - conda: https://conda.anaconda.org/conda-forge/win-64/openssl-3.3.2-h2466b09_0.conda
-      - conda: https://conda.anaconda.org/conda-forge/noarch/overrides-7.7.0-pyhd8ed1ab_0.conda
-      - conda: https://conda.anaconda.org/conda-forge/noarch/packaging-24.1-pyhd8ed1ab_0.conda
-      - conda: https://conda.anaconda.org/conda-forge/noarch/pandocfilters-1.5.0-pyhd8ed1ab_0.tar.bz2
-      - conda: https://conda.anaconda.org/conda-forge/noarch/parso-0.8.4-pyhd8ed1ab_0.conda
-      - conda: https://conda.anaconda.org/conda-forge/noarch/pickleshare-0.7.5-py_1003.tar.bz2
-      - conda: https://conda.anaconda.org/conda-forge/noarch/pkgutil-resolve-name-1.3.10-pyhd8ed1ab_1.conda
-      - conda: https://conda.anaconda.org/conda-forge/noarch/platformdirs-4.3.6-pyhd8ed1ab_0.conda
-      - conda: https://conda.anaconda.org/conda-forge/noarch/prometheus_client-0.21.0-pyhd8ed1ab_0.conda
-      - conda: https://conda.anaconda.org/conda-forge/noarch/prompt-toolkit-3.0.48-pyha770c72_0.conda
-      - conda: https://conda.anaconda.org/conda-forge/noarch/prompt_toolkit-3.0.48-hd8ed1ab_0.conda
-      - conda: https://conda.anaconda.org/conda-forge/win-64/psutil-6.1.0-py313ha7868ed_0.conda
-      - conda: https://conda.anaconda.org/conda-forge/noarch/pure_eval-0.2.3-pyhd8ed1ab_0.conda
-      - conda: https://conda.anaconda.org/conda-forge/noarch/pycparser-2.22-pyhd8ed1ab_0.conda
-      - conda: https://conda.anaconda.org/conda-forge/noarch/pygments-2.18.0-pyhd8ed1ab_0.conda
-      - conda: https://conda.anaconda.org/conda-forge/noarch/pysocks-1.7.1-pyh0701188_6.tar.bz2
-      - conda: https://conda.anaconda.org/conda-forge/win-64/python-3.13.0-hf5aa216_100_cp313.conda
-      - conda: https://conda.anaconda.org/conda-forge/noarch/python-dateutil-2.9.0-pyhd8ed1ab_0.conda
-      - conda: https://conda.anaconda.org/conda-forge/noarch/python-fastjsonschema-2.20.0-pyhd8ed1ab_0.conda
-      - conda: https://conda.anaconda.org/conda-forge/noarch/python-json-logger-2.0.7-pyhd8ed1ab_0.conda
-      - conda: https://conda.anaconda.org/conda-forge/win-64/python_abi-3.13-5_cp313.conda
-      - conda: https://conda.anaconda.org/conda-forge/noarch/pytz-2024.2-pyhd8ed1ab_0.conda
-      - conda: https://conda.anaconda.org/conda-forge/win-64/pywin32-307-py313h5813708_3.conda
-      - conda: https://conda.anaconda.org/conda-forge/win-64/pywinpty-2.0.14-py313h5813708_0.conda
-      - conda: https://conda.anaconda.org/conda-forge/win-64/pyyaml-6.0.2-py313ha7868ed_1.conda
-      - conda: https://conda.anaconda.org/conda-forge/win-64/pyzmq-26.2.0-py313h2100fd5_3.conda
-      - conda: https://conda.anaconda.org/conda-forge/noarch/referencing-0.35.1-pyhd8ed1ab_0.conda
-      - conda: https://conda.anaconda.org/conda-forge/noarch/requests-2.32.3-pyhd8ed1ab_0.conda
-      - conda: https://conda.anaconda.org/conda-forge/noarch/rfc3339-validator-0.1.4-pyhd8ed1ab_0.tar.bz2
-      - conda: https://conda.anaconda.org/conda-forge/noarch/rfc3986-validator-0.1.1-pyh9f0ad1d_0.tar.bz2
-      - conda: https://conda.anaconda.org/conda-forge/win-64/rpds-py-0.20.0-py313hf3b5b86_1.conda
-      - conda: https://conda.anaconda.org/conda-forge/noarch/send2trash-1.8.3-pyh5737063_0.conda
-      - conda: https://conda.anaconda.org/conda-forge/noarch/setuptools-75.1.0-pyhd8ed1ab_0.conda
-      - conda: https://conda.anaconda.org/conda-forge/noarch/six-1.16.0-pyh6c4a22f_0.tar.bz2
-      - conda: https://conda.anaconda.org/conda-forge/noarch/sniffio-1.3.1-pyhd8ed1ab_0.conda
-      - conda: https://conda.anaconda.org/conda-forge/noarch/soupsieve-2.5-pyhd8ed1ab_1.conda
-      - conda: https://conda.anaconda.org/conda-forge/noarch/stack_data-0.6.2-pyhd8ed1ab_0.conda
-      - conda: https://conda.anaconda.org/conda-forge/noarch/terminado-0.18.1-pyh5737063_0.conda
-      - conda: https://conda.anaconda.org/conda-forge/noarch/tinycss2-1.4.0-pyhd8ed1ab_0.conda
-      - conda: https://conda.anaconda.org/conda-forge/win-64/tk-8.6.13-h5226925_1.conda
-      - conda: https://conda.anaconda.org/conda-forge/noarch/tomli-2.0.2-pyhd8ed1ab_0.conda
-      - conda: https://conda.anaconda.org/conda-forge/win-64/tornado-6.4.1-py313ha7868ed_1.conda
-      - conda: https://conda.anaconda.org/conda-forge/noarch/traitlets-5.14.3-pyhd8ed1ab_0.conda
-      - conda: https://conda.anaconda.org/conda-forge/noarch/types-python-dateutil-2.9.0.20241003-pyhff2d567_0.conda
-      - conda: https://conda.anaconda.org/conda-forge/noarch/typing-extensions-4.12.2-hd8ed1ab_0.conda
-      - conda: https://conda.anaconda.org/conda-forge/noarch/typing_extensions-4.12.2-pyha770c72_0.conda
-      - conda: https://conda.anaconda.org/conda-forge/noarch/typing_utils-0.1.0-pyhd8ed1ab_0.tar.bz2
-      - conda: https://conda.anaconda.org/conda-forge/noarch/tzdata-2024a-h8827d51_1.conda
-      - conda: https://conda.anaconda.org/conda-forge/win-64/ucrt-10.0.22621.0-h57928b3_0.tar.bz2
-      - conda: https://conda.anaconda.org/conda-forge/noarch/uri-template-1.3.0-pyhd8ed1ab_0.conda
-      - conda: https://conda.anaconda.org/conda-forge/noarch/urllib3-2.2.3-pyhd8ed1ab_0.conda
-      - conda: https://conda.anaconda.org/conda-forge/win-64/vc-14.3-h8a93ad2_21.conda
-      - conda: https://conda.anaconda.org/conda-forge/win-64/vc14_runtime-14.40.33810-ha82c5b3_21.conda
-      - conda: https://conda.anaconda.org/conda-forge/win-64/vs2015_runtime-14.40.33810-h3bf8584_21.conda
-      - conda: https://conda.anaconda.org/conda-forge/noarch/wcwidth-0.2.13-pyhd8ed1ab_0.conda
-      - conda: https://conda.anaconda.org/conda-forge/noarch/webcolors-24.8.0-pyhd8ed1ab_0.conda
-      - conda: https://conda.anaconda.org/conda-forge/noarch/webencodings-0.5.1-pyhd8ed1ab_2.conda
-      - conda: https://conda.anaconda.org/conda-forge/noarch/websocket-client-1.8.0-pyhd8ed1ab_0.conda
-      - conda: https://conda.anaconda.org/conda-forge/noarch/widgetsnbextension-4.0.13-pyhd8ed1ab_0.conda
-      - conda: https://conda.anaconda.org/conda-forge/noarch/win_inet_pton-1.1.0-pyh7428d3b_7.conda
-      - conda: https://conda.anaconda.org/conda-forge/win-64/winpty-0.4.3-4.tar.bz2
-=======
       - conda: https://conda.anaconda.org/conda-forge/win-64/bzip2-1.0.8-h2466b09_7.conda
       - conda: https://conda.anaconda.org/conda-forge/win-64/ca-certificates-2024.8.30-h56e8100_0.conda
       - conda: https://conda.anaconda.org/conda-forge/win-64/juliaup-1.17.6-ha073cba_0.conda
@@ -336,13 +44,7 @@
       - conda: https://conda.anaconda.org/conda-forge/win-64/vc-14.3-h8a93ad2_21.conda
       - conda: https://conda.anaconda.org/conda-forge/win-64/vc14_runtime-14.40.33810-ha82c5b3_21.conda
       - conda: https://conda.anaconda.org/conda-forge/win-64/vs2015_runtime-14.40.33810-h3bf8584_21.conda
->>>>>>> 2a63e957
       - conda: https://conda.anaconda.org/conda-forge/win-64/xz-5.2.6-h8d14728_0.tar.bz2
-      - conda: https://conda.anaconda.org/conda-forge/win-64/yaml-0.2.5-h8ffe710_2.tar.bz2
-      - conda: https://conda.anaconda.org/conda-forge/win-64/zeromq-4.3.5-ha9f60a1_6.conda
-      - conda: https://conda.anaconda.org/conda-forge/noarch/zipp-3.20.2-pyhd8ed1ab_0.conda
-      - conda: https://conda.anaconda.org/conda-forge/win-64/zstandard-0.23.0-py313h574b89f_1.conda
-      - conda: https://conda.anaconda.org/conda-forge/win-64/zstd-1.5.6-h0ea2cb4_0.conda
 packages:
 - kind: conda
   name: _libgcc_mutex
@@ -374,244 +76,6 @@
   size: 23621
   timestamp: 1650670423406
 - kind: conda
-  name: anyio
-  version: 4.6.2.post1
-  build: pyhd8ed1ab_0
-  subdir: noarch
-  noarch: python
-  url: https://conda.anaconda.org/conda-forge/noarch/anyio-4.6.2.post1-pyhd8ed1ab_0.conda
-  sha256: 4b54b7ce79d818e3cce54ae4d552dba51b7afac160ceecdefd04b3917a37c502
-  md5: 688697ec5e9588bdded167d19577625b
-  depends:
-  - exceptiongroup >=1.0.2
-  - idna >=2.8
-  - python >=3.9
-  - sniffio >=1.1
-  - typing_extensions >=4.1
-  constrains:
-  - uvloop >=0.21.0b1
-  - trio >=0.26.1
-  license: MIT
-  license_family: MIT
-  size: 109864
-  timestamp: 1728935803440
-- kind: conda
-  name: argon2-cffi
-  version: 23.1.0
-  build: pyhd8ed1ab_0
-  subdir: noarch
-  noarch: python
-  url: https://conda.anaconda.org/conda-forge/noarch/argon2-cffi-23.1.0-pyhd8ed1ab_0.conda
-  sha256: 130766446f5507bd44df957b6b5c898a8bd98f024bb426ed6cb9ff1ad67fc677
-  md5: 3afef1f55a1366b4d3b6a0d92e2235e4
-  depends:
-  - argon2-cffi-bindings
-  - python >=3.7
-  - typing-extensions
-  constrains:
-  - argon2_cffi ==999
-  license: MIT
-  license_family: MIT
-  size: 18602
-  timestamp: 1692818472638
-- kind: conda
-  name: argon2-cffi-bindings
-  version: 21.2.0
-  build: py313h536fd9c_5
-  build_number: 5
-  subdir: linux-64
-  url: https://conda.anaconda.org/conda-forge/linux-64/argon2-cffi-bindings-21.2.0-py313h536fd9c_5.conda
-  sha256: b17e5477dbc6a01286ea736216f49039d35335ea3283fa0f07d2c7cea57002ae
-  md5: 49fa2ed332b1239d6b0b2fe5e0393421
-  depends:
-  - __glibc >=2.17,<3.0.a0
-  - cffi >=1.0.1
-  - libgcc >=13
-  - python >=3.13.0rc1,<3.14.0a0
-  - python_abi 3.13.* *_cp313
-  license: MIT
-  license_family: MIT
-  size: 34900
-  timestamp: 1725356714671
-- kind: conda
-  name: argon2-cffi-bindings
-  version: 21.2.0
-  build: py313ha7868ed_5
-  build_number: 5
-  subdir: win-64
-  url: https://conda.anaconda.org/conda-forge/win-64/argon2-cffi-bindings-21.2.0-py313ha7868ed_5.conda
-  sha256: 36b79f862177b3a104762f68664e445615e7c831ca5fe76dc4596ad531ed46a3
-  md5: 6d6dbb065c660e9e358b32bdab9ada31
-  depends:
-  - cffi >=1.0.1
-  - python >=3.13.0rc1,<3.14.0a0
-  - python_abi 3.13.* *_cp313
-  - ucrt >=10.0.20348.0
-  - vc >=14.2,<15
-  - vc14_runtime >=14.29.30139
-  license: MIT
-  license_family: MIT
-  size: 34467
-  timestamp: 1725357154522
-- kind: conda
-  name: arrow
-  version: 1.3.0
-  build: pyhd8ed1ab_0
-  subdir: noarch
-  noarch: python
-  url: https://conda.anaconda.org/conda-forge/noarch/arrow-1.3.0-pyhd8ed1ab_0.conda
-  sha256: ff49825c7f9e29e09afa6284300810e7a8640d621740efb47c4541f4dc4969db
-  md5: b77d8c2313158e6e461ca0efb1c2c508
-  depends:
-  - python >=3.8
-  - python-dateutil >=2.7.0
-  - types-python-dateutil >=2.8.10
-  license: Apache-2.0
-  license_family: Apache
-  size: 100096
-  timestamp: 1696129131844
-- kind: conda
-  name: asttokens
-  version: 2.4.1
-  build: pyhd8ed1ab_0
-  subdir: noarch
-  noarch: python
-  url: https://conda.anaconda.org/conda-forge/noarch/asttokens-2.4.1-pyhd8ed1ab_0.conda
-  sha256: 708168f026df19a0344983754d27d1f7b28bb21afc7b97a82f02c4798a3d2111
-  md5: 5f25798dcefd8252ce5f9dc494d5f571
-  depends:
-  - python >=3.5
-  - six >=1.12.0
-  license: Apache-2.0
-  license_family: Apache
-  size: 28922
-  timestamp: 1698341257884
-- kind: conda
-  name: async-lru
-  version: 2.0.4
-  build: pyhd8ed1ab_0
-  subdir: noarch
-  noarch: python
-  url: https://conda.anaconda.org/conda-forge/noarch/async-lru-2.0.4-pyhd8ed1ab_0.conda
-  sha256: 7ed83731979fe5b046c157730e50af0e24454468bbba1ed8fc1a3107db5d7518
-  md5: 3d081de3a6ea9f894bbb585e8e3a4dcb
-  depends:
-  - python >=3.8
-  - typing_extensions >=4.0.0
-  license: MIT
-  license_family: MIT
-  size: 15342
-  timestamp: 1690563152778
-- kind: conda
-  name: attrs
-  version: 24.2.0
-  build: pyh71513ae_0
-  subdir: noarch
-  noarch: python
-  url: https://conda.anaconda.org/conda-forge/noarch/attrs-24.2.0-pyh71513ae_0.conda
-  sha256: 28dba85a7e0f7fb57d7315e13f603d1e41b83c5b88aa2a602596b52c833a2ff8
-  md5: 6732fa52eb8e66e5afeb32db8701a791
-  depends:
-  - python >=3.7
-  license: MIT
-  license_family: MIT
-  size: 56048
-  timestamp: 1722977241383
-- kind: conda
-  name: babel
-  version: 2.14.0
-  build: pyhd8ed1ab_0
-  subdir: noarch
-  noarch: python
-  url: https://conda.anaconda.org/conda-forge/noarch/babel-2.14.0-pyhd8ed1ab_0.conda
-  sha256: 8584e3da58e92b72641c89ff9b98c51f0d5dbe76e527867804cbdf03ac91d8e6
-  md5: 9669586875baeced8fc30c0826c3270e
-  depends:
-  - python >=3.7
-  - pytz
-  - setuptools
-  license: BSD-3-Clause
-  license_family: BSD
-  size: 7609750
-  timestamp: 1702422720584
-- kind: conda
-  name: beautifulsoup4
-  version: 4.12.3
-  build: pyha770c72_0
-  subdir: noarch
-  noarch: python
-  url: https://conda.anaconda.org/conda-forge/noarch/beautifulsoup4-4.12.3-pyha770c72_0.conda
-  sha256: 7b05b2d0669029326c623b9df7a29fa49d1982a9e7e31b2fea34b4c9a4a72317
-  md5: 332493000404d8411859539a5a630865
-  depends:
-  - python >=3.6
-  - soupsieve >=1.2
-  license: MIT
-  license_family: MIT
-  size: 118200
-  timestamp: 1705564819537
-- kind: conda
-  name: bleach
-  version: 6.1.0
-  build: pyhd8ed1ab_0
-  subdir: noarch
-  noarch: python
-  url: https://conda.anaconda.org/conda-forge/noarch/bleach-6.1.0-pyhd8ed1ab_0.conda
-  sha256: 845e77ef495376c5c3c328ccfd746ca0ef1978150cae8eae61a300fe7755fb08
-  md5: 0ed9d7c0e9afa7c025807a9a8136ea3e
-  depends:
-  - packaging
-  - python >=3.6
-  - setuptools
-  - six >=1.9.0
-  - webencodings
-  license: Apache-2.0
-  license_family: Apache
-  size: 131220
-  timestamp: 1696630354218
-- kind: conda
-  name: brotli-python
-  version: 1.1.0
-  build: py313h46c70d0_2
-  build_number: 2
-  subdir: linux-64
-  url: https://conda.anaconda.org/conda-forge/linux-64/brotli-python-1.1.0-py313h46c70d0_2.conda
-  sha256: da92e5e904465fce33a7a55658b13caa5963cc463c430356373deeda8b2dbc46
-  md5: f6bb3742e17a4af0dc3c8ca942683ef6
-  depends:
-  - __glibc >=2.17,<3.0.a0
-  - libgcc >=13
-  - libstdcxx >=13
-  - python >=3.13.0rc1,<3.14.0a0
-  - python_abi 3.13.* *_cp313
-  constrains:
-  - libbrotlicommon 1.1.0 hb9d3cd8_2
-  license: MIT
-  license_family: MIT
-  size: 350424
-  timestamp: 1725267803672
-- kind: conda
-  name: brotli-python
-  version: 1.1.0
-  build: py313h5813708_2
-  build_number: 2
-  subdir: win-64
-  url: https://conda.anaconda.org/conda-forge/win-64/brotli-python-1.1.0-py313h5813708_2.conda
-  sha256: e89803147849d429f1ba3eec880b487c2cc4cac48a221079001a2ab1216f3709
-  md5: c1a5d95bf18940d2b1d12f7bf2fb589b
-  depends:
-  - python >=3.13.0rc1,<3.14.0a0
-  - python_abi 3.13.* *_cp313
-  - ucrt >=10.0.20348.0
-  - vc >=14.2,<15
-  - vc14_runtime >=14.29.30139
-  constrains:
-  - libbrotlicommon 1.1.0 h2466b09_2
-  license: MIT
-  license_family: MIT
-  size: 322309
-  timestamp: 1725268431915
-- kind: conda
   name: bzip2
   version: 1.0.8
   build: h2466b09_7
@@ -667,189 +131,6 @@
   size: 159003
   timestamp: 1725018903918
 - kind: conda
-<<<<<<< HEAD
-  name: cached-property
-  version: 1.5.2
-  build: hd8ed1ab_1
-  build_number: 1
-  subdir: noarch
-  noarch: python
-  url: https://conda.anaconda.org/conda-forge/noarch/cached-property-1.5.2-hd8ed1ab_1.tar.bz2
-  sha256: 561e6660f26c35d137ee150187d89767c988413c978e1b712d53f27ddf70ea17
-  md5: 9b347a7ec10940d3f7941ff6c460b551
-  depends:
-  - cached_property >=1.5.2,<1.5.3.0a0
-  license: BSD-3-Clause
-  license_family: BSD
-  size: 4134
-  timestamp: 1615209571450
-- kind: conda
-  name: cached_property
-  version: 1.5.2
-  build: pyha770c72_1
-  build_number: 1
-  subdir: noarch
-  noarch: python
-  url: https://conda.anaconda.org/conda-forge/noarch/cached_property-1.5.2-pyha770c72_1.tar.bz2
-  sha256: 6dbf7a5070cc43d90a1e4c2ec0c541c69d8e30a0e25f50ce9f6e4a432e42c5d7
-  md5: 576d629e47797577ab0f1b351297ef4a
-  depends:
-  - python >=3.6
-  license: BSD-3-Clause
-  license_family: BSD
-  size: 11065
-  timestamp: 1615209567874
-- kind: conda
-  name: certifi
-  version: 2024.8.30
-  build: pyhd8ed1ab_0
-  subdir: noarch
-  noarch: python
-  url: https://conda.anaconda.org/conda-forge/noarch/certifi-2024.8.30-pyhd8ed1ab_0.conda
-  sha256: 7020770df338c45ac6b560185956c32f0a5abf4b76179c037f115fc7d687819f
-  md5: 12f7d00853807b0531775e9be891cb11
-  depends:
-  - python >=3.7
-  license: ISC
-  size: 163752
-  timestamp: 1725278204397
-- kind: conda
-  name: cffi
-  version: 1.17.1
-  build: py313ha7868ed_0
-  subdir: win-64
-  url: https://conda.anaconda.org/conda-forge/win-64/cffi-1.17.1-py313ha7868ed_0.conda
-  sha256: b19f581fe423858f1f477c52e10978be324c55ebf2e418308d30d013f4a476ff
-  md5: 519a29d7ac273f8c165efc0af099da42
-  depends:
-  - pycparser
-  - python >=3.13.0rc1,<3.14.0a0
-  - python_abi 3.13.* *_cp313
-  - ucrt >=10.0.20348.0
-  - vc >=14.2,<15
-  - vc14_runtime >=14.29.30139
-  license: MIT
-  license_family: MIT
-  size: 291828
-  timestamp: 1725561211547
-- kind: conda
-  name: cffi
-  version: 1.17.1
-  build: py313hfab6e84_0
-  subdir: linux-64
-  url: https://conda.anaconda.org/conda-forge/linux-64/cffi-1.17.1-py313hfab6e84_0.conda
-  sha256: 73cd6199b143a8a6cbf733ce124ed57defc1b9a7eab9b10fd437448caf8eaa45
-  md5: ce6386a5892ef686d6d680c345c40ad1
-  depends:
-  - __glibc >=2.17,<3.0.a0
-  - libffi >=3.4,<4.0a0
-  - libgcc >=13
-  - pycparser
-  - python >=3.13.0rc1,<3.14.0a0
-  - python_abi 3.13.* *_cp313
-  license: MIT
-  license_family: MIT
-  size: 295514
-  timestamp: 1725560706794
-- kind: conda
-  name: charset-normalizer
-  version: 3.4.0
-  build: pyhd8ed1ab_0
-  subdir: noarch
-  noarch: python
-  url: https://conda.anaconda.org/conda-forge/noarch/charset-normalizer-3.4.0-pyhd8ed1ab_0.conda
-  sha256: 1873ac45ea61f95750cb0b4e5e675d1c5b3def937e80c7eebb19297f76810be8
-  md5: a374efa97290b8799046df7c5ca17164
-  depends:
-  - python >=3.7
-  license: MIT
-  license_family: MIT
-  size: 47314
-  timestamp: 1728479405343
-- kind: conda
-  name: colorama
-  version: 0.4.6
-  build: pyhd8ed1ab_0
-  subdir: noarch
-  noarch: python
-  url: https://conda.anaconda.org/conda-forge/noarch/colorama-0.4.6-pyhd8ed1ab_0.tar.bz2
-  sha256: 2c1b2e9755ce3102bca8d69e8f26e4f087ece73f50418186aee7c74bef8e1698
-  md5: 3faab06a954c2a04039983f2c4a50d99
-  depends:
-  - python >=3.7
-  license: BSD-3-Clause
-  license_family: BSD
-  size: 25170
-  timestamp: 1666700778190
-- kind: conda
-  name: comm
-  version: 0.2.2
-  build: pyhd8ed1ab_0
-  subdir: noarch
-  noarch: python
-  url: https://conda.anaconda.org/conda-forge/noarch/comm-0.2.2-pyhd8ed1ab_0.conda
-  sha256: e923acf02708a8a0b591f3bce4bdc11c8e63b73198b99b35fe6cd96bfb6a0dbe
-  md5: 948d84721b578d426294e17a02e24cbb
-  depends:
-  - python >=3.6
-  - traitlets >=5.3
-  license: BSD-3-Clause
-  license_family: BSD
-  size: 12134
-  timestamp: 1710320435158
-- kind: conda
-  name: cpython
-  version: 3.13.0
-  build: py313hd8ed1ab_100
-  build_number: 100
-  subdir: noarch
-  noarch: generic
-  url: https://conda.anaconda.org/conda-forge/noarch/cpython-3.13.0-py313hd8ed1ab_100.conda
-  sha256: f75a981dbaadc0196a275ddeb10e1cf23340589ee49e6f494bc60247468f70b3
-  md5: 150059fe488fb313446030b75672e5db
-  depends:
-  - python 3.13.0.*
-  - python_abi * *_cp313
-  license: Python-2.0
-  size: 46133
-  timestamp: 1728417498093
-- kind: conda
-  name: debugpy
-  version: 1.8.7
-  build: py313h46c70d0_0
-  subdir: linux-64
-  url: https://conda.anaconda.org/conda-forge/linux-64/debugpy-1.8.7-py313h46c70d0_0.conda
-  sha256: a18ad8895deb52de9bf5969efbe98f6dad276ebd62d65666836bc4cbc90aa179
-  md5: 20476f3c3a8a61560fa249e0d6514ab4
-  depends:
-  - __glibc >=2.17,<3.0.a0
-  - libgcc >=13
-  - libstdcxx >=13
-  - python >=3.13,<3.14.0a0
-  - python_abi 3.13.* *_cp313
-  license: MIT
-  license_family: MIT
-  size: 2679576
-  timestamp: 1728594270223
-- kind: conda
-  name: debugpy
-  version: 1.8.7
-  build: py313h5813708_0
-  subdir: win-64
-  url: https://conda.anaconda.org/conda-forge/win-64/debugpy-1.8.7-py313h5813708_0.conda
-  sha256: d203fef84c2130ea0a4fe3d1c535cc4c6b2d48a275fca2ddf3f77ce522074fda
-  md5: 198042ea668cff413825bcaf34293574
-  depends:
-  - python >=3.13,<3.14.0a0
-  - python_abi 3.13.* *_cp313
-  - ucrt >=10.0.20348.0
-  - vc >=14.2,<15
-  - vc14_runtime >=14.29.30139
-  license: MIT
-  license_family: MIT
-  size: 3588809
-  timestamp: 1728594850379
-=======
   name: juliaup
   version: 1.17.6
   build: h8fae777_0
@@ -934,92 +215,38 @@
   license_family: MIT
   size: 138992
   timestamp: 1725569106114
->>>>>>> 2a63e957
-- kind: conda
-  name: decorator
-  version: 5.1.1
-  build: pyhd8ed1ab_0
-  subdir: noarch
-  noarch: python
-  url: https://conda.anaconda.org/conda-forge/noarch/decorator-5.1.1-pyhd8ed1ab_0.tar.bz2
-  sha256: 328a6a379f9bdfd0230e51de291ce858e6479411ea4b0545fb377c71662ef3e2
-  md5: 43afe5ab04e35e17ba28649471dd7364
-  depends:
-  - python >=3.5
-  license: BSD-2-Clause
-  license_family: BSD
-  size: 12072
-  timestamp: 1641555714315
-- kind: conda
-  name: defusedxml
-  version: 0.7.1
-  build: pyhd8ed1ab_0
-  subdir: noarch
-  noarch: python
-  url: https://conda.anaconda.org/conda-forge/noarch/defusedxml-0.7.1-pyhd8ed1ab_0.tar.bz2
-  sha256: 9717a059677553562a8f38ff07f3b9f61727bd614f505658b0a5ecbcf8df89be
-  md5: 961b3a227b437d82ad7054484cfa71b2
-  depends:
-  - python >=3.6
-  license: PSF-2.0
-  license_family: PSF
-  size: 24062
-  timestamp: 1615232388757
-- kind: conda
-  name: entrypoints
-  version: '0.4'
-  build: pyhd8ed1ab_0
-  subdir: noarch
-  noarch: python
-  url: https://conda.anaconda.org/conda-forge/noarch/entrypoints-0.4-pyhd8ed1ab_0.tar.bz2
-  sha256: 2ec4a0900a4a9f42615fc04d0fb3286b796abe56590e8e042f6ec25e102dd5af
-  md5: 3cf04868fee0a029769bd41f4b2fbf2d
-  depends:
-  - python >=3.6
+- kind: conda
+  name: libffi
+  version: 3.4.2
+  build: h7f98852_5
+  build_number: 5
+  subdir: linux-64
+  url: https://conda.anaconda.org/conda-forge/linux-64/libffi-3.4.2-h7f98852_5.tar.bz2
+  sha256: ab6e9856c21709b7b517e940ae7028ae0737546122f83c2aa5d692860c3b149e
+  md5: d645c6d2ac96843a2bfaccd2d62b3ac3
+  depends:
+  - libgcc-ng >=9.4.0
   license: MIT
   license_family: MIT
-  size: 9199
-  timestamp: 1643888357950
-- kind: conda
-  name: exceptiongroup
-  version: 1.2.2
-  build: pyhd8ed1ab_0
-  subdir: noarch
-  noarch: python
-  url: https://conda.anaconda.org/conda-forge/noarch/exceptiongroup-1.2.2-pyhd8ed1ab_0.conda
-  sha256: e0edd30c4b7144406bb4da975e6bb97d6bc9c0e999aa4efe66ae108cada5d5b5
-  md5: d02ae936e42063ca46af6cdad2dbd1e0
-  depends:
-  - python >=3.7
-  license: MIT and PSF-2.0
-  size: 20418
-  timestamp: 1720869435725
-- kind: conda
-  name: executing
-  version: 2.1.0
-  build: pyhd8ed1ab_0
-  subdir: noarch
-  noarch: python
-  url: https://conda.anaconda.org/conda-forge/noarch/executing-2.1.0-pyhd8ed1ab_0.conda
-  sha256: a52d7516e2e11d3eb10908e10d3eb3f8ef267fea99ed9b09d52d96c4db3441b8
-  md5: d0441db20c827c11721889a241df1220
-  depends:
-  - python >=2.7
+  size: 58292
+  timestamp: 1636488182923
+- kind: conda
+  name: libffi
+  version: 3.4.2
+  build: h8ffe710_5
+  build_number: 5
+  subdir: win-64
+  url: https://conda.anaconda.org/conda-forge/win-64/libffi-3.4.2-h8ffe710_5.tar.bz2
+  sha256: 1951ab740f80660e9bc07d2ed3aefb874d78c107264fd810f24a1a6211d4b1a5
+  md5: 2c96d1b6915b408893f9472569dee135
+  depends:
+  - vc >=14.1,<15.0a0
+  - vs2015_runtime >=14.16.27012
   license: MIT
   license_family: MIT
-  size: 28337
-  timestamp: 1725214501850
-- kind: conda
-<<<<<<< HEAD
-  name: fqdn
-  version: 1.5.1
-  build: pyhd8ed1ab_0
-  subdir: noarch
-  noarch: python
-  url: https://conda.anaconda.org/conda-forge/noarch/fqdn-1.5.1-pyhd8ed1ab_0.tar.bz2
-  sha256: 6cfd1f9bcd2358a69fb571f4b3af049b630d52647d906822dbedac03e84e4f63
-  md5: 642d35437078749ef23a5dca2c9bb1f3
-=======
+  size: 42063
+  timestamp: 1636489106777
+- kind: conda
   name: libgcc
   version: 14.1.0
   build: h77fa898_1
@@ -1028,211 +255,10 @@
   url: https://conda.anaconda.org/conda-forge/linux-64/libgcc-14.1.0-h77fa898_1.conda
   sha256: 10fa74b69266a2be7b96db881e18fa62cfa03082b65231e8d652e897c4b335a3
   md5: 002ef4463dd1e2b44a94a4ace468f5d2
->>>>>>> 2a63e957
-  depends:
-  - cached-property >=1.3.0
-  - python >=2.7,<4
-  license: MPL-2.0
-  license_family: MOZILLA
-  size: 14395
-  timestamp: 1638810388635
-- kind: conda
-  name: h11
-  version: 0.14.0
-  build: pyhd8ed1ab_0
-  subdir: noarch
-  noarch: python
-  url: https://conda.anaconda.org/conda-forge/noarch/h11-0.14.0-pyhd8ed1ab_0.tar.bz2
-  sha256: 817d2c77d53afe3f3d9cf7f6eb8745cdd8ea76c7adaa9d7ced75c455a2c2c085
-  md5: b21ed0883505ba1910994f1df031a428
-  depends:
-  - python >=3
-  - typing_extensions
-  license: MIT
-  license_family: MIT
-  size: 48251
-  timestamp: 1664132995560
-- kind: conda
-  name: h2
-  version: 4.1.0
-  build: pyhd8ed1ab_0
-  subdir: noarch
-  noarch: python
-  url: https://conda.anaconda.org/conda-forge/noarch/h2-4.1.0-pyhd8ed1ab_0.tar.bz2
-  sha256: bfc6a23849953647f4e255c782e74a0e18fe16f7e25c7bb0bc57b83bb6762c7a
-  md5: b748fbf7060927a6e82df7cb5ee8f097
-  depends:
-  - hpack >=4.0,<5
-  - hyperframe >=6.0,<7
-  - python >=3.6.1
-  license: MIT
-  license_family: MIT
-  size: 46754
-  timestamp: 1634280590080
-- kind: conda
-  name: hpack
-  version: 4.0.0
-  build: pyh9f0ad1d_0
-  subdir: noarch
-  noarch: python
-  url: https://conda.anaconda.org/conda-forge/noarch/hpack-4.0.0-pyh9f0ad1d_0.tar.bz2
-  sha256: 5dec948932c4f740674b1afb551223ada0c55103f4c7bf86a110454da3d27cb8
-  md5: 914d6646c4dbb1fd3ff539830a12fd71
-  depends:
-  - python
-  license: MIT
-  license_family: MIT
-  size: 25341
-  timestamp: 1598856368685
-- kind: conda
-  name: httpcore
-  version: 1.0.6
-  build: pyhd8ed1ab_0
-  subdir: noarch
-  noarch: python
-  url: https://conda.anaconda.org/conda-forge/noarch/httpcore-1.0.6-pyhd8ed1ab_0.conda
-  sha256: 8952c3f1eb18bf4d7e813176c3b23e0af4e863e8b05087e73f74f371d73077ca
-  md5: b8e1901ef9a215fc41ecfb6bef7e0943
-  depends:
-  - anyio >=3.0,<5.0
-  - certifi
-  - h11 >=0.13,<0.15
-  - h2 >=3,<5
-  - python >=3.8
-  - sniffio 1.*
-  license: BSD-3-Clause
-  license_family: BSD
-  size: 45711
-  timestamp: 1727821031365
-- kind: conda
-  name: httpx
-  version: 0.27.2
-  build: pyhd8ed1ab_0
-  subdir: noarch
-  noarch: python
-  url: https://conda.anaconda.org/conda-forge/noarch/httpx-0.27.2-pyhd8ed1ab_0.conda
-  sha256: 1a33f160548bf447e15c0273899d27e4473f1d5b7ca1441232ec2d9d07c56d03
-  md5: 7e9ac3faeebdbd7b53b462c41891e7f7
-  depends:
-  - anyio
-  - certifi
-  - httpcore 1.*
-  - idna
-  - python >=3.8
-  - sniffio
-  license: BSD-3-Clause
-  license_family: BSD
-  size: 65085
-  timestamp: 1724778453275
-- kind: conda
-  name: hyperframe
-  version: 6.0.1
-  build: pyhd8ed1ab_0
-  subdir: noarch
-  noarch: python
-  url: https://conda.anaconda.org/conda-forge/noarch/hyperframe-6.0.1-pyhd8ed1ab_0.tar.bz2
-  sha256: e374a9d0f53149328134a8d86f5d72bca4c6dcebed3c0ecfa968c02996289330
-  md5: 9f765cbfab6870c8435b9eefecd7a1f4
-  depends:
-  - python >=3.6
-  license: MIT
-  license_family: MIT
-  size: 14646
-  timestamp: 1619110249723
-- kind: conda
-  name: idna
-  version: '3.10'
-  build: pyhd8ed1ab_0
-  subdir: noarch
-  noarch: python
-  url: https://conda.anaconda.org/conda-forge/noarch/idna-3.10-pyhd8ed1ab_0.conda
-  sha256: 8c57fd68e6be5eecba4462e983aed7e85761a519aab80e834bbd7794d4b545b2
-  md5: 7ba2ede0e7c795ff95088daf0dc59753
-  depends:
-  - python >=3.6
-  license: BSD-3-Clause
-  license_family: BSD
-  size: 49837
-  timestamp: 1726459583613
-- kind: conda
-  name: importlib-metadata
-  version: 8.5.0
-  build: pyha770c72_0
-  subdir: noarch
-  noarch: python
-  url: https://conda.anaconda.org/conda-forge/noarch/importlib-metadata-8.5.0-pyha770c72_0.conda
-  sha256: 7194700ce1a5ad2621fd68e894dd8c1ceaff9a38723e6e0e5298fdef13017b1c
-  md5: 54198435fce4d64d8a89af22573012a8
-  depends:
-  - python >=3.8
-  - zipp >=0.5
-  license: Apache-2.0
-  license_family: APACHE
-  size: 28646
-  timestamp: 1726082927916
-- kind: conda
-  name: importlib_metadata
-  version: 8.5.0
-  build: hd8ed1ab_0
-  subdir: noarch
-  noarch: generic
-  url: https://conda.anaconda.org/conda-forge/noarch/importlib_metadata-8.5.0-hd8ed1ab_0.conda
-  sha256: 313b8a05211bacd6b15ab2621cb73d7f41ea5c6cae98db53367d47833f03fef1
-  md5: 2a92e152208121afadf85a5e1f3a5f4d
-  depends:
-  - importlib-metadata >=8.5.0,<8.5.1.0a0
-  license: Apache-2.0
-  license_family: APACHE
-  size: 9385
-  timestamp: 1726082930346
-- kind: conda
-  name: importlib_resources
-  version: 6.4.5
-  build: pyhd8ed1ab_0
-  subdir: noarch
-  noarch: python
-  url: https://conda.anaconda.org/conda-forge/noarch/importlib_resources-6.4.5-pyhd8ed1ab_0.conda
-  sha256: 2cb9db3e40033c3df72d3defc678a012840378fd55a67e4351363d4b321a0dc1
-  md5: c808991d29b9838fb4d96ce8267ec9ec
-  depends:
-  - python >=3.8
-  - zipp >=3.1.0
-  constrains:
-<<<<<<< HEAD
-  - importlib-resources >=6.4.5,<6.4.6.0a0
-  license: Apache-2.0
-  license_family: APACHE
-  size: 32725
-  timestamp: 1725921462405
-- kind: conda
-  name: ipykernel
-  version: 6.29.5
-  build: pyh3099207_0
-  subdir: noarch
-  noarch: python
-  url: https://conda.anaconda.org/conda-forge/noarch/ipykernel-6.29.5-pyh3099207_0.conda
-  sha256: 33cfd339bb4efac56edf93474b37ddc049e08b1b4930cf036c893cc1f5a1f32a
-  md5: b40131ab6a36ac2c09b7c57d4d3fbf99
-  depends:
-  - __linux
-  - comm >=0.1.1
-  - debugpy >=1.6.5
-  - ipython >=7.23.1
-  - jupyter_client >=6.1.12
-  - jupyter_core >=4.12,!=5.0.*
-  - matplotlib-inline >=0.1
-  - nest-asyncio
-  - packaging
-  - psutil
-  - python >=3.8
-  - pyzmq >=24
-  - tornado >=6.1
-  - traitlets >=5.4.0
-  license: BSD-3-Clause
-  license_family: BSD
-  size: 119084
-  timestamp: 1719845605084
-=======
+  depends:
+  - _libgcc_mutex 0.1 conda_forge
+  - _openmp_mutex >=4.5
+  constrains:
   - libgomp 14.1.0 h77fa898_1
   - libgcc-ng ==14.1.0=*_1
   license: GPL-3.0-only WITH GCC-exception-3.1
@@ -1269,91 +295,21 @@
   license_family: GPL
   size: 460218
   timestamp: 1724801743478
->>>>>>> 2a63e957
-- kind: conda
-  name: ipykernel
-  version: 6.29.5
-  build: pyh4bbf305_0
-  subdir: noarch
-  noarch: python
-  url: https://conda.anaconda.org/conda-forge/noarch/ipykernel-6.29.5-pyh4bbf305_0.conda
-  sha256: dc569094125127c0078aa536f78733f383dd7e09507277ef8bcd1789786e7086
-  md5: 18df5fc4944a679e085e0e8f31775fc8
-  depends:
-  - __win
-  - comm >=0.1.1
-  - debugpy >=1.6.5
-  - ipython >=7.23.1
-  - jupyter_client >=6.1.12
-  - jupyter_core >=4.12,!=5.0.*
-  - matplotlib-inline >=0.1
-  - nest-asyncio
-  - packaging
-  - psutil
-  - python >=3.8
-  - pyzmq >=24
-  - tornado >=6.1
-  - traitlets >=5.4.0
-  license: BSD-3-Clause
-  license_family: BSD
-  size: 119853
-  timestamp: 1719845858082
-- kind: conda
-<<<<<<< HEAD
-  name: ipython
-  version: 8.29.0
-  build: pyh707e725_0
-  subdir: noarch
-  noarch: python
-  url: https://conda.anaconda.org/conda-forge/noarch/ipython-8.29.0-pyh707e725_0.conda
-  sha256: 606723272a208cca1036852e04fbb61741b78451784746e75edd1becb70347d2
-  md5: 56db21d7d51410fcfbfeca3d1a6b4269
-  depends:
-  - __unix
-  - decorator
-  - exceptiongroup
-  - jedi >=0.16
-  - matplotlib-inline
-  - pexpect >4.3
-  - pickleshare
-  - prompt-toolkit >=3.0.41,<3.1.0
-  - pygments >=2.4.0
-  - python >=3.10
-  - stack_data
-  - traitlets >=5.13.0
-  - typing_extensions >=4.6
-  license: BSD-3-Clause
-  license_family: BSD
-  size: 599356
-  timestamp: 1729866495921
-- kind: conda
-  name: ipython
-  version: 8.29.0
-  build: pyh7428d3b_0
-  subdir: noarch
-  noarch: python
-  url: https://conda.anaconda.org/conda-forge/noarch/ipython-8.29.0-pyh7428d3b_0.conda
-  sha256: 2208dbe96e94ba653c4e0a5f302e36f16df73eec1968cfb85eff2d9775c9ced1
-  md5: 9dc505b3569b4c26cffc241c50695f75
-  depends:
-  - __win
-  - colorama
-  - decorator
-  - exceptiongroup
-  - jedi >=0.16
-  - matplotlib-inline
-  - pickleshare
-  - prompt-toolkit >=3.0.41,<3.1.0
-  - pygments >=2.4.0
-  - python >=3.10
-  - stack_data
-  - traitlets >=5.13.0
-  - typing_extensions >=4.6
-  license: BSD-3-Clause
-  license_family: BSD
-  size: 600237
-  timestamp: 1729866942619
-=======
+- kind: conda
+  name: libnsl
+  version: 2.0.1
+  build: hd590300_0
+  subdir: linux-64
+  url: https://conda.anaconda.org/conda-forge/linux-64/libnsl-2.0.1-hd590300_0.conda
+  sha256: 26d77a3bb4dceeedc2a41bd688564fe71bf2d149fdcf117049970bc02ff1add6
+  md5: 30fd6e37fe21f86f4bd26d6ee73eeec7
+  depends:
+  - libgcc-ng >=12
+  license: LGPL-2.1-only
+  license_family: GPL
+  size: 33408
+  timestamp: 1697359010159
+- kind: conda
   name: libsqlite
   version: 3.46.1
   build: h2466b09_0
@@ -1383,816 +339,6 @@
   license: Unlicense
   size: 865214
   timestamp: 1725353659783
->>>>>>> 2a63e957
-- kind: conda
-  name: ipywidgets
-  version: 8.1.5
-  build: pyhd8ed1ab_0
-  subdir: noarch
-  noarch: python
-  url: https://conda.anaconda.org/conda-forge/noarch/ipywidgets-8.1.5-pyhd8ed1ab_0.conda
-  sha256: ae27447f300c85a184d5d4fa08674eaa93931c12275daca981eb986f5d7795b3
-  md5: a022d34163147d16b27de86dc53e93fc
-  depends:
-  - comm >=0.1.3
-  - ipython >=6.1.0
-  - jupyterlab_widgets >=3.0.13,<3.1.0
-  - python >=3.7
-  - traitlets >=4.3.1
-  - widgetsnbextension >=4.0.13,<4.1.0
-  license: BSD-3-Clause
-  license_family: BSD
-  size: 113497
-  timestamp: 1724334989324
-- kind: conda
-  name: isoduration
-  version: 20.11.0
-  build: pyhd8ed1ab_0
-  subdir: noarch
-  noarch: python
-  url: https://conda.anaconda.org/conda-forge/noarch/isoduration-20.11.0-pyhd8ed1ab_0.tar.bz2
-  sha256: 7bb5c4d994361022f47a807b5e7d101b3dce16f7dd8a0af6ffad9f479d346493
-  md5: 4cb68948e0b8429534380243d063a27a
-  depends:
-  - arrow >=0.15.0
-  - python >=3.7
-  license: MIT
-  license_family: MIT
-  size: 17189
-  timestamp: 1638811664194
-- kind: conda
-  name: jedi
-  version: 0.19.1
-  build: pyhd8ed1ab_0
-  subdir: noarch
-  noarch: python
-  url: https://conda.anaconda.org/conda-forge/noarch/jedi-0.19.1-pyhd8ed1ab_0.conda
-  sha256: 362f0936ef37dfd1eaa860190e42a6ebf8faa094eaa3be6aa4d9ace95f40047a
-  md5: 81a3be0b2023e1ea8555781f0ad904a2
-  depends:
-  - parso >=0.8.3,<0.9.0
-  - python >=3.6
-  license: MIT
-  license_family: MIT
-  size: 841312
-  timestamp: 1696326218364
-- kind: conda
-  name: jinja2
-  version: 3.1.4
-  build: pyhd8ed1ab_0
-  subdir: noarch
-  noarch: python
-  url: https://conda.anaconda.org/conda-forge/noarch/jinja2-3.1.4-pyhd8ed1ab_0.conda
-  sha256: 27380d870d42d00350d2d52598cddaf02f9505fb24be09488da0c9b8d1428f2d
-  md5: 7b86ecb7d3557821c649b3c31e3eb9f2
-  depends:
-  - markupsafe >=2.0
-  - python >=3.7
-  license: BSD-3-Clause
-  license_family: BSD
-  size: 111565
-  timestamp: 1715127275924
-- kind: conda
-  name: json5
-  version: 0.9.25
-  build: pyhd8ed1ab_0
-  subdir: noarch
-  noarch: python
-  url: https://conda.anaconda.org/conda-forge/noarch/json5-0.9.25-pyhd8ed1ab_0.conda
-  sha256: 0c75e428970e8bb72ba1dd3a6dc32b8d68f6534b4fe16b38e53364963fdc8e38
-  md5: 5d8c241a9261e720a34a07a3e1ac4109
-  depends:
-  - python >=3.7,<4.0
-  license: Apache-2.0
-  license_family: APACHE
-  size: 27995
-  timestamp: 1712986338874
-- kind: conda
-  name: jsonpointer
-  version: 3.0.0
-  build: py313h78bf25f_1
-  build_number: 1
-  subdir: linux-64
-  url: https://conda.anaconda.org/conda-forge/linux-64/jsonpointer-3.0.0-py313h78bf25f_1.conda
-  sha256: 18d412dc91ee7560f0f94c19bb1c3c23f413b9a7f55948e2bb3ce44340439a58
-  md5: 668d64b50e7ce7984cfe09ed7045b9fa
-  depends:
-  - python >=3.13.0rc1,<3.14.0a0
-  - python_abi 3.13.* *_cp313
-  license: BSD-3-Clause
-  license_family: BSD
-  size: 17568
-  timestamp: 1725303033801
-- kind: conda
-  name: jsonpointer
-  version: 3.0.0
-  build: py313hfa70ccb_1
-  build_number: 1
-  subdir: win-64
-  url: https://conda.anaconda.org/conda-forge/win-64/jsonpointer-3.0.0-py313hfa70ccb_1.conda
-  sha256: a0625cb0e86775b8996b4ee7117f1912b2fa3d76be8d10bf1d7b39578f5d99f7
-  md5: 001efbf150f0ca5fd0a0c5e6e713c1d1
-  depends:
-  - python >=3.13.0rc1,<3.14.0a0
-  - python_abi 3.13.* *_cp313
-  license: BSD-3-Clause
-  license_family: BSD
-  size: 42805
-  timestamp: 1725303293802
-- kind: conda
-  name: jsonschema
-  version: 4.23.0
-  build: pyhd8ed1ab_0
-  subdir: noarch
-  noarch: python
-  url: https://conda.anaconda.org/conda-forge/noarch/jsonschema-4.23.0-pyhd8ed1ab_0.conda
-  sha256: 7d0c4c0346b26be9f220682b7c5c0d84606d48c6dbc36fc238e4452dda733aff
-  md5: da304c192ad59975202859b367d0f6a2
-  depends:
-  - attrs >=22.2.0
-  - importlib_resources >=1.4.0
-  - jsonschema-specifications >=2023.03.6
-  - pkgutil-resolve-name >=1.3.10
-  - python >=3.8
-  - referencing >=0.28.4
-  - rpds-py >=0.7.1
-  license: MIT
-  license_family: MIT
-  size: 74323
-  timestamp: 1720529611305
-- kind: conda
-  name: jsonschema-specifications
-  version: 2024.10.1
-  build: pyhd8ed1ab_0
-  subdir: noarch
-  noarch: python
-  url: https://conda.anaconda.org/conda-forge/noarch/jsonschema-specifications-2024.10.1-pyhd8ed1ab_0.conda
-  sha256: 82f8bed0f21dc0b3aff40dd4e39d77e85b93b0417bc5659b001e0109341b8b98
-  md5: 720745920222587ef942acfbc578b584
-  depends:
-  - python >=3.8
-  - referencing >=0.31.0
-  license: MIT
-  license_family: MIT
-  size: 16165
-  timestamp: 1728418976382
-- kind: conda
-  name: jsonschema-with-format-nongpl
-  version: 4.23.0
-  build: hd8ed1ab_0
-  subdir: noarch
-  noarch: generic
-  url: https://conda.anaconda.org/conda-forge/noarch/jsonschema-with-format-nongpl-4.23.0-hd8ed1ab_0.conda
-  sha256: 007a0a506a0d1805b099629cb0ee743ad0afe7d9749e57339f32c168119e0139
-  md5: 16b37612b3a2fd77f409329e213b530c
-  depends:
-  - fqdn
-  - idna
-  - isoduration
-  - jsonpointer >1.13
-  - jsonschema >=4.23.0,<4.23.1.0a0
-  - rfc3339-validator
-  - rfc3986-validator >0.1.0
-  - uri-template
-  - webcolors >=24.6.0
-  license: MIT
-  license_family: MIT
-  size: 7143
-  timestamp: 1720529619500
-- kind: conda
-  name: juliaup
-  version: 1.17.6
-  build: h8fae777_0
-  subdir: linux-64
-  url: https://conda.anaconda.org/conda-forge/linux-64/juliaup-1.17.6-h8fae777_0.conda
-  sha256: 3c536811bf6efc004b34b81e6f6b8670c070c93dca67d8dbf4869c311a977a40
-  md5: f355be9b0191ef5c52e282808ae13ba2
-  depends:
-  - __glibc >=2.17,<3.0.a0
-  - libgcc >=13
-  constrains:
-  - __glibc >=2.17
-  license: MIT
-  license_family: MIT
-  size: 2630720
-  timestamp: 1725414884974
-- kind: conda
-  name: juliaup
-  version: 1.17.6
-  build: ha073cba_0
-  subdir: win-64
-  url: https://conda.anaconda.org/conda-forge/win-64/juliaup-1.17.6-ha073cba_0.conda
-  sha256: b8c826842cb49578f67f0fcdcb9d383e162d6618c31e30ff1aa2f37da5b0cd87
-  md5: 3b56f87c6f2b17a246dad6d06d86127b
-  depends:
-  - ucrt >=10.0.20348.0
-  - vc >=14.2,<15
-  - vc14_runtime >=14.29.30139
-  license: MIT
-  license_family: MIT
-  size: 1517497
-  timestamp: 1725415742700
-- kind: conda
-  name: jupyter
-  version: 1.1.1
-  build: pyhd8ed1ab_0
-  subdir: noarch
-  noarch: python
-  url: https://conda.anaconda.org/conda-forge/noarch/jupyter-1.1.1-pyhd8ed1ab_0.conda
-  sha256: 5d92eb46552af180cd27a5e916206eb3f6725a0ae3d4bafa7a5f44adfada4332
-  md5: 255a8fe52d1c57a6b46d0d16851883db
-  depends:
-  - ipykernel
-  - ipywidgets
-  - jupyter_console
-  - jupyterlab
-  - nbconvert-core
-  - notebook
-  - python >=3.6
-  license: BSD-3-Clause
-  license_family: BSD
-  size: 8728
-  timestamp: 1725037618526
-- kind: conda
-  name: jupyter-lsp
-  version: 2.2.5
-  build: pyhd8ed1ab_0
-  subdir: noarch
-  noarch: python
-  url: https://conda.anaconda.org/conda-forge/noarch/jupyter-lsp-2.2.5-pyhd8ed1ab_0.conda
-  sha256: 2151c2c63e0442a4c69ee0ad8a634195eedab10b7b74c0ec8266471842239a93
-  md5: 885867f6adab3d7ecdf8ab6ca0785f51
-  depends:
-  - importlib-metadata >=4.8.3
-  - jupyter_server >=1.1.2
-  - python >=3.8
-  license: BSD-3-Clause
-  license_family: BSD
-  size: 55539
-  timestamp: 1712707521811
-- kind: conda
-  name: jupyter_client
-  version: 8.6.3
-  build: pyhd8ed1ab_0
-  subdir: noarch
-  noarch: python
-  url: https://conda.anaconda.org/conda-forge/noarch/jupyter_client-8.6.3-pyhd8ed1ab_0.conda
-  sha256: 4419c85e209a715f551a5c9bead746f29ee9d0fc41e772a76db3868622795671
-  md5: a14218cfb29662b4a19ceb04e93e298e
-  depends:
-  - importlib-metadata >=4.8.3
-  - jupyter_core >=4.12,!=5.0.*
-  - python >=3.8
-  - python-dateutil >=2.8.2
-  - pyzmq >=23.0
-  - tornado >=6.2
-  - traitlets >=5.3
-  license: BSD-3-Clause
-  license_family: BSD
-  size: 106055
-  timestamp: 1726610805505
-- kind: conda
-  name: jupyter_console
-  version: 6.6.3
-  build: pyhd8ed1ab_0
-  subdir: noarch
-  noarch: python
-  url: https://conda.anaconda.org/conda-forge/noarch/jupyter_console-6.6.3-pyhd8ed1ab_0.conda
-  sha256: 4e51764d5fe2f6e43d83bcfbcf8b4da6569721bf82eaf4d647be8717cd6be75a
-  md5: 7cf6f52a66f8e3cd9d8b6c231262dcab
-  depends:
-  - ipykernel >=6.14
-  - ipython
-  - jupyter_client >=7.0.0
-  - jupyter_core >=4.12,!=5.0.*
-  - prompt_toolkit >=3.0.30
-  - pygments
-  - python >=3.7
-  - pyzmq >=17
-  - traitlets >=5.4
-  license: BSD-3-Clause
-  license_family: BSD
-  size: 26484
-  timestamp: 1678118234022
-- kind: conda
-  name: jupyter_core
-  version: 5.7.2
-  build: pyh31011fe_1
-  build_number: 1
-  subdir: noarch
-  noarch: python
-  url: https://conda.anaconda.org/conda-forge/noarch/jupyter_core-5.7.2-pyh31011fe_1.conda
-  sha256: 732b1e8536bc22a5a174baa79842d79db2f4956d90293dd82dc1b3f6099bcccd
-  md5: 0a2980dada0dd7fd0998f0342308b1b1
-  depends:
-  - __unix
-  - platformdirs >=2.5
-  - python >=3.8
-  - traitlets >=5.3
-  license: BSD-3-Clause
-  license_family: BSD
-  size: 57671
-  timestamp: 1727163547058
-- kind: conda
-  name: jupyter_core
-  version: 5.7.2
-  build: pyh5737063_1
-  build_number: 1
-  subdir: noarch
-  noarch: python
-  url: https://conda.anaconda.org/conda-forge/noarch/jupyter_core-5.7.2-pyh5737063_1.conda
-  sha256: 7c903b2d62414c3e8da1f78db21f45b98de387aae195f8ca959794113ba4b3fd
-  md5: 46d87d1c0ea5da0aae36f77fa406e20d
-  depends:
-  - __win
-  - cpython
-  - platformdirs >=2.5
-  - python >=3.8
-  - pywin32 >=300
-  - traitlets >=5.3
-  license: BSD-3-Clause
-  license_family: BSD
-  size: 58269
-  timestamp: 1727164026641
-- kind: conda
-  name: jupyter_events
-  version: 0.10.0
-  build: pyhd8ed1ab_0
-  subdir: noarch
-  noarch: python
-  url: https://conda.anaconda.org/conda-forge/noarch/jupyter_events-0.10.0-pyhd8ed1ab_0.conda
-  sha256: cd3f41dc093162a41d4bae171e40a1b9b115c4d488e9bb837a8fa9d084931fb9
-  md5: ed45423c41b3da15ea1df39b1f80c2ca
-  depends:
-  - jsonschema-with-format-nongpl >=4.18.0
-  - python >=3.8
-  - python-json-logger >=2.0.4
-  - pyyaml >=5.3
-  - referencing
-  - rfc3339-validator
-  - rfc3986-validator >=0.1.1
-  - traitlets >=5.3
-  license: BSD-3-Clause
-  license_family: BSD
-  size: 21475
-  timestamp: 1710805759187
-- kind: conda
-  name: jupyter_server
-  version: 2.14.2
-  build: pyhd8ed1ab_0
-  subdir: noarch
-  noarch: python
-  url: https://conda.anaconda.org/conda-forge/noarch/jupyter_server-2.14.2-pyhd8ed1ab_0.conda
-  sha256: edab71a05feceac54bdb90e755a257545af7832b9911607c1a70f09be44ba985
-  md5: ca23c71f70a7c7935b3d03f0f1a5801d
-  depends:
-  - anyio >=3.1.0
-  - argon2-cffi >=21.1
-  - jinja2 >=3.0.3
-  - jupyter_client >=7.4.4
-  - jupyter_core >=4.12,!=5.0.*
-  - jupyter_events >=0.9.0
-  - jupyter_server_terminals >=0.4.4
-  - nbconvert-core >=6.4.4
-  - nbformat >=5.3.0
-  - overrides >=5.0
-  - packaging >=22.0
-  - prometheus_client >=0.9
-  - python >=3.8
-  - pyzmq >=24
-  - send2trash >=1.8.2
-  - terminado >=0.8.3
-  - tornado >=6.2.0
-  - traitlets >=5.6.0
-  - websocket-client >=1.7
-  license: BSD-3-Clause
-  license_family: BSD
-  size: 323978
-  timestamp: 1720816754998
-- kind: conda
-  name: jupyter_server_terminals
-  version: 0.5.3
-  build: pyhd8ed1ab_0
-  subdir: noarch
-  noarch: python
-  url: https://conda.anaconda.org/conda-forge/noarch/jupyter_server_terminals-0.5.3-pyhd8ed1ab_0.conda
-  sha256: 038efbc7e4b2e72d49ed193cfb2bbbe9fbab2459786ce9350301f466a32567db
-  md5: 219b3833aa8ed91d47d1be6ca03f30be
-  depends:
-  - python >=3.8
-  - terminado >=0.8.3
-  license: BSD-3-Clause
-  license_family: BSD
-  size: 19818
-  timestamp: 1710262791393
-- kind: conda
-  name: jupyterlab
-  version: 4.2.5
-  build: pyhd8ed1ab_0
-  subdir: noarch
-  noarch: python
-  url: https://conda.anaconda.org/conda-forge/noarch/jupyterlab-4.2.5-pyhd8ed1ab_0.conda
-  sha256: db08036a6fd846c178ebdce7327be1130bda10ac96113c17b04bce2bc4d67dda
-  md5: 594762eddc55b82feac6097165a88e3c
-  depends:
-  - async-lru >=1.0.0
-  - httpx >=0.25.0
-  - importlib_metadata >=4.8.3
-  - importlib_resources >=1.4
-  - ipykernel >=6.5.0
-  - jinja2 >=3.0.3
-  - jupyter-lsp >=2.0.0
-  - jupyter_core
-  - jupyter_server >=2.4.0,<3
-  - jupyterlab_server >=2.27.1,<3
-  - notebook-shim >=0.2
-  - packaging
-  - python >=3.8
-  - setuptools >=40.1.0
-  - tomli >=1.2.2
-  - tornado >=6.2.0
-  - traitlets
-  license: BSD-3-Clause
-  license_family: BSD
-  size: 7361961
-  timestamp: 1724745262468
-- kind: conda
-  name: jupyterlab_pygments
-  version: 0.3.0
-  build: pyhd8ed1ab_1
-  build_number: 1
-  subdir: noarch
-  noarch: python
-  url: https://conda.anaconda.org/conda-forge/noarch/jupyterlab_pygments-0.3.0-pyhd8ed1ab_1.conda
-  sha256: 4aa622bbcf97e44cd1adf0100b7ff71b7e20268f043bdf6feae4d16152f1f242
-  md5: afcd1b53bcac8844540358e33f33d28f
-  depends:
-  - pygments >=2.4.1,<3
-  - python >=3.7
-  constrains:
-  - jupyterlab >=4.0.8,<5.0.0
-  license: BSD-3-Clause
-  license_family: BSD
-  size: 18776
-  timestamp: 1707149279640
-- kind: conda
-  name: jupyterlab_server
-  version: 2.27.3
-  build: pyhd8ed1ab_0
-  subdir: noarch
-  noarch: python
-  url: https://conda.anaconda.org/conda-forge/noarch/jupyterlab_server-2.27.3-pyhd8ed1ab_0.conda
-  sha256: a23b26d1a35bccdb91b9232119e5f402624e1e1a252b0e64cc20c6eb5b87cefb
-  md5: af8239bf1ba7e8c69b689f780f653488
-  depends:
-  - babel >=2.10
-  - importlib-metadata >=4.8.3
-  - jinja2 >=3.0.3
-  - json5 >=0.9.0
-  - jsonschema >=4.18
-  - jupyter_server >=1.21,<3
-  - packaging >=21.3
-  - python >=3.8
-  - requests >=2.31
-  constrains:
-  - openapi-core >=0.18.0,<0.19.0
-  license: BSD-3-Clause
-  license_family: BSD
-  size: 49355
-  timestamp: 1721163412436
-- kind: conda
-  name: jupyterlab_widgets
-  version: 3.0.13
-  build: pyhd8ed1ab_0
-  subdir: noarch
-  noarch: python
-  url: https://conda.anaconda.org/conda-forge/noarch/jupyterlab_widgets-3.0.13-pyhd8ed1ab_0.conda
-  sha256: 0e7ec7936d766f39d5a0a8eafc63f5543f488883ad3645246bc22db6d632566e
-  md5: ccea946e6dce9f330fbf7fca97fe8de7
-  depends:
-  - python >=3.7
-  constrains:
-  - jupyterlab >=3,<5
-  license: BSD-3-Clause
-  license_family: BSD
-  size: 186024
-  timestamp: 1724331451102
-- kind: conda
-  name: keyutils
-  version: 1.6.1
-  build: h166bdaf_0
-  subdir: linux-64
-  url: https://conda.anaconda.org/conda-forge/linux-64/keyutils-1.6.1-h166bdaf_0.tar.bz2
-  sha256: 150c05a6e538610ca7c43beb3a40d65c90537497a4f6a5f4d15ec0451b6f5ebb
-  md5: 30186d27e2c9fa62b45fb1476b7200e3
-  depends:
-  - libgcc-ng >=10.3.0
-  license: LGPL-2.1-or-later
-  size: 117831
-  timestamp: 1646151697040
-- kind: conda
-  name: krb5
-  version: 1.21.3
-  build: h659f571_0
-  subdir: linux-64
-  url: https://conda.anaconda.org/conda-forge/linux-64/krb5-1.21.3-h659f571_0.conda
-  sha256: 99df692f7a8a5c27cd14b5fb1374ee55e756631b9c3d659ed3ee60830249b238
-  md5: 3f43953b7d3fb3aaa1d0d0723d91e368
-  depends:
-  - keyutils >=1.6.1,<2.0a0
-  - libedit >=3.1.20191231,<3.2.0a0
-  - libedit >=3.1.20191231,<4.0a0
-  - libgcc-ng >=12
-  - libstdcxx-ng >=12
-  - openssl >=3.3.1,<4.0a0
-  license: MIT
-  license_family: MIT
-  size: 1370023
-  timestamp: 1719463201255
-- kind: conda
-  name: krb5
-  version: 1.21.3
-  build: hdf4eb48_0
-  subdir: win-64
-  url: https://conda.anaconda.org/conda-forge/win-64/krb5-1.21.3-hdf4eb48_0.conda
-  sha256: 18e8b3430d7d232dad132f574268f56b3eb1a19431d6d5de8c53c29e6c18fa81
-  md5: 31aec030344e962fbd7dbbbbd68e60a9
-  depends:
-  - openssl >=3.3.1,<4.0a0
-  - ucrt >=10.0.20348.0
-  - vc >=14.2,<15
-  - vc14_runtime >=14.29.30139
-  license: MIT
-  license_family: MIT
-  size: 712034
-  timestamp: 1719463874284
-- kind: conda
-  name: ld_impl_linux-64
-  version: '2.43'
-  build: h712a8e2_1
-  build_number: 1
-  subdir: linux-64
-  url: https://conda.anaconda.org/conda-forge/linux-64/ld_impl_linux-64-2.43-h712a8e2_1.conda
-  sha256: 0c21387f9a411e3d1f7f2969026bacfece133c8f1e72faea9cde29c0c19e1f3a
-  md5: 83e1364586ceb8d0739fbc85b5c95837
-  depends:
-  - __glibc >=2.17,<3.0.a0
-  constrains:
-  - binutils_impl_linux-64 2.43
-  license: GPL-3.0-only
-  license_family: GPL
-  size: 669616
-  timestamp: 1727304687962
-- kind: conda
-  name: libedit
-  version: 3.1.20191231
-  build: he28a2e2_2
-  build_number: 2
-  subdir: linux-64
-  url: https://conda.anaconda.org/conda-forge/linux-64/libedit-3.1.20191231-he28a2e2_2.tar.bz2
-  sha256: a57d37c236d8f7c886e01656f4949d9dcca131d2a0728609c6f7fa338b65f1cf
-  md5: 4d331e44109e3f0e19b4cb8f9b82f3e1
-  depends:
-  - libgcc-ng >=7.5.0
-  - ncurses >=6.2,<7.0.0a0
-  license: BSD-2-Clause
-  license_family: BSD
-  size: 123878
-  timestamp: 1597616541093
-- kind: conda
-  name: libexpat
-  version: 2.6.3
-  build: h5888daf_0
-  subdir: linux-64
-  url: https://conda.anaconda.org/conda-forge/linux-64/libexpat-2.6.3-h5888daf_0.conda
-  sha256: 4bb47bb2cd09898737a5211e2992d63c555d63715a07ba56eae0aff31fb89c22
-  md5: 59f4c43bb1b5ef1c71946ff2cbf59524
-  depends:
-  - __glibc >=2.17,<3.0.a0
-  - libgcc >=13
-  constrains:
-  - expat 2.6.3.*
-  license: MIT
-  license_family: MIT
-  size: 73616
-  timestamp: 1725568742634
-- kind: conda
-  name: libexpat
-  version: 2.6.3
-  build: he0c23c2_0
-  subdir: win-64
-  url: https://conda.anaconda.org/conda-forge/win-64/libexpat-2.6.3-he0c23c2_0.conda
-  sha256: 9543965d155b8da96fc67dd81705fe5c2571c7c00becc8de5534c850393d4e3c
-  md5: 21415fbf4d0de6767a621160b43e5dea
-  depends:
-  - ucrt >=10.0.20348.0
-  - vc >=14.2,<15
-  - vc14_runtime >=14.29.30139
-  constrains:
-  - expat 2.6.3.*
-  license: MIT
-  license_family: MIT
-  size: 138992
-  timestamp: 1725569106114
-- kind: conda
-  name: libffi
-  version: 3.4.2
-  build: h7f98852_5
-  build_number: 5
-  subdir: linux-64
-  url: https://conda.anaconda.org/conda-forge/linux-64/libffi-3.4.2-h7f98852_5.tar.bz2
-  sha256: ab6e9856c21709b7b517e940ae7028ae0737546122f83c2aa5d692860c3b149e
-  md5: d645c6d2ac96843a2bfaccd2d62b3ac3
-  depends:
-  - libgcc-ng >=9.4.0
-  license: MIT
-  license_family: MIT
-  size: 58292
-  timestamp: 1636488182923
-- kind: conda
-  name: libffi
-  version: 3.4.2
-  build: h8ffe710_5
-  build_number: 5
-  subdir: win-64
-  url: https://conda.anaconda.org/conda-forge/win-64/libffi-3.4.2-h8ffe710_5.tar.bz2
-  sha256: 1951ab740f80660e9bc07d2ed3aefb874d78c107264fd810f24a1a6211d4b1a5
-  md5: 2c96d1b6915b408893f9472569dee135
-  depends:
-  - vc >=14.1,<15.0a0
-  - vs2015_runtime >=14.16.27012
-  license: MIT
-  license_family: MIT
-  size: 42063
-  timestamp: 1636489106777
-- kind: conda
-  name: libgcc
-  version: 14.2.0
-  build: h77fa898_1
-  build_number: 1
-  subdir: linux-64
-  url: https://conda.anaconda.org/conda-forge/linux-64/libgcc-14.2.0-h77fa898_1.conda
-  sha256: 53eb8a79365e58849e7b1a068d31f4f9e718dc938d6f2c03e960345739a03569
-  md5: 3cb76c3f10d3bc7f1105b2fc9db984df
-  depends:
-  - _libgcc_mutex 0.1 conda_forge
-  - _openmp_mutex >=4.5
-  constrains:
-  - libgomp 14.2.0 h77fa898_1
-  - libgcc-ng ==14.2.0=*_1
-  license: GPL-3.0-only WITH GCC-exception-3.1
-  license_family: GPL
-  size: 848745
-  timestamp: 1729027721139
-- kind: conda
-  name: libgcc-ng
-  version: 14.2.0
-  build: h69a702a_1
-  build_number: 1
-  subdir: linux-64
-  url: https://conda.anaconda.org/conda-forge/linux-64/libgcc-ng-14.2.0-h69a702a_1.conda
-  sha256: 3a76969c80e9af8b6e7a55090088bc41da4cffcde9e2c71b17f44d37b7cb87f7
-  md5: e39480b9ca41323497b05492a63bc35b
-  depends:
-  - libgcc 14.2.0 h77fa898_1
-  license: GPL-3.0-only WITH GCC-exception-3.1
-  license_family: GPL
-  size: 54142
-  timestamp: 1729027726517
-- kind: conda
-  name: libgomp
-  version: 14.2.0
-  build: h77fa898_1
-  build_number: 1
-  subdir: linux-64
-  url: https://conda.anaconda.org/conda-forge/linux-64/libgomp-14.2.0-h77fa898_1.conda
-  sha256: 1911c29975ec99b6b906904040c855772ccb265a1c79d5d75c8ceec4ed89cd63
-  md5: cc3573974587f12dda90d96e3e55a702
-  depends:
-  - _libgcc_mutex 0.1 conda_forge
-  license: GPL-3.0-only WITH GCC-exception-3.1
-  license_family: GPL
-  size: 460992
-  timestamp: 1729027639220
-- kind: conda
-  name: libmpdec
-  version: 4.0.0
-  build: h2466b09_0
-  subdir: win-64
-  url: https://conda.anaconda.org/conda-forge/win-64/libmpdec-4.0.0-h2466b09_0.conda
-  sha256: fc529fc82c7caf51202cc5cec5bb1c2e8d90edbac6d0a4602c966366efe3c7bf
-  md5: 74860100b2029e2523cf480804c76b9b
-  depends:
-  - ucrt >=10.0.20348.0
-  - vc >=14.2,<15
-  - vc14_runtime >=14.29.30139
-  license: BSD-2-Clause
-  license_family: BSD
-  size: 88657
-  timestamp: 1723861474602
-- kind: conda
-  name: libmpdec
-  version: 4.0.0
-  build: h4bc722e_0
-  subdir: linux-64
-  url: https://conda.anaconda.org/conda-forge/linux-64/libmpdec-4.0.0-h4bc722e_0.conda
-  sha256: d02d1d3304ecaf5c728e515eb7416517a0b118200cd5eacbe829c432d1664070
-  md5: aeb98fdeb2e8f25d43ef71fbacbeec80
-  depends:
-  - __glibc >=2.17,<3.0.a0
-  - libgcc-ng >=12
-  license: BSD-2-Clause
-  license_family: BSD
-  size: 89991
-  timestamp: 1723817448345
-- kind: conda
-  name: libsodium
-  version: 1.0.20
-  build: h4ab18f5_0
-  subdir: linux-64
-  url: https://conda.anaconda.org/conda-forge/linux-64/libsodium-1.0.20-h4ab18f5_0.conda
-  sha256: 0105bd108f19ea8e6a78d2d994a6d4a8db16d19a41212070d2d1d48a63c34161
-  md5: a587892d3c13b6621a6091be690dbca2
-  depends:
-  - libgcc-ng >=12
-  license: ISC
-  size: 205978
-  timestamp: 1716828628198
-- kind: conda
-  name: libsodium
-  version: 1.0.20
-  build: hc70643c_0
-  subdir: win-64
-  url: https://conda.anaconda.org/conda-forge/win-64/libsodium-1.0.20-hc70643c_0.conda
-  sha256: 7bcb3edccea30f711b6be9601e083ecf4f435b9407d70fc48fbcf9e5d69a0fc6
-  md5: 198bb594f202b205c7d18b936fa4524f
-  depends:
-  - ucrt >=10.0.20348.0
-  - vc >=14.2,<15
-  - vc14_runtime >=14.29.30139
-  license: ISC
-  size: 202344
-  timestamp: 1716828757533
-- kind: conda
-  name: libsqlite
-  version: 3.46.1
-  build: h2466b09_0
-  subdir: win-64
-  url: https://conda.anaconda.org/conda-forge/win-64/libsqlite-3.46.1-h2466b09_0.conda
-  sha256: ef83f90961630bc54a95e48062b05cf9c9173a822ea01784288029613a45eea4
-  md5: 8a7c1ad01f58623bfbae8d601db7cf3b
-  depends:
-  - ucrt >=10.0.20348.0
-  - vc >=14.2,<15
-  - vc14_runtime >=14.29.30139
-  license: Unlicense
-  size: 876666
-  timestamp: 1725354171439
-- kind: conda
-  name: libsqlite
-  version: 3.46.1
-  build: hadc24fc_0
-  subdir: linux-64
-  url: https://conda.anaconda.org/conda-forge/linux-64/libsqlite-3.46.1-hadc24fc_0.conda
-  sha256: 9851c049abafed3ee329d6c7c2033407e2fc269d33a75c071110ab52300002b0
-  md5: 36f79405ab16bf271edb55b213836dac
-  depends:
-  - __glibc >=2.17,<3.0.a0
-  - libgcc >=13
-  - libzlib >=1.3.1,<2.0a0
-  license: Unlicense
-  size: 865214
-  timestamp: 1725353659783
-- kind: conda
-  name: libstdcxx
-  version: 14.2.0
-  build: hc0a3c3a_1
-  build_number: 1
-  subdir: linux-64
-  url: https://conda.anaconda.org/conda-forge/linux-64/libstdcxx-14.2.0-hc0a3c3a_1.conda
-  sha256: 4661af0eb9bdcbb5fb33e5d0023b001ad4be828fccdcc56500059d56f9869462
-  md5: 234a5554c53625688d51062645337328
-  depends:
-  - libgcc 14.2.0 h77fa898_1
-  license: GPL-3.0-only WITH GCC-exception-3.1
-  license_family: GPL
-  size: 3893695
-  timestamp: 1729027746910
-- kind: conda
-  name: libstdcxx-ng
-  version: 14.2.0
-  build: h4852527_1
-  build_number: 1
-  subdir: linux-64
-  url: https://conda.anaconda.org/conda-forge/linux-64/libstdcxx-ng-14.2.0-h4852527_1.conda
-  sha256: 25bb30b827d4f6d6f0522cc0579e431695503822f144043b93c50237017fffd8
-  md5: 8371ac6457591af2cf6159439c1fd051
-  depends:
-  - libstdcxx 14.2.0 hc0a3c3a_1
-  license: GPL-3.0-only WITH GCC-exception-3.1
-  license_family: GPL
-  size: 54105
-  timestamp: 1729027780628
 - kind: conda
   name: libuuid
   version: 2.38.1
@@ -2208,6 +354,20 @@
   size: 33601
   timestamp: 1680112270483
 - kind: conda
+  name: libxcrypt
+  version: 4.4.36
+  build: hd590300_1
+  build_number: 1
+  subdir: linux-64
+  url: https://conda.anaconda.org/conda-forge/linux-64/libxcrypt-4.4.36-hd590300_1.conda
+  sha256: 6ae68e0b86423ef188196fff6207ed0c8195dd84273cb5623b85aa08033a410c
+  md5: 5aa797f8787fe7a17d1b0821485b5adc
+  depends:
+  - libgcc-ng >=12
+  license: LGPL-2.1-or-later
+  size: 100393
+  timestamp: 1702724383534
+- kind: conda
   name: libzlib
   version: 1.3.1
   build: h2466b09_1
@@ -2220,1104 +380,6 @@
   - ucrt >=10.0.20348.0
   - vc >=14.2,<15
   - vc14_runtime >=14.29.30139
-  constrains:
-  - zlib 1.3.1 *_1
-  license: Zlib
-  license_family: Other
-  size: 56186
-  timestamp: 1716874730539
-- kind: conda
-  name: libzlib
-  version: 1.3.1
-  build: h4ab18f5_1
-  build_number: 1
-  subdir: linux-64
-  url: https://conda.anaconda.org/conda-forge/linux-64/libzlib-1.3.1-h4ab18f5_1.conda
-  sha256: adf6096f98b537a11ae3729eaa642b0811478f0ea0402ca67b5108fe2cb0010d
-  md5: 57d7dc60e9325e3de37ff8dffd18e814
-  depends:
-  - libgcc-ng >=12
-  constrains:
-  - zlib 1.3.1 *_1
-  license: Zlib
-  license_family: Other
-  size: 61574
-  timestamp: 1716874187109
-- kind: conda
-  name: markupsafe
-  version: 3.0.2
-  build: py313h8060acc_0
-  subdir: linux-64
-  url: https://conda.anaconda.org/conda-forge/linux-64/markupsafe-3.0.2-py313h8060acc_0.conda
-  sha256: 9158873dbd5b715d5683dd9241b3eab35e896e31ea7842052f1b4e8c3945bf45
-  md5: ab825f8b676368beb91350c6a2da6e11
-  depends:
-  - __glibc >=2.17,<3.0.a0
-  - libgcc >=13
-  - python >=3.13,<3.14.0a0
-  - python_abi 3.13.* *_cp313
-  constrains:
-  - jinja2 >=3.0.0
-  license: BSD-3-Clause
-  license_family: BSD
-  size: 25104
-  timestamp: 1729351477153
-- kind: conda
-  name: markupsafe
-  version: 3.0.2
-  build: py313hb4c8b1a_0
-  subdir: win-64
-  url: https://conda.anaconda.org/conda-forge/win-64/markupsafe-3.0.2-py313hb4c8b1a_0.conda
-  sha256: 2b7500300aba9726f785781ded5fb1205c76d3047a93cd30868712e1e02f8c6e
-  md5: 4ab654528518cea7e94f53af79bd3171
-  depends:
-  - python >=3.13,<3.14.0a0
-  - python_abi 3.13.* *_cp313
-  - ucrt >=10.0.20348.0
-  - vc >=14.2,<15
-  - vc14_runtime >=14.29.30139
-  constrains:
-  - jinja2 >=3.0.0
-  license: BSD-3-Clause
-  license_family: BSD
-  size: 27813
-  timestamp: 1729351491668
-- kind: conda
-  name: matplotlib-inline
-  version: 0.1.7
-  build: pyhd8ed1ab_0
-  subdir: noarch
-  noarch: python
-  url: https://conda.anaconda.org/conda-forge/noarch/matplotlib-inline-0.1.7-pyhd8ed1ab_0.conda
-  sha256: 7ea68676ea35fbb095420bbcc1c82c4767b8be7bb56abb6989b7f89d957a3bab
-  md5: 779345c95648be40d22aaa89de7d4254
-  depends:
-  - python >=3.6
-  - traitlets
-  license: BSD-3-Clause
-  license_family: BSD
-  size: 14599
-  timestamp: 1713250613726
-- kind: conda
-  name: mistune
-  version: 3.0.2
-  build: pyhd8ed1ab_0
-  subdir: noarch
-  noarch: python
-  url: https://conda.anaconda.org/conda-forge/noarch/mistune-3.0.2-pyhd8ed1ab_0.conda
-  sha256: f95cb70007e3cc2ba44e17c29a056b499e6dadf08746706d0c817c8e2f47e05c
-  md5: 5cbee699846772cc939bef23a0d524ed
-  depends:
-  - python >=3.7
-  license: BSD-3-Clause
-  license_family: BSD
-  size: 66022
-  timestamp: 1698947249750
-- kind: conda
-  name: nbclient
-  version: 0.10.0
-  build: pyhd8ed1ab_0
-  subdir: noarch
-  noarch: python
-  url: https://conda.anaconda.org/conda-forge/noarch/nbclient-0.10.0-pyhd8ed1ab_0.conda
-  sha256: 589d72d36d61a23b39d6fff2c488f93e29e20de4fc6f5d315b5f2c16e81028bf
-  md5: 15b51397e0fe8ea7d7da60d83eb76ebc
-  depends:
-  - jupyter_client >=6.1.12
-  - jupyter_core >=4.12,!=5.0.*
-  - nbformat >=5.1
-  - python >=3.8
-  - traitlets >=5.4
-  license: BSD-3-Clause
-  license_family: BSD
-  size: 27851
-  timestamp: 1710317767117
-- kind: conda
-  name: nbconvert-core
-  version: 7.16.4
-  build: pyhd8ed1ab_1
-  build_number: 1
-  subdir: noarch
-  noarch: python
-  url: https://conda.anaconda.org/conda-forge/noarch/nbconvert-core-7.16.4-pyhd8ed1ab_1.conda
-  sha256: 074d858c5808e0a832acc0da37cd70de1565e8d6e17a62d5a11b3902b5e78319
-  md5: e2d2abb421c13456a9a9f80272fdf543
-  depends:
-  - beautifulsoup4
-  - bleach
-  - defusedxml
-  - entrypoints >=0.2.2
-  - jinja2 >=3.0
-  - jupyter_core >=4.7
-  - jupyterlab_pygments
-  - markupsafe >=2.0
-  - mistune >=2.0.3,<4
-  - nbclient >=0.5.0
-  - nbformat >=5.1
-  - packaging
-  - pandocfilters >=1.4.1
-  - pygments >=2.4.1
-  - python >=3.8
-  - tinycss2
-  - traitlets >=5.0
-  constrains:
-  - nbconvert =7.16.4=*_1
-  - pandoc >=2.9.2,<4.0.0
-  license: BSD-3-Clause
-  license_family: BSD
-  size: 189599
-  timestamp: 1718135529468
-- kind: conda
-  name: nbformat
-  version: 5.10.4
-  build: pyhd8ed1ab_0
-  subdir: noarch
-  noarch: python
-  url: https://conda.anaconda.org/conda-forge/noarch/nbformat-5.10.4-pyhd8ed1ab_0.conda
-  sha256: 36fe73da4d37bc7ac2d1540526ecd294fbd09acda04e096181ab8f1ccd2b464c
-  md5: 0b57b5368ab7fc7cdc9e3511fa867214
-  depends:
-  - jsonschema >=2.6
-  - jupyter_core >=4.12,!=5.0.*
-  - python >=3.8
-  - python-fastjsonschema >=2.15
-  - traitlets >=5.1
-  license: BSD-3-Clause
-  license_family: BSD
-  size: 101232
-  timestamp: 1712239122969
-- kind: conda
-  name: ncurses
-  version: '6.5'
-  build: he02047a_1
-  build_number: 1
-  subdir: linux-64
-  url: https://conda.anaconda.org/conda-forge/linux-64/ncurses-6.5-he02047a_1.conda
-  sha256: 6a1d5d8634c1a07913f1c525db6455918cbc589d745fac46d9d6e30340c8731a
-  md5: 70caf8bb6cf39a0b6b7efc885f51c0fe
-  depends:
-  - __glibc >=2.17,<3.0.a0
-  - libgcc-ng >=12
-  license: X11 AND BSD-3-Clause
-  size: 889086
-  timestamp: 1724658547447
-- kind: conda
-  name: nest-asyncio
-  version: 1.6.0
-  build: pyhd8ed1ab_0
-  subdir: noarch
-  noarch: python
-  url: https://conda.anaconda.org/conda-forge/noarch/nest-asyncio-1.6.0-pyhd8ed1ab_0.conda
-  sha256: 30db21d1f7e59b3408b831a7e0417b83b53ee6223afae56482c5f26da3ceb49a
-  md5: 6598c056f64dc8800d40add25e4e2c34
-  depends:
-  - python >=3.5
-  license: BSD-2-Clause
-  license_family: BSD
-  size: 11638
-  timestamp: 1705850780510
-- kind: conda
-  name: notebook
-  version: 7.2.2
-  build: pyhd8ed1ab_0
-  subdir: noarch
-  noarch: python
-  url: https://conda.anaconda.org/conda-forge/noarch/notebook-7.2.2-pyhd8ed1ab_0.conda
-  sha256: 613242d5151a4d70438bb2d65041c509e4376b7e18c06c3795c52a18176e41dc
-  md5: c4d5a58f43ce9ffa430e6ecad6c30a42
-  depends:
-  - jupyter_server >=2.4.0,<3
-  - jupyterlab >=4.2.0,<4.3
-  - jupyterlab_server >=2.27.1,<3
-  - notebook-shim >=0.2,<0.3
-  - python >=3.8
-  - tornado >=6.2.0
-  license: BSD-3-Clause
-  license_family: BSD
-  size: 3904930
-  timestamp: 1724861465900
-- kind: conda
-  name: notebook-shim
-  version: 0.2.4
-  build: pyhd8ed1ab_0
-  subdir: noarch
-  noarch: python
-  url: https://conda.anaconda.org/conda-forge/noarch/notebook-shim-0.2.4-pyhd8ed1ab_0.conda
-  sha256: 9b5fdef9ebe89222baa9da2796ebe7bc02ec6c5a1f61327b651d6b92cf9a0230
-  md5: 3d85618e2c97ab896b5b5e298d32b5b3
-  depends:
-  - jupyter_server >=1.8,<3
-  - python >=3.7
-  license: BSD-3-Clause
-  license_family: BSD
-  size: 16880
-  timestamp: 1707957948029
-- kind: conda
-  name: openssl
-  version: 3.3.2
-  build: h2466b09_0
-  subdir: win-64
-  url: https://conda.anaconda.org/conda-forge/win-64/openssl-3.3.2-h2466b09_0.conda
-  sha256: a45c42f3577294e22ac39ddb6ef5a64fd5322e8a6725afefbf4f2b4109340bf9
-  md5: 1dc86753693df5e3326bb8a85b74c589
-  depends:
-  - ca-certificates
-  - ucrt >=10.0.20348.0
-  - vc >=14.2,<15
-  - vc14_runtime >=14.29.30139
-  license: Apache-2.0
-  license_family: Apache
-  size: 8396053
-  timestamp: 1725412961673
-- kind: conda
-  name: openssl
-  version: 3.3.2
-  build: hb9d3cd8_0
-  subdir: linux-64
-  url: https://conda.anaconda.org/conda-forge/linux-64/openssl-3.3.2-hb9d3cd8_0.conda
-  sha256: cee91036686419f6dd6086902acf7142b4916e1c4ba042e9ca23e151da012b6d
-  md5: 4d638782050ab6faa27275bed57e9b4e
-  depends:
-  - __glibc >=2.17,<3.0.a0
-  - ca-certificates
-  - libgcc >=13
-  license: Apache-2.0
-  license_family: Apache
-  size: 2891789
-  timestamp: 1725410790053
-- kind: conda
-  name: overrides
-  version: 7.7.0
-  build: pyhd8ed1ab_0
-  subdir: noarch
-  noarch: python
-  url: https://conda.anaconda.org/conda-forge/noarch/overrides-7.7.0-pyhd8ed1ab_0.conda
-  sha256: 5e238e5e646414d517a13f6786c7227206ace58271e3ef63f6adca4d6a4c2839
-  md5: 24fba5a9d161ad8103d4e84c0e1a3ed4
-  depends:
-  - python >=3.6
-  - typing_utils
-  license: Apache-2.0
-  license_family: APACHE
-  size: 30232
-  timestamp: 1706394723472
-- kind: conda
-  name: packaging
-  version: '24.1'
-  build: pyhd8ed1ab_0
-  subdir: noarch
-  noarch: python
-  url: https://conda.anaconda.org/conda-forge/noarch/packaging-24.1-pyhd8ed1ab_0.conda
-  sha256: 36aca948219e2c9fdd6d80728bcc657519e02f06c2703d8db3446aec67f51d81
-  md5: cbe1bb1f21567018ce595d9c2be0f0db
-  depends:
-  - python >=3.8
-  license: Apache-2.0
-  license_family: APACHE
-  size: 50290
-  timestamp: 1718189540074
-- kind: conda
-  name: pandocfilters
-  version: 1.5.0
-  build: pyhd8ed1ab_0
-  subdir: noarch
-  noarch: python
-  url: https://conda.anaconda.org/conda-forge/noarch/pandocfilters-1.5.0-pyhd8ed1ab_0.tar.bz2
-  sha256: 2bb9ba9857f4774b85900c2562f7e711d08dd48e2add9bee4e1612fbee27e16f
-  md5: 457c2c8c08e54905d6954e79cb5b5db9
-  depends:
-  - python !=3.0,!=3.1,!=3.2,!=3.3
-  license: BSD-3-Clause
-  license_family: BSD
-  size: 11627
-  timestamp: 1631603397334
-- kind: conda
-  name: parso
-  version: 0.8.4
-  build: pyhd8ed1ab_0
-  subdir: noarch
-  noarch: python
-  url: https://conda.anaconda.org/conda-forge/noarch/parso-0.8.4-pyhd8ed1ab_0.conda
-  sha256: bfe404eebb930cc41782d34f8fc04c0388ea692eeebe2c5fc28df8ec8d4d61ae
-  md5: 81534b420deb77da8833f2289b8d47ac
-  depends:
-  - python >=3.6
-  license: MIT
-  license_family: MIT
-  size: 75191
-  timestamp: 1712320447201
-- kind: conda
-  name: pexpect
-  version: 4.9.0
-  build: pyhd8ed1ab_0
-  subdir: noarch
-  noarch: python
-  url: https://conda.anaconda.org/conda-forge/noarch/pexpect-4.9.0-pyhd8ed1ab_0.conda
-  sha256: 90a09d134a4a43911b716d4d6eb9d169238aff2349056f7323d9db613812667e
-  md5: 629f3203c99b32e0988910c93e77f3b6
-  depends:
-  - ptyprocess >=0.5
-  - python >=3.7
-  license: ISC
-  size: 53600
-  timestamp: 1706113273252
-- kind: conda
-  name: pickleshare
-  version: 0.7.5
-  build: py_1003
-  build_number: 1003
-  subdir: noarch
-  noarch: python
-  url: https://conda.anaconda.org/conda-forge/noarch/pickleshare-0.7.5-py_1003.tar.bz2
-  sha256: a1ed1a094dd0d1b94a09ed85c283a0eb28943f2e6f22161fb45e128d35229738
-  md5: 415f0ebb6198cc2801c73438a9fb5761
-  depends:
-  - python >=3
-  license: MIT
-  license_family: MIT
-  size: 9332
-  timestamp: 1602536313357
-- kind: conda
-  name: pkgutil-resolve-name
-  version: 1.3.10
-  build: pyhd8ed1ab_1
-  build_number: 1
-  subdir: noarch
-  noarch: python
-  url: https://conda.anaconda.org/conda-forge/noarch/pkgutil-resolve-name-1.3.10-pyhd8ed1ab_1.conda
-  sha256: fecf95377134b0e8944762d92ecf7b0149c07d8186fb5db583125a2705c7ea0a
-  md5: 405678b942f2481cecdb3e010f4925d9
-  depends:
-  - python >=3.6
-  license: MIT AND PSF-2.0
-  size: 10778
-  timestamp: 1694617398467
-- kind: conda
-  name: platformdirs
-  version: 4.3.6
-  build: pyhd8ed1ab_0
-  subdir: noarch
-  noarch: python
-  url: https://conda.anaconda.org/conda-forge/noarch/platformdirs-4.3.6-pyhd8ed1ab_0.conda
-  sha256: c81bdeadc4adcda216b2c7b373f0335f5c78cc480d1d55d10f21823590d7e46f
-  md5: fd8f2b18b65bbf62e8f653100690c8d2
-  depends:
-  - python >=3.8
-  license: MIT
-  license_family: MIT
-  size: 20625
-  timestamp: 1726613611845
-- kind: conda
-  name: prometheus_client
-  version: 0.21.0
-  build: pyhd8ed1ab_0
-  subdir: noarch
-  noarch: python
-  url: https://conda.anaconda.org/conda-forge/noarch/prometheus_client-0.21.0-pyhd8ed1ab_0.conda
-  sha256: 01f0c3dd00081637ed920a922b17bcc8ed49608404ee466ced806856e671f6b9
-  md5: 07e9550ddff45150bfc7da146268e165
-  depends:
-  - python >=3.8
-  license: Apache-2.0
-  license_family: Apache
-  size: 49024
-  timestamp: 1726902073034
-- kind: conda
-  name: prompt-toolkit
-  version: 3.0.48
-  build: pyha770c72_0
-  subdir: noarch
-  noarch: python
-  url: https://conda.anaconda.org/conda-forge/noarch/prompt-toolkit-3.0.48-pyha770c72_0.conda
-  sha256: 44e4e6108d425a666856a52d1523e5d70890256a8920bb0dcd3d55cc750f3207
-  md5: 4c05134c48b6a74f33bbb9938e4a115e
-  depends:
-  - python >=3.7
-  - wcwidth
-  constrains:
-  - prompt_toolkit 3.0.48
-  license: BSD-3-Clause
-  license_family: BSD
-  size: 270271
-  timestamp: 1727341744544
-- kind: conda
-  name: prompt_toolkit
-  version: 3.0.48
-  build: hd8ed1ab_0
-  subdir: noarch
-  noarch: generic
-  url: https://conda.anaconda.org/conda-forge/noarch/prompt_toolkit-3.0.48-hd8ed1ab_0.conda
-  sha256: a26eed22badba036b35b8f0a3cc4d17130d7e43c80d3aa258b465dd7d69362a0
-  md5: 60a2aeff42b5d629d45cc1be38ec1c5d
-  depends:
-  - prompt-toolkit >=3.0.48,<3.0.49.0a0
-  license: BSD-3-Clause
-  license_family: BSD
-  size: 6664
-  timestamp: 1727341747447
-- kind: conda
-  name: psutil
-  version: 6.1.0
-  build: py313h536fd9c_0
-  subdir: linux-64
-  url: https://conda.anaconda.org/conda-forge/linux-64/psutil-6.1.0-py313h536fd9c_0.conda
-  sha256: 4afc1ebb9325389df1ff3260fcef8078c8552aba26d0fbefd3aa2b3f04a407b8
-  md5: b50a00ebd2fda55306b8a095363ce27f
-  depends:
-  - __glibc >=2.17,<3.0.a0
-  - libgcc >=13
-  - python >=3.13,<3.14.0a0
-  - python_abi 3.13.* *_cp313
-  license: BSD-3-Clause
-  license_family: BSD
-  size: 494158
-  timestamp: 1729847232458
-- kind: conda
-  name: psutil
-  version: 6.1.0
-  build: py313ha7868ed_0
-  subdir: win-64
-  url: https://conda.anaconda.org/conda-forge/win-64/psutil-6.1.0-py313ha7868ed_0.conda
-  sha256: d58defe84d46da1a7e80283e165d6a9d09378fd830b48917751a318ab5a5d4ce
-  md5: d13841485f9159f317a4e8bb974e9c8e
-  depends:
-  - python >=3.13,<3.14.0a0
-  - python_abi 3.13.* *_cp313
-  - ucrt >=10.0.20348.0
-  - vc >=14.2,<15
-  - vc14_runtime >=14.29.30139
-  license: BSD-3-Clause
-  license_family: BSD
-  size: 508489
-  timestamp: 1729847497486
-- kind: conda
-  name: ptyprocess
-  version: 0.7.0
-  build: pyhd3deb0d_0
-  subdir: noarch
-  noarch: python
-  url: https://conda.anaconda.org/conda-forge/noarch/ptyprocess-0.7.0-pyhd3deb0d_0.tar.bz2
-  sha256: fb31e006a25eb2e18f3440eb8d17be44c8ccfae559499199f73584566d0a444a
-  md5: 359eeb6536da0e687af562ed265ec263
-  depends:
-  - python
-  license: ISC
-  size: 16546
-  timestamp: 1609419417991
-- kind: conda
-  name: pure_eval
-  version: 0.2.3
-  build: pyhd8ed1ab_0
-  subdir: noarch
-  noarch: python
-  url: https://conda.anaconda.org/conda-forge/noarch/pure_eval-0.2.3-pyhd8ed1ab_0.conda
-  sha256: dcfcb3cee1ae0a89729601582cc3edea20ba13c9493967a03a693c67567af0c8
-  md5: 0f051f09d992e0d08941706ad519ee0e
-  depends:
-  - python >=3.5
-  license: MIT
-  license_family: MIT
-  size: 16551
-  timestamp: 1721585805256
-- kind: conda
-  name: pycparser
-  version: '2.22'
-  build: pyhd8ed1ab_0
-  subdir: noarch
-  noarch: python
-  url: https://conda.anaconda.org/conda-forge/noarch/pycparser-2.22-pyhd8ed1ab_0.conda
-  sha256: 406001ebf017688b1a1554b49127ca3a4ac4626ec0fd51dc75ffa4415b720b64
-  md5: 844d9eb3b43095b031874477f7d70088
-  depends:
-  - python >=3.8
-  license: BSD-3-Clause
-  license_family: BSD
-  size: 105098
-  timestamp: 1711811634025
-- kind: conda
-  name: pygments
-  version: 2.18.0
-  build: pyhd8ed1ab_0
-  subdir: noarch
-  noarch: python
-  url: https://conda.anaconda.org/conda-forge/noarch/pygments-2.18.0-pyhd8ed1ab_0.conda
-  sha256: 78267adf4e76d0d64ea2ffab008c501156c108bb08fecb703816fb63e279780b
-  md5: b7f5c092b8f9800150d998a71b76d5a1
-  depends:
-  - python >=3.8
-  license: BSD-2-Clause
-  license_family: BSD
-  size: 879295
-  timestamp: 1714846885370
-- kind: conda
-  name: pysocks
-  version: 1.7.1
-  build: pyh0701188_6
-  build_number: 6
-  subdir: noarch
-  noarch: python
-  url: https://conda.anaconda.org/conda-forge/noarch/pysocks-1.7.1-pyh0701188_6.tar.bz2
-  sha256: b3a612bc887f3dd0fb7c4199ad8e342bd148cf69a9b74fd9468a18cf2bef07b7
-  md5: 56cd9fe388baac0e90c7149cfac95b60
-  depends:
-  - __win
-  - python >=3.8
-  - win_inet_pton
-  license: BSD-3-Clause
-  license_family: BSD
-  size: 19348
-  timestamp: 1661605138291
-- kind: conda
-  name: pysocks
-  version: 1.7.1
-  build: pyha2e5f31_6
-  build_number: 6
-  subdir: noarch
-  noarch: python
-  url: https://conda.anaconda.org/conda-forge/noarch/pysocks-1.7.1-pyha2e5f31_6.tar.bz2
-  sha256: a42f826e958a8d22e65b3394f437af7332610e43ee313393d1cf143f0a2d274b
-  md5: 2a7de29fb590ca14b5243c4c812c8025
-  depends:
-  - __unix
-  - python >=3.8
-  license: BSD-3-Clause
-  license_family: BSD
-  size: 18981
-  timestamp: 1661604969727
-- kind: conda
-  name: python
-  version: 3.13.0
-  build: h9ebbce0_100_cp313
-  build_number: 100
-  subdir: linux-64
-  url: https://conda.anaconda.org/conda-forge/linux-64/python-3.13.0-h9ebbce0_100_cp313.conda
-  sha256: 6ab5179679f0909db828d8316f3b8b379014a82404807310fe7df5a6cf303646
-  md5: 08e9aef080f33daeb192b2ddc7e4721f
-  depends:
-  - __glibc >=2.17,<3.0.a0
-  - bzip2 >=1.0.8,<2.0a0
-  - ld_impl_linux-64 >=2.36.1
-  - libexpat >=2.6.3,<3.0a0
-  - libffi >=3.4,<4.0a0
-  - libgcc >=13
-  - libmpdec >=4.0.0,<5.0a0
-  - libsqlite >=3.46.1,<4.0a0
-  - libuuid >=2.38.1,<3.0a0
-  - libzlib >=1.3.1,<2.0a0
-  - ncurses >=6.5,<7.0a0
-  - openssl >=3.3.2,<4.0a0
-  - python_abi 3.13.* *_cp313
-  - readline >=8.2,<9.0a0
-  - tk >=8.6.13,<8.7.0a0
-  - tzdata
-  - xz >=5.2.6,<6.0a0
-  license: Python-2.0
-  size: 33112481
-  timestamp: 1728419573472
-- kind: conda
-  name: python
-  version: 3.13.0
-  build: hf5aa216_100_cp313
-  build_number: 100
-  subdir: win-64
-  url: https://conda.anaconda.org/conda-forge/win-64/python-3.13.0-hf5aa216_100_cp313.conda
-  sha256: 18f3f0bd514c9101d38d57835b2d027958f3ae4b3b65c22d187a857aa26b3a08
-  md5: 3c2f7ad3f598480fe2a09e4e33cb1a2a
-  depends:
-  - bzip2 >=1.0.8,<2.0a0
-  - libexpat >=2.6.3,<3.0a0
-  - libffi >=3.4,<4.0a0
-  - libmpdec >=4.0.0,<5.0a0
-  - libsqlite >=3.46.1,<4.0a0
-  - libzlib >=1.3.1,<2.0a0
-  - openssl >=3.3.2,<4.0a0
-  - python_abi 3.13.* *_cp313
-  - tk >=8.6.13,<8.7.0a0
-  - tzdata
-  - ucrt >=10.0.20348.0
-  - vc >=14.2,<15
-  - vc14_runtime >=14.29.30139
-  - xz >=5.2.6,<6.0a0
-  license: Python-2.0
-  size: 16641177
-  timestamp: 1728417810202
-- kind: conda
-  name: python-dateutil
-  version: 2.9.0
-  build: pyhd8ed1ab_0
-  subdir: noarch
-  noarch: python
-  url: https://conda.anaconda.org/conda-forge/noarch/python-dateutil-2.9.0-pyhd8ed1ab_0.conda
-  sha256: f3ceef02ac164a8d3a080d0d32f8e2ebe10dd29e3a685d240e38b3599e146320
-  md5: 2cf4264fffb9e6eff6031c5b6884d61c
-  depends:
-  - python >=3.7
-  - six >=1.5
-  license: Apache-2.0
-  license_family: APACHE
-  size: 222742
-  timestamp: 1709299922152
-- kind: conda
-  name: python-fastjsonschema
-  version: 2.20.0
-  build: pyhd8ed1ab_0
-  subdir: noarch
-  noarch: python
-  url: https://conda.anaconda.org/conda-forge/noarch/python-fastjsonschema-2.20.0-pyhd8ed1ab_0.conda
-  sha256: 7d8c931b89c9980434986b4deb22c2917b58d9936c3974139b9c10ae86fdfe60
-  md5: b98d2018c01ce9980c03ee2850690fab
-  depends:
-  - python >=3.3
-  license: BSD-3-Clause
-  license_family: BSD
-  size: 226165
-  timestamp: 1718477110630
-- kind: conda
-  name: python-json-logger
-  version: 2.0.7
-  build: pyhd8ed1ab_0
-  subdir: noarch
-  noarch: python
-  url: https://conda.anaconda.org/conda-forge/noarch/python-json-logger-2.0.7-pyhd8ed1ab_0.conda
-  sha256: 4790787fe1f4e8da616edca4acf6a4f8ed4e7c6967aa31b920208fc8f95efcca
-  md5: a61bf9ec79426938ff785eb69dbb1960
-  depends:
-  - python >=3.6
-  license: BSD-2-Clause
-  license_family: BSD
-  size: 13383
-  timestamp: 1677079727691
-- kind: conda
-  name: python_abi
-  version: '3.13'
-  build: 5_cp313
-  build_number: 5
-  subdir: linux-64
-  url: https://conda.anaconda.org/conda-forge/linux-64/python_abi-3.13-5_cp313.conda
-  sha256: 438225b241c5f9bddae6f0178a97f5870a89ecf927dfca54753e689907331442
-  md5: 381bbd2a92c863f640a55b6ff3c35161
-  constrains:
-  - python 3.13.* *_cp313
-  license: BSD-3-Clause
-  license_family: BSD
-  size: 6217
-  timestamp: 1723823393322
-- kind: conda
-  name: python_abi
-  version: '3.13'
-  build: 5_cp313
-  build_number: 5
-  subdir: win-64
-  url: https://conda.anaconda.org/conda-forge/win-64/python_abi-3.13-5_cp313.conda
-  sha256: 0c12cc1b84962444002c699ed21e815fb9f686f950d734332a1b74d07db97756
-  md5: 44b4fe6f22b57103afb2299935c8b68e
-  constrains:
-  - python 3.13.* *_cp313
-  license: BSD-3-Clause
-  license_family: BSD
-  size: 6716
-  timestamp: 1723823166911
-- kind: conda
-  name: pytz
-  version: '2024.2'
-  build: pyhd8ed1ab_0
-  subdir: noarch
-  noarch: python
-  url: https://conda.anaconda.org/conda-forge/noarch/pytz-2024.2-pyhd8ed1ab_0.conda
-  sha256: 81c16d9183bb4a6780366ce874e567ee5fc903722f85b2f8d1d9479ef1dafcc9
-  md5: 260009d03c9d5c0f111904d851f053dc
-  depends:
-  - python >=3.7
-  license: MIT
-  license_family: MIT
-  size: 186995
-  timestamp: 1726055625738
-- kind: conda
-  name: pywin32
-  version: '307'
-  build: py313h5813708_3
-  build_number: 3
-  subdir: win-64
-  url: https://conda.anaconda.org/conda-forge/win-64/pywin32-307-py313h5813708_3.conda
-  sha256: 0a68b324ea47ae720c62522c5d0bb5ea3e4987e1c5870d6490c7f954fbe14cbe
-  md5: 7113bd6cfe34e80d8211f7c019d14357
-  depends:
-  - python >=3.13,<3.14.0a0
-  - python_abi 3.13.* *_cp313
-  - ucrt >=10.0.20348.0
-  - vc >=14.2,<15
-  - vc14_runtime >=14.29.30139
-  license: PSF-2.0
-  license_family: PSF
-  size: 6060096
-  timestamp: 1728636763526
-- kind: conda
-  name: pywinpty
-  version: 2.0.14
-  build: py313h5813708_0
-  subdir: win-64
-  url: https://conda.anaconda.org/conda-forge/win-64/pywinpty-2.0.14-py313h5813708_0.conda
-  sha256: eeee0a592dbadeb5b54fc53194984f6b1698f073f49b0d2402e474a620069542
-  md5: be81b7b3aa13aeffd1cc26a372ef5cfc
-  depends:
-  - python >=3.13,<3.14.0a0
-  - python_abi 3.13.* *_cp313
-  - ucrt >=10.0.20348.0
-  - vc >=14.2,<15
-  - vc14_runtime >=14.29.30139
-  - winpty
-  license: MIT
-  license_family: MIT
-  size: 210042
-  timestamp: 1729202970817
-- kind: conda
-  name: pyyaml
-  version: 6.0.2
-  build: py313h536fd9c_1
-  build_number: 1
-  subdir: linux-64
-  url: https://conda.anaconda.org/conda-forge/linux-64/pyyaml-6.0.2-py313h536fd9c_1.conda
-  sha256: 86ae34bf2bab82c0fff2e31a37318c8977297776436df780a83c6efa5f84749d
-  md5: 3789f360de131c345e96fbfc955ca80b
-  depends:
-  - __glibc >=2.17,<3.0.a0
-  - libgcc >=13
-  - python >=3.13.0rc1,<3.14.0a0
-  - python_abi 3.13.* *_cp313
-  - yaml >=0.2.5,<0.3.0a0
-  license: MIT
-  license_family: MIT
-  size: 205855
-  timestamp: 1725456273924
-- kind: conda
-  name: pyyaml
-  version: 6.0.2
-  build: py313ha7868ed_1
-  build_number: 1
-  subdir: win-64
-  url: https://conda.anaconda.org/conda-forge/win-64/pyyaml-6.0.2-py313ha7868ed_1.conda
-  sha256: ffa21c4715aa139d20c96ae7274fbb7de12a546f3332eb8d07cc794741fcbde6
-  md5: c1743e5c4c7402a14b515cf276778e59
-  depends:
-  - python >=3.13.0rc1,<3.14.0a0
-  - python_abi 3.13.* *_cp313
-  - ucrt >=10.0.20348.0
-  - vc >=14.2,<15
-  - vc14_runtime >=14.29.30139
-  - yaml >=0.2.5,<0.3.0a0
-  license: MIT
-  license_family: MIT
-  size: 181722
-  timestamp: 1725456802746
-- kind: conda
-  name: pyzmq
-  version: 26.2.0
-  build: py313h2100fd5_3
-  build_number: 3
-  subdir: win-64
-  url: https://conda.anaconda.org/conda-forge/win-64/pyzmq-26.2.0-py313h2100fd5_3.conda
-  sha256: 971bea2fd92920327f4a44e69393643193b435c37e7528d93c32071e531fc9ba
-  md5: d0ce06d0a38f8ad0dc9b71e14137deee
-  depends:
-  - libsodium >=1.0.20,<1.0.21.0a0
-  - python >=3.13,<3.14.0a0
-  - python_abi 3.13.* *_cp313
-  - ucrt >=10.0.20348.0
-  - vc >=14.2,<15
-  - vc14_runtime >=14.29.30139
-  - zeromq >=4.3.5,<4.3.6.0a0
-  license: BSD-3-Clause
-  license_family: BSD
-  size: 367463
-  timestamp: 1728643113504
-- kind: conda
-  name: pyzmq
-  version: 26.2.0
-  build: py313h8e95178_3
-  build_number: 3
-  subdir: linux-64
-  url: https://conda.anaconda.org/conda-forge/linux-64/pyzmq-26.2.0-py313h8e95178_3.conda
-  sha256: 0b26fe1cf10d3511b1ef72faedebfe57256e464a51d23e07153f09c6300ec42c
-  md5: 8ab50c9c9c3824ac0ffac9e9dcf5619e
-  depends:
-  - __glibc >=2.17,<3.0.a0
-  - libgcc >=13
-  - libsodium >=1.0.20,<1.0.21.0a0
-  - libstdcxx >=13
-  - python >=3.13,<3.14.0a0
-  - python_abi 3.13.* *_cp313
-  - zeromq >=4.3.5,<4.4.0a0
-  license: BSD-3-Clause
-  license_family: BSD
-  size: 384582
-  timestamp: 1728642439746
-- kind: conda
-  name: readline
-  version: '8.2'
-  build: h8228510_1
-  build_number: 1
-  subdir: linux-64
-  url: https://conda.anaconda.org/conda-forge/linux-64/readline-8.2-h8228510_1.conda
-  sha256: 5435cf39d039387fbdc977b0a762357ea909a7694d9528ab40f005e9208744d7
-  md5: 47d31b792659ce70f470b5c82fdfb7a4
-  depends:
-  - libgcc-ng >=12
-  - ncurses >=6.3,<7.0a0
-  license: GPL-3.0-only
-  license_family: GPL
-  size: 281456
-  timestamp: 1679532220005
-- kind: conda
-  name: referencing
-  version: 0.35.1
-  build: pyhd8ed1ab_0
-  subdir: noarch
-  noarch: python
-  url: https://conda.anaconda.org/conda-forge/noarch/referencing-0.35.1-pyhd8ed1ab_0.conda
-  sha256: be8d6d9e86b1a3fef5424127ff81782f8ca63d3058980859609f6f1ecdd34cb3
-  md5: 0fc8b52192a8898627c3efae1003e9f6
-  depends:
-  - attrs >=22.2.0
-  - python >=3.8
-  - rpds-py >=0.7.0
-  license: MIT
-  license_family: MIT
-  size: 42210
-  timestamp: 1714619625532
-- kind: conda
-  name: requests
-  version: 2.32.3
-  build: pyhd8ed1ab_0
-  subdir: noarch
-  noarch: python
-  url: https://conda.anaconda.org/conda-forge/noarch/requests-2.32.3-pyhd8ed1ab_0.conda
-  sha256: 5845ffe82a6fa4d437a2eae1e32a1ad308d7ad349f61e337c0a890fe04c513cc
-  md5: 5ede4753180c7a550a443c430dc8ab52
-  depends:
-  - certifi >=2017.4.17
-  - charset-normalizer >=2,<4
-  - idna >=2.5,<4
-  - python >=3.8
-  - urllib3 >=1.21.1,<3
-  constrains:
-  - chardet >=3.0.2,<6
-  license: Apache-2.0
-  license_family: APACHE
-  size: 58810
-  timestamp: 1717057174842
-- kind: conda
-  name: rfc3339-validator
-  version: 0.1.4
-  build: pyhd8ed1ab_0
-  subdir: noarch
-  noarch: python
-  url: https://conda.anaconda.org/conda-forge/noarch/rfc3339-validator-0.1.4-pyhd8ed1ab_0.tar.bz2
-  sha256: 7c7052b51de0b5c558f890bb11f8b5edbb9934a653d76be086b1182b9f54185d
-  md5: fed45fc5ea0813240707998abe49f520
-  depends:
-  - python >=3.5
-  - six
-  license: MIT
-  license_family: MIT
-  size: 8064
-  timestamp: 1638811838081
-- kind: conda
-  name: rfc3986-validator
-  version: 0.1.1
-  build: pyh9f0ad1d_0
-  subdir: noarch
-  noarch: python
-  url: https://conda.anaconda.org/conda-forge/noarch/rfc3986-validator-0.1.1-pyh9f0ad1d_0.tar.bz2
-  sha256: 2a5b495a1de0f60f24d8a74578ebc23b24aa53279b1ad583755f223097c41c37
-  md5: 912a71cc01012ee38e6b90ddd561e36f
-  depends:
-  - python
-  license: MIT
-  license_family: MIT
-  size: 7818
-  timestamp: 1598024297745
-- kind: conda
-  name: rpds-py
-  version: 0.20.0
-  build: py313h920b4c0_1
-  build_number: 1
-  subdir: linux-64
-  url: https://conda.anaconda.org/conda-forge/linux-64/rpds-py-0.20.0-py313h920b4c0_1.conda
-  sha256: d0794a48c97c930d94fa7985b04cddcbfe7059d45f700956011cb33df7831f5a
-  md5: 3588c602a679eb85c19be526705e5d46
-  depends:
-  - __glibc >=2.17,<3.0.a0
-  - libgcc >=13
-  - python >=3.13.0rc1,<3.14.0a0
-  - python_abi 3.13.* *_cp313
-  constrains:
-  - __glibc >=2.17
-  license: MIT
-  license_family: MIT
-  size: 334430
-  timestamp: 1725327282979
-- kind: conda
-<<<<<<< HEAD
-  name: rpds-py
-  version: 0.20.0
-  build: py313hf3b5b86_1
-  build_number: 1
-  subdir: win-64
-  url: https://conda.anaconda.org/conda-forge/win-64/rpds-py-0.20.0-py313hf3b5b86_1.conda
-  sha256: c6a181b26b7493485416a742477dff29b0f8cd2e4b2c0e0a5cffb808545b458e
-  md5: b755b464a25fa3584fb56cddcab72c7c
-=======
-  name: libzlib
-  version: 1.3.1
-  build: h2466b09_1
-  build_number: 1
-  subdir: win-64
-  url: https://conda.anaconda.org/conda-forge/win-64/libzlib-1.3.1-h2466b09_1.conda
-  sha256: b13846a54a15243e15f96fec06b526d8155adc6a1ac2b6ed47a88f6a71a94b68
-  md5: d4483ca8afc57ddf1f6dded53b36c17f
->>>>>>> 2a63e957
-  depends:
-  - python >=3.13.0rc1,<3.14.0a0
-  - python_abi 3.13.* *_cp313
-  - ucrt >=10.0.20348.0
-  - vc >=14.2,<15
-  - vc14_runtime >=14.29.30139
-<<<<<<< HEAD
-  license: MIT
-  license_family: MIT
-  size: 208863
-  timestamp: 1725328077851
-- kind: conda
-  name: send2trash
-  version: 1.8.3
-  build: pyh0d859eb_0
-  subdir: noarch
-  noarch: python
-  url: https://conda.anaconda.org/conda-forge/noarch/send2trash-1.8.3-pyh0d859eb_0.conda
-  sha256: c4401b071e86ddfa0ea4f34b85308db2516b6aeca50053535996864cfdee7b3f
-  md5: 778594b20097b5a948c59e50ae42482a
-  depends:
-  - __linux
-  - python >=3.7
-  license: BSD-3-Clause
-  license_family: BSD
-  size: 22868
-  timestamp: 1712585140895
-- kind: conda
-  name: send2trash
-  version: 1.8.3
-  build: pyh5737063_0
-  subdir: noarch
-  noarch: python
-  url: https://conda.anaconda.org/conda-forge/noarch/send2trash-1.8.3-pyh5737063_0.conda
-  sha256: d8aa230501a33250af2deee03006a2579f0335e7240a9c7286834788dcdcfaa8
-  md5: 5a86a21050ca3831ec7f77fb302f1132
-  depends:
-  - __win
-  - python >=3.7
-  - pywin32
-  license: BSD-3-Clause
-  license_family: BSD
-  size: 23319
-  timestamp: 1712585816346
-- kind: conda
-  name: setuptools
-  version: 75.1.0
-  build: pyhd8ed1ab_0
-  subdir: noarch
-  noarch: python
-  url: https://conda.anaconda.org/conda-forge/noarch/setuptools-75.1.0-pyhd8ed1ab_0.conda
-  sha256: 6725235722095c547edd24275053c615158d6163f396550840aebd6e209e4738
-  md5: d5cd48392c67fb6849ba459c2c2b671f
-  depends:
-  - python >=3.8
-  license: MIT
-  license_family: MIT
-  size: 777462
-  timestamp: 1727249510532
-- kind: conda
-  name: six
-  version: 1.16.0
-  build: pyh6c4a22f_0
-  subdir: noarch
-  noarch: python
-  url: https://conda.anaconda.org/conda-forge/noarch/six-1.16.0-pyh6c4a22f_0.tar.bz2
-  sha256: a85c38227b446f42c5b90d9b642f2c0567880c15d72492d8da074a59c8f91dd6
-  md5: e5f25f8dbc060e9a8d912e432202afc2
-  depends:
-  - python
-  license: MIT
-  license_family: MIT
-  size: 14259
-  timestamp: 1620240338595
-- kind: conda
-  name: sniffio
-  version: 1.3.1
-  build: pyhd8ed1ab_0
-  subdir: noarch
-  noarch: python
-  url: https://conda.anaconda.org/conda-forge/noarch/sniffio-1.3.1-pyhd8ed1ab_0.conda
-  sha256: bc12100b2d8836b93c55068b463190505b8064d0fc7d025e89f20ebf22fe6c2b
-  md5: 490730480d76cf9c8f8f2849719c6e2b
-  depends:
-  - python >=3.7
-  license: Apache-2.0
-  license_family: Apache
-  size: 15064
-  timestamp: 1708953086199
-- kind: conda
-  name: soupsieve
-  version: '2.5'
-  build: pyhd8ed1ab_1
-  build_number: 1
-  subdir: noarch
-  noarch: python
-  url: https://conda.anaconda.org/conda-forge/noarch/soupsieve-2.5-pyhd8ed1ab_1.conda
-  sha256: 54ae221033db8fbcd4998ccb07f3c3828b4d77e73b0c72b18c1d6a507059059c
-  md5: 3f144b2c34f8cb5a9abd9ed23a39c561
-  depends:
-  - python >=3.8
-  license: MIT
-  license_family: MIT
-  size: 36754
-  timestamp: 1693929424267
-- kind: conda
-  name: stack_data
-  version: 0.6.2
-  build: pyhd8ed1ab_0
-  subdir: noarch
-  noarch: python
-  url: https://conda.anaconda.org/conda-forge/noarch/stack_data-0.6.2-pyhd8ed1ab_0.conda
-  sha256: a58433e75229bec39f3be50c02efbe9b7083e53a1f31d8ee247564f370191eec
-  md5: e7df0fdd404616638df5ece6e69ba7af
-  depends:
-  - asttokens
-  - executing
-  - pure_eval
-  - python >=3.5
-  license: MIT
-  license_family: MIT
-  size: 26205
-  timestamp: 1669632203115
-- kind: conda
-  name: terminado
-  version: 0.18.1
-  build: pyh0d859eb_0
-  subdir: noarch
-  noarch: python
-  url: https://conda.anaconda.org/conda-forge/noarch/terminado-0.18.1-pyh0d859eb_0.conda
-  sha256: b300557c0382478cf661ddb520263508e4b3b5871b471410450ef2846e8c352c
-  md5: efba281bbdae5f6b0a1d53c6d4a97c93
-  depends:
-  - __linux
-  - ptyprocess
-  - python >=3.8
-  - tornado >=6.1.0
-  license: BSD-2-Clause
-  license_family: BSD
-  size: 22452
-  timestamp: 1710262728753
-=======
   constrains:
   - zlib 1.3.1 *_1
   license: Zlib
@@ -3448,41 +510,22 @@
   license: Python-2.0
   size: 15854309
   timestamp: 1727719258211
->>>>>>> 2a63e957
-- kind: conda
-  name: terminado
-  version: 0.18.1
-  build: pyh5737063_0
-  subdir: noarch
-  noarch: python
-  url: https://conda.anaconda.org/conda-forge/noarch/terminado-0.18.1-pyh5737063_0.conda
-  sha256: 8cb078291fd7882904e3de594d299c8de16dd3af7405787fce6919a385cfc238
-  md5: 4abd500577430a942a995fd0d09b76a2
-  depends:
-  - __win
-  - python >=3.8
-  - pywinpty >=1.1.0
-  - tornado >=6.1.0
-  license: BSD-2-Clause
-  license_family: BSD
-  size: 22883
-  timestamp: 1710262943966
-- kind: conda
-  name: tinycss2
-  version: 1.4.0
-  build: pyhd8ed1ab_0
-  subdir: noarch
-  noarch: python
-  url: https://conda.anaconda.org/conda-forge/noarch/tinycss2-1.4.0-pyhd8ed1ab_0.conda
-  sha256: cad582d6f978276522f84bd209a5ddac824742fe2d452af6acf900f8650a73a2
-  md5: f1acf5fdefa8300de697982bcb1761c9
-  depends:
-  - python >=3.5
-  - webencodings >=0.4
-  license: BSD-3-Clause
-  license_family: BSD
-  size: 28285
-  timestamp: 1729802975370
+- kind: conda
+  name: readline
+  version: '8.2'
+  build: h8228510_1
+  build_number: 1
+  subdir: linux-64
+  url: https://conda.anaconda.org/conda-forge/linux-64/readline-8.2-h8228510_1.conda
+  sha256: 5435cf39d039387fbdc977b0a762357ea909a7694d9528ab40f005e9208744d7
+  md5: 47d31b792659ce70f470b5c82fdfb7a4
+  depends:
+  - libgcc-ng >=12
+  - ncurses >=6.3,<7.0a0
+  license: GPL-3.0-only
+  license_family: GPL
+  size: 281456
+  timestamp: 1679532220005
 - kind: conda
   name: tk
   version: 8.6.13
@@ -3516,132 +559,6 @@
   license_family: BSD
   size: 3318875
   timestamp: 1699202167581
-- kind: conda
-  name: tomli
-  version: 2.0.2
-  build: pyhd8ed1ab_0
-  subdir: noarch
-  noarch: python
-  url: https://conda.anaconda.org/conda-forge/noarch/tomli-2.0.2-pyhd8ed1ab_0.conda
-  sha256: 5e742ba856168b606ac3c814d247657b1c33b8042371f1a08000bdc5075bc0cc
-  md5: e977934e00b355ff55ed154904044727
-  depends:
-  - python >=3.7
-  license: MIT
-  license_family: MIT
-  size: 18203
-  timestamp: 1727974767524
-- kind: conda
-  name: tornado
-  version: 6.4.1
-  build: py313h536fd9c_1
-  build_number: 1
-  subdir: linux-64
-  url: https://conda.anaconda.org/conda-forge/linux-64/tornado-6.4.1-py313h536fd9c_1.conda
-  sha256: 29630b1f5452628b661a7cdde2c54aa7d9e31874d4ddb8080ad060c10e79063d
-  md5: 70b5b6dfd7d1760cd59849e2271d937b
-  depends:
-  - __glibc >=2.17,<3.0.a0
-  - libgcc >=13
-  - python >=3.13.0rc1,<3.14.0a0
-  - python_abi 3.13.* *_cp313
-  license: Apache-2.0
-  license_family: Apache
-  size: 863224
-  timestamp: 1724960831827
-- kind: conda
-  name: tornado
-  version: 6.4.1
-  build: py313ha7868ed_1
-  build_number: 1
-  subdir: win-64
-  url: https://conda.anaconda.org/conda-forge/win-64/tornado-6.4.1-py313ha7868ed_1.conda
-  sha256: 63771acac59edb00920e69053e1452c2bea5906f12b9dfde2e7063ef5873e88a
-  md5: ef4504fee3b2345096fec32898bd0275
-  depends:
-  - python >=3.13.0rc1,<3.14.0a0
-  - python_abi 3.13.* *_cp313
-  - ucrt >=10.0.20348.0
-  - vc >=14.2,<15
-  - vc14_runtime >=14.29.30139
-  license: Apache-2.0
-  license_family: Apache
-  size: 868535
-  timestamp: 1724961251062
-- kind: conda
-  name: traitlets
-  version: 5.14.3
-  build: pyhd8ed1ab_0
-  subdir: noarch
-  noarch: python
-  url: https://conda.anaconda.org/conda-forge/noarch/traitlets-5.14.3-pyhd8ed1ab_0.conda
-  sha256: 8a64fa0f19022828513667c2c7176cfd125001f3f4b9bc00d33732e627dd2592
-  md5: 3df84416a021220d8b5700c613af2dc5
-  depends:
-  - python >=3.8
-  license: BSD-3-Clause
-  license_family: BSD
-  size: 110187
-  timestamp: 1713535244513
-- kind: conda
-  name: types-python-dateutil
-  version: 2.9.0.20241003
-  build: pyhff2d567_0
-  subdir: noarch
-  noarch: python
-  url: https://conda.anaconda.org/conda-forge/noarch/types-python-dateutil-2.9.0.20241003-pyhff2d567_0.conda
-  sha256: 8489af986daebfbcd13d3748ba55431259206e37f184ab42a57e107fecd85e02
-  md5: 3d326f8a2aa2d14d51d8c513426b5def
-  depends:
-  - python >=3.6
-  license: Apache-2.0 AND MIT
-  size: 21765
-  timestamp: 1727940339297
-- kind: conda
-  name: typing-extensions
-  version: 4.12.2
-  build: hd8ed1ab_0
-  subdir: noarch
-  noarch: python
-  url: https://conda.anaconda.org/conda-forge/noarch/typing-extensions-4.12.2-hd8ed1ab_0.conda
-  sha256: d3b9a8ed6da7c9f9553c5fd8a4fca9c3e0ab712fa5f497859f82337d67533b73
-  md5: 52d648bd608f5737b123f510bb5514b5
-  depends:
-  - typing_extensions 4.12.2 pyha770c72_0
-  license: PSF-2.0
-  license_family: PSF
-  size: 10097
-  timestamp: 1717802659025
-- kind: conda
-  name: typing_extensions
-  version: 4.12.2
-  build: pyha770c72_0
-  subdir: noarch
-  noarch: python
-  url: https://conda.anaconda.org/conda-forge/noarch/typing_extensions-4.12.2-pyha770c72_0.conda
-  sha256: 0fce54f8ec3e59f5ef3bb7641863be4e1bf1279623e5af3d3fa726e8f7628ddb
-  md5: ebe6952715e1d5eb567eeebf25250fa7
-  depends:
-  - python >=3.8
-  license: PSF-2.0
-  license_family: PSF
-  size: 39888
-  timestamp: 1717802653893
-- kind: conda
-  name: typing_utils
-  version: 0.1.0
-  build: pyhd8ed1ab_0
-  subdir: noarch
-  noarch: python
-  url: https://conda.anaconda.org/conda-forge/noarch/typing_utils-0.1.0-pyhd8ed1ab_0.tar.bz2
-  sha256: 9e3758b620397f56fb709f796969de436d63b7117897159619b87938e1f78739
-  md5: eb67e3cace64c66233e2d35949e20f92
-  depends:
-  - python >=3.6.1
-  license: Apache-2.0
-  license_family: APACHE
-  size: 13829
-  timestamp: 1622899345711
 - kind: conda
   name: tzdata
   version: 2024a
@@ -3670,40 +587,6 @@
   size: 1283972
   timestamp: 1666630199266
 - kind: conda
-  name: uri-template
-  version: 1.3.0
-  build: pyhd8ed1ab_0
-  subdir: noarch
-  noarch: python
-  url: https://conda.anaconda.org/conda-forge/noarch/uri-template-1.3.0-pyhd8ed1ab_0.conda
-  sha256: b76904b53721dc88a46352324c79d2b077c2f74a9f7208ad2c4249892669ae94
-  md5: 0944dc65cb4a9b5b68522c3bb585d41c
-  depends:
-  - python >=3.7
-  license: MIT
-  license_family: MIT
-  size: 23999
-  timestamp: 1688655976471
-- kind: conda
-  name: urllib3
-  version: 2.2.3
-  build: pyhd8ed1ab_0
-  subdir: noarch
-  noarch: python
-  url: https://conda.anaconda.org/conda-forge/noarch/urllib3-2.2.3-pyhd8ed1ab_0.conda
-  sha256: b6bb34ce41cd93956ad6eeee275ed52390fb3788d6c75e753172ea7ac60b66e5
-  md5: 6b55867f385dd762ed99ea687af32a69
-  depends:
-  - brotli-python >=1.0.9
-  - h2 >=4,<5
-  - pysocks >=1.5.6,<2.0,!=1.5.7
-  - python >=3.8
-  - zstandard >=0.18.0
-  license: MIT
-  license_family: MIT
-  size: 98076
-  timestamp: 1726496531769
-- kind: conda
   name: vc
   version: '14.3'
   build: h8a93ad2_21
@@ -3746,127 +629,12 @@
   url: https://conda.anaconda.org/conda-forge/win-64/vs2015_runtime-14.40.33810-h3bf8584_21.conda
   sha256: 472410455c381e406ec8c1d3e0342b48ee23122ef7ffb22a09d9763ca5df4d20
   md5: b3f37db7b7ae1c22600fa26a63ed99b3
-<<<<<<< HEAD
   depends:
   - vc14_runtime >=14.40.33810
   license: BSD-3-Clause
   license_family: BSD
   size: 17241
   timestamp: 1725984096440
-- kind: conda
-  name: wcwidth
-  version: 0.2.13
-  build: pyhd8ed1ab_0
-  subdir: noarch
-  noarch: python
-  url: https://conda.anaconda.org/conda-forge/noarch/wcwidth-0.2.13-pyhd8ed1ab_0.conda
-  sha256: b6cd2fee7e728e620ec736d8dfee29c6c9e2adbd4e695a31f1d8f834a83e57e3
-  md5: 68f0738df502a14213624b288c60c9ad
-  depends:
-  - python >=3.8
-  license: MIT
-  license_family: MIT
-  size: 32709
-  timestamp: 1704731373922
-- kind: conda
-  name: webcolors
-  version: 24.8.0
-  build: pyhd8ed1ab_0
-  subdir: noarch
-  noarch: python
-  url: https://conda.anaconda.org/conda-forge/noarch/webcolors-24.8.0-pyhd8ed1ab_0.conda
-  sha256: ec71f97c332a7d328ae038990b8090cbfa772f82845b5d2233defd167b7cc5ac
-  md5: eb48b812eb4fbb9ff238a6651fdbbcae
-  depends:
-  - python >=3.5
-  license: BSD-3-Clause
-  license_family: BSD
-  size: 18378
-  timestamp: 1723294800217
-- kind: conda
-  name: webencodings
-  version: 0.5.1
-  build: pyhd8ed1ab_2
-  build_number: 2
-  subdir: noarch
-  noarch: python
-  url: https://conda.anaconda.org/conda-forge/noarch/webencodings-0.5.1-pyhd8ed1ab_2.conda
-  sha256: 2adf9bd5482802837bc8814cbe28d7b2a4cbd2e2c52e381329eaa283b3ed1944
-  md5: daf5160ff9cde3a468556965329085b9
-  depends:
-  - python >=2.6
-  license: BSD-3-Clause
-  license_family: BSD
-  size: 15600
-  timestamp: 1694681458271
-- kind: conda
-  name: websocket-client
-  version: 1.8.0
-  build: pyhd8ed1ab_0
-  subdir: noarch
-  noarch: python
-  url: https://conda.anaconda.org/conda-forge/noarch/websocket-client-1.8.0-pyhd8ed1ab_0.conda
-  sha256: 44a5e3b97feef24cd719f7851cca9af9799dc9c17d3e0298d5856baab2d682f5
-  md5: f372c576b8774922da83cda2b12f9d29
-  depends:
-  - python >=3.8
-  license: Apache-2.0
-  license_family: APACHE
-  size: 47066
-  timestamp: 1713923494501
-- kind: conda
-  name: widgetsnbextension
-  version: 4.0.13
-  build: pyhd8ed1ab_0
-  subdir: noarch
-  noarch: python
-  url: https://conda.anaconda.org/conda-forge/noarch/widgetsnbextension-4.0.13-pyhd8ed1ab_0.conda
-  sha256: d155adc10f8c96f76d4468dbe37b33b4334dadf5cd4a95841aa009ca9bced5fa
-  md5: 6372cd99502721bd7499f8d16b56268d
-  depends:
-  - python >=3.7
-  license: BSD-3-Clause
-  license_family: BSD
-  size: 898656
-  timestamp: 1724331433259
-- kind: conda
-  name: win_inet_pton
-  version: 1.1.0
-  build: pyh7428d3b_7
-  build_number: 7
-  subdir: noarch
-  noarch: python
-  url: https://conda.anaconda.org/conda-forge/noarch/win_inet_pton-1.1.0-pyh7428d3b_7.conda
-  sha256: c5297692ab34aade5e21107abaf623d6f93847662e25f655320038d2bfa1a812
-  md5: c998c13b2f998af57c3b88c7a47979e0
-  depends:
-  - __win
-  - python >=3.6
-  license: LicenseRef-Public-Domain
-  size: 9602
-  timestamp: 1727796413384
-- kind: conda
-  name: winpty
-  version: 0.4.3
-  build: '4'
-  build_number: 4
-  subdir: win-64
-  url: https://conda.anaconda.org/conda-forge/win-64/winpty-0.4.3-4.tar.bz2
-  sha256: 9df10c5b607dd30e05ba08cbd940009305c75db242476f4e845ea06008b0a283
-  md5: 1cee351bf20b830d991dbe0bc8cd7dfe
-  arch: x86_64
-  platform: win
-  license: MIT
-  license_family: MIT
-  size: 1176306
-=======
-  depends:
-  - vc14_runtime >=14.40.33810
-  license: BSD-3-Clause
-  license_family: BSD
-  size: 17241
-  timestamp: 1725984096440
->>>>>>> 2a63e957
 - kind: conda
   name: xz
   version: 5.2.6
@@ -3893,164 +661,4 @@
   - vs2015_runtime >=14.16.27033
   license: LGPL-2.1 and GPL-2.0
   size: 217804
-  timestamp: 1660346976440
-- kind: conda
-  name: yaml
-  version: 0.2.5
-  build: h7f98852_2
-  build_number: 2
-  subdir: linux-64
-  url: https://conda.anaconda.org/conda-forge/linux-64/yaml-0.2.5-h7f98852_2.tar.bz2
-  sha256: a4e34c710eeb26945bdbdaba82d3d74f60a78f54a874ec10d373811a5d217535
-  md5: 4cb3ad778ec2d5a7acbdf254eb1c42ae
-  depends:
-  - libgcc-ng >=9.4.0
-  license: MIT
-  license_family: MIT
-  size: 89141
-  timestamp: 1641346969816
-- kind: conda
-  name: yaml
-  version: 0.2.5
-  build: h8ffe710_2
-  build_number: 2
-  subdir: win-64
-  url: https://conda.anaconda.org/conda-forge/win-64/yaml-0.2.5-h8ffe710_2.tar.bz2
-  sha256: 4e2246383003acbad9682c7c63178e2e715ad0eb84f03a8df1fbfba455dfedc5
-  md5: adbfb9f45d1004a26763652246a33764
-  depends:
-  - vc >=14.1,<15.0a0
-  - vs2015_runtime >=14.16.27012
-  license: MIT
-  license_family: MIT
-  size: 63274
-  timestamp: 1641347623319
-- kind: conda
-  name: zeromq
-  version: 4.3.5
-  build: h3b0a872_6
-  build_number: 6
-  subdir: linux-64
-  url: https://conda.anaconda.org/conda-forge/linux-64/zeromq-4.3.5-h3b0a872_6.conda
-  sha256: e67288b1c98a31ee58a5c07bdd873dbe08e75f752e1ad605d5e8c0697339903e
-  md5: 113506c8d2d558e733f5c38f6bf08c50
-  depends:
-  - __glibc >=2.17,<3.0.a0
-  - krb5 >=1.21.3,<1.22.0a0
-  - libgcc >=13
-  - libsodium >=1.0.20,<1.0.21.0a0
-  - libstdcxx >=13
-  license: MPL-2.0
-  license_family: MOZILLA
-  size: 335528
-  timestamp: 1728364029042
-- kind: conda
-  name: zeromq
-  version: 4.3.5
-  build: ha9f60a1_6
-  build_number: 6
-  subdir: win-64
-  url: https://conda.anaconda.org/conda-forge/win-64/zeromq-4.3.5-ha9f60a1_6.conda
-  sha256: c37130692742cc43eedf4e23270c7d1634235acff50760025e9583f8b46b64e6
-  md5: 33a78bbc44d6550c361abb058a0556e2
-  depends:
-  - krb5 >=1.21.3,<1.22.0a0
-  - libsodium >=1.0.20,<1.0.21.0a0
-  - ucrt >=10.0.20348.0
-  - vc >=14.2,<15
-  - vc14_runtime >=14.29.30139
-  license: MPL-2.0
-  license_family: MOZILLA
-  size: 2701749
-  timestamp: 1728364260886
-- kind: conda
-  name: zipp
-  version: 3.20.2
-  build: pyhd8ed1ab_0
-  subdir: noarch
-  noarch: python
-  url: https://conda.anaconda.org/conda-forge/noarch/zipp-3.20.2-pyhd8ed1ab_0.conda
-  sha256: 1e84fcfa41e0afdd87ff41e6fbb719c96a0e098c1f79be342293ab0bd8dea322
-  md5: 4daaed111c05672ae669f7036ee5bba3
-  depends:
-  - python >=3.8
-  license: MIT
-  license_family: MIT
-  size: 21409
-  timestamp: 1726248679175
-- kind: conda
-  name: zstandard
-  version: 0.23.0
-  build: py313h574b89f_1
-  build_number: 1
-  subdir: win-64
-  url: https://conda.anaconda.org/conda-forge/win-64/zstandard-0.23.0-py313h574b89f_1.conda
-  sha256: 1d2744ec0e91da267ce749e19142081472539cb140a7dad0646cd249246691fe
-  md5: 8e017aca933f4dd25491151edd3e7820
-  depends:
-  - cffi >=1.11
-  - python >=3.13.0rc1,<3.14.0a0
-  - python_abi 3.13.* *_cp313
-  - ucrt >=10.0.20348.0
-  - vc >=14.2,<15
-  - vc14_runtime >=14.29.30139
-  - zstd >=1.5.6,<1.5.7.0a0
-  - zstd >=1.5.6,<1.6.0a0
-  license: BSD-3-Clause
-  license_family: BSD
-  size: 325703
-  timestamp: 1725305947138
-- kind: conda
-  name: zstandard
-  version: 0.23.0
-  build: py313h80202fe_1
-  build_number: 1
-  subdir: linux-64
-  url: https://conda.anaconda.org/conda-forge/linux-64/zstandard-0.23.0-py313h80202fe_1.conda
-  sha256: ea82f2b8964150a3aa7373b4697e48e64f2200fe68ae554ee85c641c692d1c97
-  md5: c178558ff516cd507763ffee230c20b2
-  depends:
-  - __glibc >=2.17,<3.0.a0
-  - cffi >=1.11
-  - libgcc >=13
-  - python >=3.13.0rc1,<3.14.0a0
-  - python_abi 3.13.* *_cp313
-  - zstd >=1.5.6,<1.5.7.0a0
-  - zstd >=1.5.6,<1.6.0a0
-  license: BSD-3-Clause
-  license_family: BSD
-  size: 424424
-  timestamp: 1725305749031
-- kind: conda
-  name: zstd
-  version: 1.5.6
-  build: h0ea2cb4_0
-  subdir: win-64
-  url: https://conda.anaconda.org/conda-forge/win-64/zstd-1.5.6-h0ea2cb4_0.conda
-  sha256: 768e30dc513568491818fb068ee867c57c514b553915536da09e5d10b4ebf3c3
-  md5: 9a17230f95733c04dc40a2b1e5491d74
-  depends:
-  - libzlib >=1.2.13,<2.0.0a0
-  - ucrt >=10.0.20348.0
-  - vc >=14.2,<15
-  - vc14_runtime >=14.29.30139
-  license: BSD-3-Clause
-  license_family: BSD
-  size: 349143
-  timestamp: 1714723445995
-- kind: conda
-  name: zstd
-  version: 1.5.6
-  build: ha6fb4c9_0
-  subdir: linux-64
-  url: https://conda.anaconda.org/conda-forge/linux-64/zstd-1.5.6-ha6fb4c9_0.conda
-  sha256: c558b9cc01d9c1444031bd1ce4b9cff86f9085765f17627a6cd85fc623c8a02b
-  md5: 4d056880988120e29d75bfff282e0f45
-  depends:
-  - libgcc-ng >=12
-  - libstdcxx-ng >=12
-  - libzlib >=1.2.13,<2.0.0a0
-  license: BSD-3-Clause
-  license_family: BSD
-  size: 554846
-  timestamp: 1714722996770+  timestamp: 1660346976440