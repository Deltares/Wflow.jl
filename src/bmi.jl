--- conflicted
+++ resolved
@@ -2,19 +2,8 @@
 # https://github.com/Deltares/BasicModelInterface.jl
 
 # Mapping of grid identifier to a key, to get the active indices of the model domain.
-<<<<<<< HEAD
-# See also function active_indices(network, key::Tuple).
-const GRIDS = Dict{Int, Tuple{Symbol}}(
-    0 => (:reservoir,),
-    1 => (:lake,),
-    2 => (:drain,),
-    3 => (:river,),
-    4 => (:land,),
-    5 => (:land,),
-    6 => (:land,),
-=======
 # See also function active_indices(network, key::AbstractString).
-const grids = Dict{Int, String}(
+const GRIDS = Dict{Int, String}(
     0 => "reservoir",
     1 => "lake",
     2 => "drain",
@@ -22,7 +11,6 @@
     4 => "land",
     5 => "land",
     6 => "land",
->>>>>>> ca7a1f41
 )
 
 """
