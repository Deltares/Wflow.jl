--- conflicted
+++ resolved
@@ -324,34 +324,20 @@
     end
 end
 
-<<<<<<< HEAD
 function BMI.get_grid_x(model::Model, grid::Int, x::Vector{T}) where {T <: AbstractFloat}
-    @unpack reader, config = model
-    @unpack dataset = reader
-    sel = active_indices(model.network, grids[grid])
-=======
-function BMI.get_grid_x(model::Model, grid::Int, x::Vector{T}) where {T<:AbstractFloat}
     (; reader, network) = model
     (; dataset) = reader
     sel = active_indices(network, grids[grid])
->>>>>>> e8b76031
     inds = [sel[i][1] for i in eachindex(sel)]
     x_nc = read_x_axis(dataset)
     x .= x_nc[inds]
     return x
 end
 
-<<<<<<< HEAD
 function BMI.get_grid_y(model::Model, grid::Int, y::Vector{T}) where {T <: AbstractFloat}
-    @unpack reader, config = model
-    @unpack dataset = reader
-    sel = active_indices(model.network, grids[grid])
-=======
-function BMI.get_grid_y(model::Model, grid::Int, y::Vector{T}) where {T<:AbstractFloat}
     (; reader, network) = model
     (; dataset) = reader
     sel = active_indices(network, grids[grid])
->>>>>>> e8b76031
     inds = [sel[i][2] for i in eachindex(sel)]
     y_nc = read_y_axis(dataset)
     y .= y_nc[inds]
