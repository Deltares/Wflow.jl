# Basic Model Interface (BMI) implementation based on
# https://github.com/Deltares/BasicModelInterface.jl

# Mapping of grid identifier to a key, to get the active indices of the model domain.
# See also function active_indices(network, key::Tuple).
const grids = Dict{Int, Tuple{Symbol}}(
    0 => (:reservoir,),
    1 => (:lake,),
    2 => (:drain,),
    3 => (:river,),
    4 => (:land,),
    5 => (:land,),
    6 => (:land,),
)

"""
    BMI.initialize(::Type{<:Wflow.Model}, config_file)

Initialize the model. Reads the input settings and data as defined in the Config object
generated from the configuration file `config_file`. Will return a Model that is ready to
run.
"""
function BMI.initialize(::Type{<:Model}, config_file)
    config = Config(config_file)
    modeltype = config.model.type
    model = if modeltype == "sbm"
        initialize_sbm_model(config)
    elseif modeltype == "sbm_gwf"
        initialize_sbm_gwf_model(config)
    elseif modeltype == "sediment"
        initialize_sediment_model(config)
    else
        error("unknown model type")
    end
    load_fixed_forcing(model)
    return model
end

"""
    BMI.update(model::Model; run = nothing)

Update the model for a single timestep.
# Arguments
- `run = nothing`: to update a model partially.
"""
function BMI.update(model::Model; run = nothing)
    @unpack clock, network, config = model
    if isnothing(run)
        model = run_timestep(model)
    elseif run == "sbm_until_recharge"
        model = run_timestep(
            model;
            update_func = update_until_recharge,
            write_model_output = false,
        )
    elseif run == "sbm_after_subsurfaceflow"
        model = run_timestep(model; update_func = update_after_subsurfaceflow)
    end
    return model
end

function BMI.update_until(model::Model, time::Float64)
    @unpack clock, network, config = model
    t = BMI.get_current_time(model)
    _div, _rem = divrem(time - t, model.clock.dt.value)
    steps = Int(_div)
    if steps < 0
        error("The current model timestamp $t is larger than provided `time` $time")
    elseif abs(_rem) > eps()
        error_message = string(
            "Provided `time` $time minus the current model timestamp $t",
            " is not an integer multiple of model time step $(model.clock.dt.value)",
        )
        error(error_message)
    end
    for _ in 1:steps
        model = run_timestep(model)
    end
    return model
end

"Write state output to netCDF and close files."
function BMI.finalize(model::Model)
    @unpack config, writer, clock = model
    # it is possible that the state dataset has been closed by `save_state`
    if !isnothing(writer.state_dataset) && isopen(writer.state_dataset)
        write_netcdf_timestep(model, writer.state_dataset, writer.state_parameters)
    end
    reset_clock!(model.clock, config)
    return close_files(model; delete_output = false)
end

function BMI.get_component_name(model::Model)
    @unpack config = model
    return config.model.type
end

function BMI.get_input_item_count(model::Model)
    return length(BMI.get_input_var_names(model))
end

function BMI.get_output_item_count(model::Model)
    return length(BMI.get_output_var_names(model))
end

"""
    BMI.get_input_var_names(model::Model)

Returns model input variables, based on the `API` section in the model configuration file.
This `API` sections contains a list of `Model` components for which variables can be
exchanged.
"""
function BMI.get_input_var_names(model::Model)
    @unpack config = model
    if haskey(config, "API")
        var_names = Vector{String}()
        for c in config.API.components
            type = typeof(param(model, c))
            field_names = fieldnames(type)

            for name in field_names
                if exchange(param(model, c), name) == 1
                    var = string(c, ".", name)
                    println(var)
                    model_var = param(model, var)
                    if eltype(model_var) <: SVector
                        for i in 1:length(first(model_var))
                            push!(var_names, string(var, "[", i, "]"))
                        end
                    elseif ndims(model_var) > 1
                        for i in 1:length(first(model_var))
                            push!(var_names, string(var, "[", i, "]"))
                        end
                    else
                        push!(var_names, var)
                    end
                end
            end
        end
        return var_names
    else
        @warn("TOML file does not contain section [API] to extract model var names")
        return []
    end
end

"Returns input variables from `BMI.get_input_var_names(model::Model)`, there is no
distinction between input - and output variables."
function BMI.get_output_var_names(model::Model)
    return BMI.get_input_var_names(model)
end

function BMI.get_var_grid(model::Model, name::String)
    s = split(name, "[")
    key = symbols(first(s))
    if exchange(param(model, key[1:(end - 1)]), key[end]) == 1
        type = typeof(param(model, key[1:(end - 1)]))
        return if :reservoir in key
            0
        elseif :lake in key
            1
        elseif :drain in key
            2
        elseif :river in key
            3
        elseif type <: ShallowWaterLand && occursin("x", s[end])
            4
        elseif type <: ShallowWaterLand && occursin("y", s[end])
            5
        else
            6
        end
    else
        error("$name not listed as variable for BMI exchange")
    end
end

function BMI.get_var_type(model::Model, name::String)
    value = BMI.get_value_ptr(model, name)
    return repr(eltype(first(value)))
end

function BMI.get_var_units(model::Model, name::String)
    key = symbols(first(split(name, "[")))
    if exchange(param(model, key[1:(end - 1)]), key[end]) == 1
        get_units(param(model, key[1:(end - 1)]), key[end])
    else
        error("$name not listed as variable for BMI exchange")
    end
end

function BMI.get_var_itemsize(model::Model, name::String)
    value = BMI.get_value_ptr(model, name)
    return sizeof(eltype(first(value)))
end

function BMI.get_var_nbytes(model::Model, name::String)
    return sizeof(BMI.get_value_ptr(model, name))
end

function BMI.get_var_location(model::Model, name::String)
    key = symbols(first(split(name, "[")))
    type = param(model, key[1:(end - 1)])
    if exchange(type, key[end]) == 1
        return grid_location(type, key[end])
    else
        error("$name not listed as variable for BMI exchange")
    end
end

function BMI.get_current_time(model::Model)
    @unpack config = model
    calendar = get(config, "calendar", "standard")::String
    starttime = cftime(config.starttime, calendar)
    return 0.001 * Dates.value(model.clock.time - starttime)
end

function BMI.get_start_time(model::Model)
    return 0.0
end

function BMI.get_end_time(model::Model)
    @unpack config = model
    calendar = get(config, "calendar", "standard")::String
    starttime = cftime(config.starttime, calendar)
    endtime = cftime(config.endtime, calendar)
    return 0.001 * Dates.value(endtime - starttime)
end

function BMI.get_time_units(model::Model)
    return "s"
end

function BMI.get_time_step(model::Model)
    return Float64(model.config.timestepsecs)
end

function BMI.get_value(
    model::Model,
    name::String,
    dest::Vector{T},
) where {T <: AbstractFloat}
    dest .= copy(BMI.get_value_ptr(model, name))
    return dest
end

function BMI.get_value_ptr(model::Model, name::String)
    @unpack network = model
    s = split(name, "[")
    key = symbols(first(s))
    if exchange(param(model, key[1:(end - 1)]), key[end]) == 1
        n = length(active_indices(network, key))
        if occursin("[", name)
            ind = tryparse(Int, split(s[end], "]")[1])
            if eltype(param(model, key)) <: SVector
                model_vals = param(model, key)
                el_type = eltype(first(model_vals))
                dim = length(first(model_vals))
                value = reshape(reinterpret(el_type, model_vals), dim, :)
                return @view value[ind, 1:n]
            else
                value = @view param(model, key)[ind, 1:n]
                return value
            end
        else
            return @view(param(model, key)[1:n])
        end
    else
        error("$name not listed as variable for BMI exchange")
    end
end

function BMI.get_value_at_indices(
    model::Model,
    name::String,
    dest::Vector{T},
    inds::Vector{Int},
) where {T <: AbstractFloat}
    dest .= BMI.get_value_ptr(model, name)[inds]
    return dest
end

"""
    BMI.set_value(model::Model, name::String, src::Vector{T}) where T<:AbstractFloat

Set a model variable `name` to the values in vector `src`, overwriting the current contents.
The type and size of `src` must match the model's internal array.
"""
function BMI.set_value(
    model::Model,
    name::String,
    src::Vector{T},
) where {T <: AbstractFloat}
    return BMI.get_value_ptr(model, name) .= src
end

"""
    BMI.set_value_at_indices(model::Model, name::String, inds::Vector{Int}, src::Vector{T})
    where T<:AbstractFloat

    Set a model variable `name` to the values in vector `src`, at indices `inds`.
"""
function BMI.set_value_at_indices(
    model::Model,
    name::String,
    inds::Vector{Int},
    src::Vector{T},
) where {T <: AbstractFloat}
    return BMI.get_value_ptr(model, name)[inds] .= src
end

function BMI.get_grid_type(model::Model, grid::Int)
    if grid in 0:2
        "points"
    elseif grid in 3:6
        "unstructured"
    else
        error("unknown grid type $grid")
    end
end

function BMI.get_grid_rank(model::Model, grid::Int)
    if grid in 0:6
        2
    else
        error("unknown grid type $grid")
    end
end

function BMI.get_grid_x(model::Model, grid::Int, x::Vector{T}) where {T <: AbstractFloat}
    @unpack reader, config = model
    @unpack dataset = reader
    sel = active_indices(model.network, grids[grid])
    inds = [sel[i][1] for i in eachindex(sel)]
    x_nc = read_x_axis(dataset)
    x .= x_nc[inds]
    return x
end

function BMI.get_grid_y(model::Model, grid::Int, y::Vector{T}) where {T <: AbstractFloat}
    @unpack reader, config = model
    @unpack dataset = reader
    sel = active_indices(model.network, grids[grid])
    inds = [sel[i][2] for i in eachindex(sel)]
    y_nc = read_y_axis(dataset)
    y .= y_nc[inds]
    return y
end

function BMI.get_grid_node_count(model::Model, grid::Int)
    return length(active_indices(model.network, grids[grid]))
end

function BMI.get_grid_size(model::Model, grid::Int)
    return length(active_indices(model.network, grids[grid]))
end

function BMI.get_grid_edge_count(model::Model, grid::Int)
    @unpack network = model
    if grid == 3
        return ne(network.river.graph)
    elseif grid == 4
        return length(network.land.staggered_indices.xu)
    elseif grid == 5
        return length(network.land.staggered_indices.yu)
    elseif grid in 0:2 || grid == 6
        warn("edges are not provided for grid type $grid (variables are located at nodes)")
    else
        error("unknown grid type $grid")
    end
end

function BMI.get_grid_edge_nodes(model::Model, grid::Int, edge_nodes::Vector{Int})
    @unpack network = model
    n = length(edge_nodes)
    m = div(n, 2)
    # inactive nodes (boundary/ghost points) are set at -999
    if grid == 3
        nodes_at_edge = adjacent_nodes_at_link(network.river.graph)
        nodes_at_edge.dst[nodes_at_edge.dst .== m + 1] .= -999
        edge_nodes[range(1, n; step = 2)] = nodes_at_edge.src
        edge_nodes[range(2, n; step = 2)] = nodes_at_edge.dst
        return edge_nodes
    elseif grid == 4
        xu = network.land.staggered_indices.xu
        edge_nodes[range(1, n; step = 2)] = 1:m
        xu[xu .== m + 1] .= -999
        edge_nodes[range(2, n; step = 2)] = xu
        return edge_nodes
    elseif grid == 5
        yu = network.land.staggered_indices.yu
        edge_nodes[range(1, n; step = 2)] = 1:m
        yu[yu .== m + 1] .= -999
        edge_nodes[range(2, n; step = 2)] = yu
        return edge_nodes
    elseif grid in 0:2 || grid == 6
        @warn("edges are not provided for grid type $grid (variables are located at nodes)")
    else
        error("unknown grid type $grid")
    end
end

# Extension of BMI functions (state handling and start time), required for OpenDA coupling.
# May also be useful for other external software packages.
function load_state(model::Model)
    model = set_states(model)
    return model
end

function save_state(model::Model)
    @unpack config, writer, clock = model
    if haskey(config, "state") && haskey(config.state, "path_output")
        @info "Write output states to netCDF file `$(model.writer.state_nc_path)`."
    end
    write_netcdf_timestep(model, writer.state_dataset, writer.state_parameters)
    return close(writer.state_dataset)
end

function get_start_unix_time(model::Model)
    return datetime2unix(DateTime(model.config.starttime))
end

# Exchange and grid location functions.
exchange(::Nothing, var) = 0
grid_location(::Nothing, var) = "none"

function exchange(::SurfaceFlow, var)
    if var in (:dt, :beta, :its, :alpha_pow, :reservoir, :lake, :kinwave_it, :allocation)
        0
    else
        1
    end
end

function grid_location(::SurfaceFlow, var)
    if var in (:dt, :its, :kinwave_it)
        "none"
    else
        "node"
    end
end

exchange(::Union{LateralSSF, GroundwaterExchange}, var) = var == :dt ? 0 : 1
grid_location(::Union{LateralSSF, GroundwaterExchange}, var) = var == :dt ? "none" : "node"

function exchange(::ShallowWaterRiver, var)
    if var in (
        :dt,
        :n,
        :ne,
        :g,
        :alpha,
        :h_thresh,
        :froude_limit,
        :reservoir_index,
        :lake_index,
        :reservoir,
        :lake,
        :floodplain,
        :allocation,
    )
        0
    else
        1
    end
end

function grid_location(::ShallowWaterRiver, var)
    if var in (:n, :ne, :dt, :froude_limit)
        "none"
    elseif var in (
        :active_e,
        :q,
        :q0,
        :q_av,
        :mannings_n_sq,
        :zs_max,
        :hf,
        :dl_at_link,
        :width_at_link,
        :a,
        :r,
    )
        "edge"
    else
        "node"
    end
end

function exchange(::ShallowWaterLand, var)
    if var in (:n, :g, :theta, :alpha, :h_thresh, :dt, :froude_limit)
        0
    else
        1
    end
end

function grid_location(::ShallowWaterLand, var)
    if var in (:n, :dt, :froude_limit)
        "none"
    elseif var in (:xwidth, :ywidth, :qy0, :qx0, :qx, :qy, :zx_max, :zy_max, :mannings_n_sq)
        "edge"
    else
        "node"
    end
end

exchange(::FloodPlainProfile, var) = 1
grid_location(::FloodPlainProfile, var) = "node"

exchange(::FloodPlain, var) = var == :profile ? 0 : 1
function grid_location(::FloodPlain, var)
    if var in (:mannings_n_sq, :a, :r, :hf, :zb_max, :q0, :q, :q_av, :hf_index)
        "edge"
    else
        "node"
    end
end

exchange(::SimpleReservoir, var) = var == :dt ? 0 : 1
grid_location(::SimpleReservoir, var) = var == :dt ? "none" : "node"

exchange(::Lake, var) = var == :dt ? 0 : 1
grid_location(::Lake, var) = var == :dt ? "none" : "node"

<<<<<<< HEAD
exchange(::SimpleBucketModel, var) = var in (:maxlayers) ? 0 : 1
grid_location(::SimpleBucketModel, var) = var in (:maxlayers) ? "none" : "node"
=======
exchange(::SBM, var) =
    var in (
        :n,
        :dt,
        :maxlayers,
        :paddy,
        :nonpaddy,
        :industry,
        :domestic,
        :livestock,
        :allocation,
    ) ? 0 : 1
grid_location(::SBM, var) = var in (:n, :dt, :maxlayers) ? "none" : "node"
>>>>>>> 9819e21c

exchange(::Union{LandSediment, OverlandFlowSediment}, var) = var == :n ? 0 : 1
grid_location(::Union{LandSediment, OverlandFlowSediment}, var) =
    var == :n ? "none" : "node"

exchange(::RiverSediment, var) = var in (:n, :dt) ? 0 : 1
grid_location(::RiverSediment, var) = var in (:n, :dt) ? "none" : "node"

exchange(::Aquifer, var) = 1
grid_location(::Aquifer, var) = "node"

exchange(::ConstantHead, var) = 0
grid_location(::ConstantHead, var) = "node"

exchange(::AquiferBoundaryCondition, var) = 1
grid_location(::AquiferBoundaryCondition, var) = "node"<|MERGE_RESOLUTION|>--- conflicted
+++ resolved
@@ -119,9 +119,8 @@
             field_names = fieldnames(type)
 
             for name in field_names
-                if exchange(param(model, c), name) == 1
-                    var = string(c, ".", name)
-                    println(var)
+                var = string(c, ".", name)
+                if exchange(param(model, var))
                     model_var = param(model, var)
                     if eltype(model_var) <: SVector
                         for i in 1:length(first(model_var))
@@ -134,6 +133,8 @@
                     else
                         push!(var_names, var)
                     end
+                else
+                    @warn("$var is not listed as variable for BMI exchange")
                 end
             end
         end
@@ -153,7 +154,7 @@
 function BMI.get_var_grid(model::Model, name::String)
     s = split(name, "[")
     key = symbols(first(s))
-    if exchange(param(model, key[1:(end - 1)]), key[end]) == 1
+    if exchange(param(model, key))
         type = typeof(param(model, key[1:(end - 1)]))
         return if :reservoir in key
             0
@@ -182,7 +183,7 @@
 
 function BMI.get_var_units(model::Model, name::String)
     key = symbols(first(split(name, "[")))
-    if exchange(param(model, key[1:(end - 1)]), key[end]) == 1
+    if exchange(param(model, key))
         get_units(param(model, key[1:(end - 1)]), key[end])
     else
         error("$name not listed as variable for BMI exchange")
@@ -200,9 +201,8 @@
 
 function BMI.get_var_location(model::Model, name::String)
     key = symbols(first(split(name, "[")))
-    type = param(model, key[1:(end - 1)])
-    if exchange(type, key[end]) == 1
-        return grid_location(type, key[end])
+    if exchange(param(model, key))
+        return grid_loc(param(model, key[1:(end - 1)]), key[end])
     else
         error("$name not listed as variable for BMI exchange")
     end
@@ -248,7 +248,7 @@
     @unpack network = model
     s = split(name, "[")
     key = symbols(first(s))
-    if exchange(param(model, key[1:(end - 1)]), key[end]) == 1
+    if exchange(param(model, key))
         n = length(active_indices(network, key))
         if occursin("[", name)
             ind = tryparse(Int, split(s[end], "]")[1])
@@ -420,140 +420,5 @@
     return datetime2unix(DateTime(model.config.starttime))
 end
 
-# Exchange and grid location functions.
-exchange(::Nothing, var) = 0
-grid_location(::Nothing, var) = "none"
-
-function exchange(::SurfaceFlow, var)
-    if var in (:dt, :beta, :its, :alpha_pow, :reservoir, :lake, :kinwave_it, :allocation)
-        0
-    else
-        1
-    end
-end
-
-function grid_location(::SurfaceFlow, var)
-    if var in (:dt, :its, :kinwave_it)
-        "none"
-    else
-        "node"
-    end
-end
-
-exchange(::Union{LateralSSF, GroundwaterExchange}, var) = var == :dt ? 0 : 1
-grid_location(::Union{LateralSSF, GroundwaterExchange}, var) = var == :dt ? "none" : "node"
-
-function exchange(::ShallowWaterRiver, var)
-    if var in (
-        :dt,
-        :n,
-        :ne,
-        :g,
-        :alpha,
-        :h_thresh,
-        :froude_limit,
-        :reservoir_index,
-        :lake_index,
-        :reservoir,
-        :lake,
-        :floodplain,
-        :allocation,
-    )
-        0
-    else
-        1
-    end
-end
-
-function grid_location(::ShallowWaterRiver, var)
-    if var in (:n, :ne, :dt, :froude_limit)
-        "none"
-    elseif var in (
-        :active_e,
-        :q,
-        :q0,
-        :q_av,
-        :mannings_n_sq,
-        :zs_max,
-        :hf,
-        :dl_at_link,
-        :width_at_link,
-        :a,
-        :r,
-    )
-        "edge"
-    else
-        "node"
-    end
-end
-
-function exchange(::ShallowWaterLand, var)
-    if var in (:n, :g, :theta, :alpha, :h_thresh, :dt, :froude_limit)
-        0
-    else
-        1
-    end
-end
-
-function grid_location(::ShallowWaterLand, var)
-    if var in (:n, :dt, :froude_limit)
-        "none"
-    elseif var in (:xwidth, :ywidth, :qy0, :qx0, :qx, :qy, :zx_max, :zy_max, :mannings_n_sq)
-        "edge"
-    else
-        "node"
-    end
-end
-
-exchange(::FloodPlainProfile, var) = 1
-grid_location(::FloodPlainProfile, var) = "node"
-
-exchange(::FloodPlain, var) = var == :profile ? 0 : 1
-function grid_location(::FloodPlain, var)
-    if var in (:mannings_n_sq, :a, :r, :hf, :zb_max, :q0, :q, :q_av, :hf_index)
-        "edge"
-    else
-        "node"
-    end
-end
-
-exchange(::SimpleReservoir, var) = var == :dt ? 0 : 1
-grid_location(::SimpleReservoir, var) = var == :dt ? "none" : "node"
-
-exchange(::Lake, var) = var == :dt ? 0 : 1
-grid_location(::Lake, var) = var == :dt ? "none" : "node"
-
-<<<<<<< HEAD
-exchange(::SimpleBucketModel, var) = var in (:maxlayers) ? 0 : 1
-grid_location(::SimpleBucketModel, var) = var in (:maxlayers) ? "none" : "node"
-=======
-exchange(::SBM, var) =
-    var in (
-        :n,
-        :dt,
-        :maxlayers,
-        :paddy,
-        :nonpaddy,
-        :industry,
-        :domestic,
-        :livestock,
-        :allocation,
-    ) ? 0 : 1
-grid_location(::SBM, var) = var in (:n, :dt, :maxlayers) ? "none" : "node"
->>>>>>> 9819e21c
-
-exchange(::Union{LandSediment, OverlandFlowSediment}, var) = var == :n ? 0 : 1
-grid_location(::Union{LandSediment, OverlandFlowSediment}, var) =
-    var == :n ? "none" : "node"
-
-exchange(::RiverSediment, var) = var in (:n, :dt) ? 0 : 1
-grid_location(::RiverSediment, var) = var in (:n, :dt) ? "none" : "node"
-
-exchange(::Aquifer, var) = 1
-grid_location(::Aquifer, var) = "node"
-
-exchange(::ConstantHead, var) = 0
-grid_location(::ConstantHead, var) = "node"
-
-exchange(::AquiferBoundaryCondition, var) = 1
-grid_location(::AquiferBoundaryCondition, var) = "node"+exchange(t::Vector) = true
+exchange(t) = false