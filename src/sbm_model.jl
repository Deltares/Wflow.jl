--- conflicted
+++ resolved
@@ -51,7 +51,6 @@
     river_location_2d =
         ncread(dataset, config, lens; optional = false, type = Bool, fill = false)
     river_location = river_location_2d[indices]
-<<<<<<< HEAD
 
     lens = lens_input_parameter("river__width")
     river_width_2d = ncread(dataset, config, lens; optional = false, type = Float, fill = 0)
@@ -60,25 +59,6 @@
     lens = lens_input_parameter("river__length")
     river_length_2d =
         ncread(dataset, config, lens; optional = false, type = Float, fill = 0)
-=======
-    river_width_2d = ncread(
-        dataset,
-        config,
-        "routing.river_flow.width";
-        optional = false,
-        type = Float,
-        fill = 0,
-    )
-    river_width = river_width_2d[indices]
-    river_length_2d = ncread(
-        dataset,
-        config,
-        "routing.river_flow.length";
-        optional = false,
-        type = Float,
-        fill = 0,
-    )
->>>>>>> 5e1f7f67
     river_length = river_length_2d[indices]
 
     # read x, y coordinates and calculate cell length [m]
@@ -129,34 +109,16 @@
         ldd = set_pit_ldd(pits_2d, ldd, indices)
     end
 
-<<<<<<< HEAD
     lens = lens_input_parameter("land_surface__slope")
     land_slope =
         ncread(dataset, config, lens; optional = false, sel = indices, type = Float)
-=======
-    land_slope = ncread(
-        dataset,
-        config,
-        "routing.overland_flow.slope";
-        optional = false,
-        sel = indices,
-        type = Float,
-    )
->>>>>>> 5e1f7f67
     clamp!(land_slope, 0.00001, Inf)
     flow_length = map(get_flow_length, ldd, x_length, y_length)
     flow_width = (x_length .* y_length) ./ flow_length
 
-<<<<<<< HEAD
     # check if lateral subsurface flow is included, when coupled to another groundwater
     # model, this component is not defined in the TOML file.
     if do_subsurface_flow
-=======
-    # check if lateral subsurface flow component is defined for the SBM model, when coupled
-    # to another groundwater model, this component is not defined in the TOML file.
-    do_lateral_ssf = haskey(config.input.routing, "subsurface_flow")
-    if do_lateral_ssf
->>>>>>> 5e1f7f67
         subsurface_flow = LateralSSF(
             dataset,
             config,
@@ -169,15 +131,11 @@
             y_length,
         )
         # update variables `ssf`, `ssfmax` and `kh` (layered profile) based on ksat_profile
-<<<<<<< HEAD
         kh_profile_type = get(
             config.model,
             "saturated_hydraulic_conductivity_profile",
             "exponential",
         )::String
-=======
-        kh_profile_type = get(config.input.land, "ksat_profile", "exponential")::String
->>>>>>> 5e1f7f67
         if kh_profile_type == "exponential" || kh_profile_type == "exponential_constant"
             initialize_lateralssf!(subsurface_flow, subsurface_flow.parameters.kh_profile)
         elseif kh_profile_type == "layered" || kh_profile_type == "layered_exponential"
