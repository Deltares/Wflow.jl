--- conflicted
+++ resolved
@@ -69,15 +69,10 @@
     xl, yl = cell_lengths(y, cellength, sizeinmetres)
     riverfrac = river_fraction(river, riverlength, riverwidth, xl, yl)
 
-<<<<<<< HEAD
     lsm = initialize_land_hydrology_sbm(nc, config, riverfrac, inds)
 
-=======
->>>>>>> 9819e21c
     inds_riv, rev_inds_riv = active_indices(river_2d, 0)
     nriv = length(inds_riv)
-
-    sbm = initialize_sbm(nc, config, riverfrac, inds)
 
     # reservoirs
     pits = zeros(Bool, modelsize_2d)
@@ -153,11 +148,7 @@
             ssfin = fill(mv, n),
             ssfmax = fill(mv, n),
             to_river = zeros(n),
-<<<<<<< HEAD
             volume = (theta_s .- theta_r) .* (_soilthickness .- _zi) .* (xl .* yl),
-=======
-            volume = (sbm.theta_s .- sbm.theta_r) .* (soilthickness .- zi) .* (xl .* yl),
->>>>>>> 9819e21c
         )
         # update variables `ssf`, `ssfmax` and `kh` (layered profile) based on ksat_profile
         ksat_profile = get(config.input.vertical, "ksat_profile", "exponential")::String
@@ -168,9 +159,9 @@
         elseif ksat_profile == "layered" || ksat_profile == "layered_exponential"
             initialize_lateralssf_layered!(
                 ssf::LateralSSF,
-                lsm.bucket_model,
+                lsm.bucket,
                 ksat_profile,
-                dt,
+                tosecond(dt),
             )
         end
     else
@@ -199,11 +190,11 @@
     inds_allocation_areas = Vector{Int}[]
     inds_riv_allocation_areas = Vector{Int}[]
     if do_water_demand
-        areas = unique(sbm.allocation.areas)
+        areas = unique(lsm.allocation.areas)
         for a in areas
-            area_index = findall(x -> x == a, sbm.allocation.areas)
+            area_index = findall(x -> x == a, lsm.allocation.areas)
             push!(inds_allocation_areas, area_index)
-            area_riv_index = findall(x -> x == a, sbm.allocation.areas[index_river])
+            area_riv_index = findall(x -> x == a, lsm.allocation.areas[index_river])
             push!(inds_riv_allocation_areas, area_riv_index)
         end
     end
@@ -452,11 +443,7 @@
 
     model = update_until_recharge(model)
     # exchange of recharge between vertical sbm concept and subsurface flow domain
-<<<<<<< HEAD
     lateral.subsurface.recharge .= vertical.bucket.variables.recharge ./ 1000.0
-=======
-    lateral.subsurface.recharge .= vertical.recharge ./ 1000.0
->>>>>>> 9819e21c
     if do_water_demand
         @. lateral.subsurface.recharge -= vertical.allocation.act_groundwater_abst / 1000.0
     end
@@ -466,7 +453,7 @@
     if (ksat_profile == "layered") || (ksat_profile == "layered_exponential")
         for i in eachindex(lateral.subsurface.kh)
             lateral.subsurface.kh[i] = kh_layered_profile(
-                vertical.soil_model,
+                vertical.bucket,
                 lateral.subsurface.khfrac[i],
                 i,
                 ksat_profile,
@@ -491,12 +478,7 @@
     (; lateral, vertical, network, config, clock) = model
     (; bucket, snow) = vertical
 
-<<<<<<< HEAD
     do_water_demand = haskey(config.model, "water_demand")::Bool
-=======
-    do_water_demand = haskey(config.model, "water_demand")
-
->>>>>>> 9819e21c
     inds_riv = network.index_river
 
     # extract water levels h_av [m] from the land and river domains
@@ -504,13 +486,20 @@
     bucket.variables.waterlevel_land .= lateral.land.h_av .* 1000.0
     bucket.variables.waterlevel_river[inds_riv] .= lateral.river.h_av .* 1000.0
 
+    vertical = update_surface(vertical, config)
+
     if do_water_demand
+        (; h3_high, h3_low) = bucket.parameters
+        (; potential_transpiration) = bucket.boundary_conditions
+        @. bucket.variables.h3 =
+            feddes_h3(h3_high, h3_low, potential_transpiration, clock.dt)
+        update_water_demand(vertical)
         update_water_allocation(model)
     end
 
     # vertical sbm concept is updated until snow state, after that (optional)
     # snow transport is possible
-    update!(vertical, config, Second(clock.dt))
+    vertical = update_subsurface(vertical, config, clock.dt)
 
     # lateral snow transport
     if get(config.model, "masswasting", false)::Bool
@@ -522,18 +511,6 @@
         )
     end
 
-<<<<<<< HEAD
-=======
-    # optional water demand and allocation
-    if do_water_demand
-        update_water_demand(vertical)
-        update_water_allocation(model)
-    end
-
-    # update vertical sbm concept until recharge [mm] to the saturated store
-    update_until_recharge(vertical, config)
-
->>>>>>> 9819e21c
     return model
 end
 
@@ -612,10 +589,11 @@
         zi =
             max.(
                 0.0,
-                vertical.soilthickness .-
-                vertical.satwaterdepth ./ (vertical.theta_s .- vertical.theta_r),
+                vertical.bucket.parameters.soilthickness .-
+                vertical.bucket.variables.satwaterdepth ./
+                (vertical.bucket.parameters.theta_s .- vertical.bucket.parameters.theta_r),
             )
-        vertical.zi .= zi
+        vertical.bucket.variables.zi .= zi
         if land_routing == "kinematic-wave"
             # make sure land cells with zero flow width are set to zero q and h
             for i in eachindex(lateral.land.width)
