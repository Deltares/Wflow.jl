"""
    initialize_sbm_model(config::Config)

Initial part of the SBM model concept. Reads the input settings and data as defined in the
Config object. Will return a Model that is ready to run.
"""
function initialize_sbm_model(config::Config)
    model_type = config.model.type::String
    @info "Initialize model variables for model type `$model_type`."

    # unpack the paths to the netCDF files
    static_path = input_path(config, config.input.path_static)

    reader = prepare_reader(config)
    clock = Clock(config, reader)
    dt = clock.dt

    do_reservoirs = get(config.model, "reservoirs", false)::Bool
    do_lakes = get(config.model, "lakes", false)::Bool
    do_pits = get(config.model, "pits", false)::Bool

    kw_river_tstep = get(config.model, "kw_river_tstep", 0)
    kw_land_tstep = get(config.model, "kw_land_tstep", 0)
    kinwave_it = get(config.model, "kin_wave_iteration", false)::Bool
    routing_options = ("kinematic-wave", "local-inertial")
    floodplain_1d = get(config.model, "floodplain_1d", false)::Bool
    river_routing = get_options(
        config.model,
        "river_routing",
        routing_options,
        "kinematic-wave",
    )::String
    land_routing =
        get_options(config.model, "land_routing", routing_options, "kinematic-wave")::String
    do_water_demand = haskey(config.model, "water_demand")

    snow = get(config.model, "snow", false)::Bool
    reservoirs = do_reservoirs
    lakes = do_lakes
    glacier = get(config.model, "glacier", false)::Bool
    masswasting = get(config.model, "masswasting", false)::Bool
    @info "General model settings" reservoirs lakes snow masswasting glacier

    nc = NCDataset(static_path)

    subcatch_2d = ncread(nc, config, "subcatchment"; optional = false, allow_missing = true)
    # indices based on catchment
    inds, rev_inds = active_indices(subcatch_2d, missing)
    n = length(inds)
    modelsize_2d = size(subcatch_2d)

    river_2d =
        ncread(nc, config, "river_location"; optional = false, type = Bool, fill = false)
    river = river_2d[inds]
    riverwidth_2d =
        ncread(nc, config, "lateral.river.width"; optional = false, type = Float, fill = 0)
    riverwidth = riverwidth_2d[inds]
    riverlength_2d =
        ncread(nc, config, "lateral.river.length"; optional = false, type = Float, fill = 0)
    riverlength = riverlength_2d[inds]

    # read x, y coordinates and calculate cell length [m]
    y_nc = read_y_axis(nc)
    x_nc = read_x_axis(nc)
    y = permutedims(repeat(y_nc; outer = (1, length(x_nc))))[inds]
    cellength = abs(mean(diff(x_nc)))

    sizeinmetres = get(config.model, "sizeinmetres", false)::Bool
    xl, yl = cell_lengths(y, cellength, sizeinmetres)
    riverfrac = river_fraction(river, riverlength, riverwidth, xl, yl)

    lhm = LandHydrologySBM(nc, config, riverfrac, inds)

    inds_riv, rev_inds_riv = active_indices(river_2d, 0)
    nriv = length(inds_riv)

    # reservoirs
    pits = zeros(Bool, modelsize_2d)
    if do_reservoirs
        reservoirs, resindex, reservoir, pits =
            initialize_simple_reservoir(config, nc, inds_riv, nriv, pits, tosecond(dt))
    else
        reservoir = ()
        reservoirs = nothing
        resindex = fill(0, nriv)
    end

    # lakes
    if do_lakes
        lakes, lakeindex, lake, pits =
            initialize_lake(config, nc, inds_riv, nriv, pits, tosecond(dt))
    else
        lake = ()
        lakes = nothing
        lakeindex = fill(0, nriv)
    end

    ldd_2d = ncread(nc, config, "ldd"; optional = false, allow_missing = true)
    ldd = ldd_2d[inds]
    if do_pits
        pits_2d = ncread(nc, config, "pits"; optional = false, type = Bool, fill = false)
        ldd = set_pit_ldd(pits_2d, ldd, inds)
    end

    landslope =
        ncread(nc, config, "lateral.land.slope"; optional = false, sel = inds, type = Float)
    clamp!(landslope, 0.00001, Inf)

    dl = map(detdrainlength, ldd, xl, yl)
    dw = (xl .* yl) ./ dl

    # check if lateral subsurface flow component is defined for the SBM model, when coupled
    # to another groundwater model, this component is not defined in the TOML file.
    subsurface_flow = haskey(config.input.lateral, "subsurface")
    if subsurface_flow
        khfrac = ncread(
            nc,
            config,
            "lateral.subsurface.ksathorfrac";
            sel = inds,
            defaults = 1.0,
            type = Float,
        )

        (; theta_s, theta_r, soilthickness) = lhm.soil.parameters
        (; zi) = lhm.soil.variables
        ssf_soilthickness = soilthickness .* 0.001
        ssf_zi = zi .* 0.001

        kh_profile_type = get(config.input.vertical, "ksat_profile", "exponential")::String
        if kh_profile_type == "exponential"
            (; kv_0, f) = lhm.soil.parameters.kv_profile
            kh_0 = khfrac .* kv_0 .* 0.001 .* (basetimestep / dt)
            kh_profile = KhExponential(kh_0, f .* 1000.0)
        elseif kh_profile_type == "exponential_constant"
            (; z_exp) = lhm.soil.parameters.kv_profile
            (; kv_0, f) = lhm.soil.parameters.kv_profile.exponential
            kh_0 = khfrac .* kv_0 .* 0.001 .* (basetimestep / dt)
            exp_profile = KhExponential(kh_0, f .* 1000.0)
            kh_profile = KhExponentialConstant(exp_profile, z_exp .* 0.001)
        elseif kh_profile_type == "layered" || kh_profile_type == "layered_exponential"
            kh_profile = KhLayered(fill(mv, n))
        end

        # unit for lateral subsurface flow component is [m³ d⁻¹], kv_0 [mm Δt⁻¹]
        ssf = LateralSSF{Float, typeof(kh_profile)}(;
            kh_profile = kh_profile,
            khfrac = khfrac,
            zi = ssf_zi,
            soilthickness = ssf_soilthickness,
            theta_s,
            theta_r,
            dt = dt / basetimestep,
            slope = landslope,
            dl = dl,
            dw = dw,
            exfiltwater = fill(mv, n),
            recharge = fill(mv, n),
            ssf = fill(mv, n),
            ssfin = fill(mv, n),
            ssfmax = fill(mv, n),
            to_river = zeros(n),
            volume = (theta_s .- theta_r) .* (ssf_soilthickness .- ssf_zi) .* (xl .* yl),
        )
        # update variables `ssf`, `ssfmax` and `kh` (layered profile) based on ksat_profile
        if kh_profile_type == "exponential" || kh_profile_type == "exponential_constant"
            initialize_lateralssf!(ssf, kh_profile)
        elseif kh_profile_type == "layered" || kh_profile_type == "layered_exponential"
            (; kv_profile) = lhm.soil.parameters
            initialize_lateralssf!(ssf, lhm.soil, kv_profile, tosecond(dt))
        end
    else
        # when the SBM model is coupled (BMI) to a groundwater model, the following
        # variables are expected to be exchanged from the groundwater model.
        ssf = GroundwaterExchange{Float}(;
            dt = dt / basetimestep,
            exfiltwater = fill(mv, n),
            zi = fill(mv, n),
            to_river = fill(mv, n),
            ssf = zeros(n),
        )
    end

    graph = flowgraph(ldd, inds, pcr_dir)
    ldd_riv = ldd_2d[inds_riv]
    if do_pits
        ldd_riv = set_pit_ldd(pits_2d, ldd_riv, inds_riv)
    end
    graph_riv = flowgraph(ldd_riv, inds_riv, pcr_dir)

    # the indices of the river cells in the land(+river) cell vector
    index_river = filter(i -> !isequal(river[i], 0), 1:n)
    frac_toriver = fraction_runoff_toriver(graph, ldd, index_river, landslope, n)

    inds_allocation_areas = Vector{Int}[]
    inds_riv_allocation_areas = Vector{Int}[]
    if do_water_demand
        areas = unique(lhm.allocation.parameters.areas)
        for a in areas
            area_index = findall(x -> x == a, lhm.allocation.parameters.areas)
            push!(inds_allocation_areas, area_index)
            area_riv_index =
                findall(x -> x == a, lhm.allocation.parameters.areas[index_river])
            push!(inds_riv_allocation_areas, area_riv_index)
        end
    end

    if land_routing == "kinematic-wave"
        olf = initialize_surfaceflow_land(
            nc,
            config,
            inds;
            sl = landslope,
            dl,
            width = map(det_surfacewidth, dw, riverwidth, river),
            iterate = kinwave_it,
            tstep = kw_land_tstep,
            dt,
        )
    elseif land_routing == "local-inertial"
        index_river_nf = rev_inds_riv[inds] # not filtered (with zeros)
        olf, indices = initialize_shallowwater_land(
            nc,
            config,
            inds;
            modelsize_2d,
            indices_reverse = rev_inds,
            xlength = xl,
            ylength = yl,
            riverwidth = riverwidth_2d[inds_riv],
            graph_riv,
            ldd_riv,
            inds_riv,
            river,
            waterbody = !=(0).(resindex + lakeindex),
            dt,
        )
    end

    riverlength = riverlength_2d[inds_riv]
    riverwidth = riverwidth_2d[inds_riv]
    minimum(riverlength) > 0 || error("river length must be positive on river cells")
    minimum(riverwidth) > 0 || error("river width must be positive on river cells")
    if river_routing == "kinematic-wave"
        rf = initialize_surfaceflow_river(
            nc,
            config,
            inds_riv;
            dl = riverlength,
            width = riverwidth,
            reservoir_index = resindex,
            reservoir = reservoirs,
            lake_index = lakeindex,
            lake = lakes,
            iterate = kinwave_it,
            tstep = kw_river_tstep,
            dt = dt,
        )
    elseif river_routing == "local-inertial"
        rf, nodes_at_link = initialize_shallowwater_river(
            nc,
            config,
            inds_riv;
            graph = graph_riv,
            ldd = ldd_riv,
            dl = riverlength,
            width = riverwidth,
            reservoir_index = resindex,
            reservoir = reservoirs,
            lake_index = lakeindex,
            lake = lakes,
            dt = dt,
            floodplain = floodplain_1d,
        )
    else
        error(
            """An unknown "river_routing" method is specified in the TOML file ($river_routing).
            This should be "kinematic-wave" or "local-inertial".
            """,
        )
    end

    # setup subdomains for the land and river kinematic wave domain, if nthreads = 1
    # subdomain is equal to the complete domain
    toposort = topological_sort_by_dfs(graph)
    if land_routing == "kinematic-wave" ||
       river_routing == "kinematic-wave" ||
       subsurface_flow
        streamorder = stream_order(graph, toposort)
    end
    if land_routing == "kinematic-wave" || subsurface_flow
        toposort = topological_sort_by_dfs(graph)
        index_pit_land = findall(x -> x == 5, ldd)
        min_streamorder_land = get(config.model, "min_streamorder_land", 5)
        subbas_order, indices_subbas, topo_subbas = kinwave_set_subdomains(
            graph,
            toposort,
            index_pit_land,
            streamorder,
            min_streamorder_land,
        )
    end
    if river_routing == "kinematic-wave"
        min_streamorder_river = get(config.model, "min_streamorder_river", 6)
        toposort_riv = topological_sort_by_dfs(graph_riv)
        index_pit_river = findall(x -> x == 5, ldd_riv)
        subriv_order, indices_subriv, topo_subriv = kinwave_set_subdomains(
            graph_riv,
            toposort_riv,
            index_pit_river,
            streamorder[index_river],
            min_streamorder_river,
        )
    end

    if nthreads() > 1
        if river_routing == "kinematic-wave"
            @info "Parallel execution of kinematic wave" min_streamorder_land min_streamorder_river
        elseif land_routing == "kinematic-wave" || subsurface_flow
            @info "Parallel execution of kinematic wave" min_streamorder_land
        end
    end

    modelmap = (vertical = lhm, lateral = (subsurface = ssf, land = olf, river = rf))
    indices_reverse = (
        land = rev_inds,
        river = rev_inds_riv,
        reservoir = isempty(reservoir) ? nothing : reservoir.reverse_indices,
        lake = isempty(lake) ? nothing : lake.reverse_indices,
    )
    (; maxlayers) = lhm.soil.parameters
    writer = prepare_writer(
        config,
        modelmap,
        indices_reverse,
        x_nc,
        y_nc,
        nc;
        extra_dim = (name = "layer", value = Float64.(1:(maxlayers))),
    )
    close(nc)

    # for each domain save:
    # - the directed acyclic graph (graph),
    # - the traversion order (order),
    # - upstream_nodes,
    # - subdomains for the kinematic wave domains for parallel execution (execution order of
    #   subbasins (subdomain_order), traversion order per subbasin (topo_subdomain) and
    #   Vector indices per subbasin matching the traversion order of the complete domain
    #   (indices_subdomain))
    # - the indices that map it back to the two dimensional grid (indices)

    # for the land domain the x and y length [m] of the grid cells are stored
    # for reservoirs and lakes indices information is available from the initialization
    # functions
    land = (
        graph = graph,
        upstream_nodes = filter_upsteam_nodes(graph, pits[inds]),
        subdomain_order = subbas_order,
        topo_subdomain = topo_subbas,
        indices_subdomain = indices_subbas,
        order = toposort,
        indices = inds,
        reverse_indices = rev_inds,
        area = xl .* yl,
        slope = landslope,
        indices_allocation_areas = inds_allocation_areas,
    )
    if land_routing == "local-inertial"
        land = merge(land, (index_river = index_river_nf, staggered_indices = indices))
    end
    if do_water_demand
        # exclude waterbodies for local surface and ground water abstraction
        inds_riv_2d = copy(rev_inds_riv)
        inds_2d = ones(Bool, modelsize_2d)
        if !isempty(reservoir)
            inds_cov = collect(Iterators.flatten(reservoir.indices_coverage))
            inds_riv_2d[inds_cov] .= 0
            inds_2d[inds_cov] .= 0
        end
        if !isempty(lake)
            inds_cov = collect(Iterators.flatten(lake.indices_coverage))
            inds_riv_2d[inds_cov] .= 0
            inds_2d[inds_cov] .= 0
        end
        land = merge(land, (index_river_wb = inds_riv_2d[inds], index_wb = inds_2d[inds]))
    end
    if river_routing == "kinematic-wave"
        river = (
            graph = graph_riv,
            indices = inds_riv,
            reverse_indices = rev_inds_riv,
            # reservoir and lake index
            reservoir_index = resindex,
            lake_index = lakeindex,
            reservoir_index_f = filter(x -> x ≠ 0, resindex),
            lake_index_f = filter(x -> x ≠ 0, lakeindex),
            # specific for kinematic_wave
            upstream_nodes = filter_upsteam_nodes(graph_riv, pits[inds_riv]),
            subdomain_order = subriv_order,
            topo_subdomain = topo_subriv,
            indices_subdomain = indices_subriv,
            order = toposort_riv,
            # water allocation areas
            indices_allocation_areas = inds_riv_allocation_areas,
            area = xl[index_river] .* yl[index_river],
        )
    elseif river_routing == "local-inertial"
        river = (
            graph = graph_riv,
            indices = inds_riv,
            reverse_indices = rev_inds_riv,
            # reservoir and lake index
            reservoir_index = resindex,
            lake_index = lakeindex,
            reservoir_index_f = filter(x -> x ≠ 0, resindex),
            lake_index_f = filter(x -> x ≠ 0, lakeindex),
            # specific for local-inertial
            nodes_at_link = nodes_at_link,
            links_at_node = adjacent_links_at_node(graph_riv, nodes_at_link),
            # water allocation areas
            indices_allocation_areas = inds_riv_allocation_areas,
            area = xl[index_river] .* yl[index_river],
        )
    end

    model = Model(
        config,
        (; land, river, reservoir, lake, index_river, frac_toriver),
        (subsurface = ssf, land = olf, river = rf),
        lhm,
        clock,
        reader,
        writer,
        SbmModel(),
    )

    set_states!(model)

    @info "Initialized model"
    return model
end

"update SBM model for a single timestep"
<<<<<<< HEAD
function update(model::Model{N,L,V,R,W,T}) where {N,L,V,R,W,T<:SbmModel}

=======
function update!(model::Model{N, L, V, R, W, T}) where {N, L, V, R, W, T <: SbmModel}
>>>>>>> 2a63e957
    (; lateral, vertical, network, config) = model
    do_water_demand = haskey(config.model, "water_demand")
    (; kv_profile) = vertical.soil.parameters

    update_until_recharge!(model)
    # exchange of recharge between SBM soil model and subsurface flow domain
    lateral.subsurface.recharge .= vertical.soil.variables.recharge ./ 1000.0
    if do_water_demand
        @. lateral.subsurface.recharge -=
            vertical.allocation.variables.act_groundwater_abst / 1000.0
    end
    lateral.subsurface.recharge .*= lateral.subsurface.dw
    lateral.subsurface.zi .= vertical.soil.variables.zi ./ 1000.0
    # update lateral subsurface flow domain (kinematic wave)
    kh_layered_profile!(vertical.soil, lateral.subsurface, kv_profile, vertical.dt)
    update!(lateral.subsurface, network.land, network.frac_toriver)
    update_after_subsurfaceflow!(model)
    update_total_water_storage!(model)
    return nothing
end

"""
    update_until_recharge!(model::Model{N,L,V,R,W,T}) where {N,L,V,R,W,T<:SbmModel}

Update SBM model until recharge for a single timestep. This function is also accessible
through BMI, to couple the SBM model to an external groundwater model.
"""
<<<<<<< HEAD
function update_until_recharge(model::Model{N,L,V,R,W,T}) where {N,L,V,R,W,T<:SbmModel}
    (; lateral, vertical, network, config) = model

    do_water_demand = haskey(config.model, "water_demand")

    inds_riv = network.index_river

    # extract water levels h_av [m] from the land and river domains
    # this is used to limit open water evaporation
    vertical.waterlevel_land .= lateral.land.h_av .* 1000.0
    vertical.waterlevel_river[inds_riv] .= lateral.river.h_av .* 1000.0

    # vertical sbm concept is updated until snow state, after that (optional)
    # snow transport is possible
    update_until_snow(vertical, config)

    # lateral snow transport
    if get(config.model, "masswasting", false)::Bool
        lateral_snow_transport!(
            vertical.snow,
            vertical.snowwater,
            network.land.slope,
            network.land,
        )
    end

    # optional water demand and allocation
    if do_water_demand
        update_water_demand(vertical)
        update_water_allocation(model)
    end

    # update vertical sbm concept until recharge [mm] to the saturated store
    update_until_recharge(vertical, config)

    return model
=======
function update_until_recharge!(
    model::Model{N, L, V, R, W, T},
) where {N, L, V, R, W, T <: SbmModel}
    (; lateral, vertical, network, config) = model
    update!(vertical, lateral, network, config)
    return nothing
>>>>>>> 2a63e957
end

"""
    update_after_subsurfaceflow!(model::Model{N,L,V,R,W,T}) where {N,L,V,R,W,T<:SbmModel}

Update SBM model after subsurface flow for a single timestep. This function is also
accessible through BMI, to couple the SBM model to an external groundwater model.
"""
<<<<<<< HEAD
function update_after_subsurfaceflow(
    model::Model{N,L,V,R,W,T},
) where {N,L,V,R,W,T<:SbmModel}
    (; lateral, vertical) = model
=======
function update_after_subsurfaceflow!(
    model::Model{N, L, V, R, W, T},
) where {N, L, V, R, W, T <: SbmModel}
    (; lateral, vertical) = model
    (; soil, runoff, demand) = vertical
    (; subsurface) = lateral
>>>>>>> 2a63e957

    # update SBM soil model (runoff, ustorelayerdepth and satwaterdepth)
    update!(soil, (; runoff, demand, subsurface))

    ssf_toriver = lateral.subsurface.to_river ./ tosecond(basetimestep)
    surface_routing!(model; ssf_toriver = ssf_toriver)

    return nothing
end

"""
Update of the total water storage at the end of each timestep per model cell.

This is done here at model level.
"""
<<<<<<< HEAD
function update_total_water_storage(model::Model{N,L,V,R,W,T}) where {N,L,V,R,W,T<:SbmModel}
=======
function update_total_water_storage!(
    model::Model{N, L, V, R, W, T},
) where {N, L, V, R, W, T <: SbmModel}
>>>>>>> 2a63e957
    (; lateral, vertical, network) = model

    # Update the total water storage based on vertical states
    # TODO Maybe look at routing in the near future
    update_total_water_storage!(
        vertical,
        network.index_river,
        network.land.area,
        lateral.river,
        lateral.land,
    )
    return nothing
end

<<<<<<< HEAD
function set_states(
    model::Model{N,L,V,R,W,T},
) where {N,L,V,R,W,T<:Union{SbmModel,SbmGwfModel}}
=======
function set_states!(
    model::Model{N, L, V, R, W, T},
) where {N, L, V, R, W, T <: Union{SbmModel, SbmGwfModel}}
>>>>>>> 2a63e957
    (; lateral, vertical, network, config) = model

    reinit = get(config.model, "reinit", true)::Bool
    routing_options = ("kinematic-wave", "local-inertial")
    land_routing =
        get_options(config.model, "land_routing", routing_options, "kinematic-wave")::String
    do_lakes = get(config.model, "lakes", false)::Bool
    floodplain_1d = get(config.model, "floodplain_1d", false)::Bool

    # read and set states in model object if reinit=false
    if reinit == false
        nriv = length(network.river.indices)
        instate_path = input_path(config, config.state.path_input)
        @info "Set initial conditions from state file `$instate_path`."
        set_states!(instate_path, model; type = Float, dimname = :layer)
        # update zi for SBM soil model
        zi =
            max.(
                0.0,
                vertical.soil.parameters.soilthickness .-
                vertical.soil.variables.satwaterdepth ./
                (vertical.soil.parameters.theta_s .- vertical.soil.parameters.theta_r),
            )
        vertical.soil.variables.zi .= zi
        if land_routing == "kinematic-wave"
            # make sure land cells with zero flow width are set to zero q and h
            for i in eachindex(lateral.land.width)
                if lateral.land.width[i] <= 0.0
                    lateral.land.q[i] = 0.0
                    lateral.land.h[i] = 0.0
                end
            end
            lateral.land.volume .= lateral.land.h .* lateral.land.width .* lateral.land.dl
        elseif land_routing == "local-inertial"
            for i in eachindex(lateral.land.volume)
                if lateral.land.rivercells[i]
                    j = network.land.index_river[i]
                    if lateral.land.h[i] > 0.0
                        lateral.land.volume[i] =
                            lateral.land.h[i] * lateral.land.xl[i] * lateral.land.yl[i] +
                            lateral.river.bankfull_volume[j]
                    else
                        lateral.land.volume[i] =
                            lateral.river.h[j] *
                            lateral.river.width[j] *
                            lateral.river.dl[j]
                    end
                else
                    lateral.land.volume[i] =
                        lateral.land.h[i] * lateral.land.xl[i] * lateral.land.yl[i]
                end
            end
        end
        # only set active cells for river (ignore boundary conditions/ghost points)
        lateral.river.volume[1:nriv] .=
            lateral.river.h[1:nriv] .* lateral.river.width[1:nriv] .*
            lateral.river.dl[1:nriv]

        if floodplain_1d
            initialize_volume!(lateral.river, nriv)
        end

        if do_lakes
            # storage must be re-initialized after loading the state with the current
            # waterlevel otherwise the storage will be based on the initial water level
            lakes = lateral.river.lake
            lakes.storage .=
                initialize_storage(lakes.storfunc, lakes.area, lakes.waterlevel, lakes.sh)
        end
    else
        @info "Set initial conditions from default values."
    end
    return nothing
end<|MERGE_RESOLUTION|>--- conflicted
+++ resolved
@@ -442,12 +442,7 @@
 end
 
 "update SBM model for a single timestep"
-<<<<<<< HEAD
-function update(model::Model{N,L,V,R,W,T}) where {N,L,V,R,W,T<:SbmModel}
-
-=======
 function update!(model::Model{N, L, V, R, W, T}) where {N, L, V, R, W, T <: SbmModel}
->>>>>>> 2a63e957
     (; lateral, vertical, network, config) = model
     do_water_demand = haskey(config.model, "water_demand")
     (; kv_profile) = vertical.soil.parameters
@@ -475,51 +470,12 @@
 Update SBM model until recharge for a single timestep. This function is also accessible
 through BMI, to couple the SBM model to an external groundwater model.
 """
-<<<<<<< HEAD
-function update_until_recharge(model::Model{N,L,V,R,W,T}) where {N,L,V,R,W,T<:SbmModel}
-    (; lateral, vertical, network, config) = model
-
-    do_water_demand = haskey(config.model, "water_demand")
-
-    inds_riv = network.index_river
-
-    # extract water levels h_av [m] from the land and river domains
-    # this is used to limit open water evaporation
-    vertical.waterlevel_land .= lateral.land.h_av .* 1000.0
-    vertical.waterlevel_river[inds_riv] .= lateral.river.h_av .* 1000.0
-
-    # vertical sbm concept is updated until snow state, after that (optional)
-    # snow transport is possible
-    update_until_snow(vertical, config)
-
-    # lateral snow transport
-    if get(config.model, "masswasting", false)::Bool
-        lateral_snow_transport!(
-            vertical.snow,
-            vertical.snowwater,
-            network.land.slope,
-            network.land,
-        )
-    end
-
-    # optional water demand and allocation
-    if do_water_demand
-        update_water_demand(vertical)
-        update_water_allocation(model)
-    end
-
-    # update vertical sbm concept until recharge [mm] to the saturated store
-    update_until_recharge(vertical, config)
-
-    return model
-=======
 function update_until_recharge!(
     model::Model{N, L, V, R, W, T},
 ) where {N, L, V, R, W, T <: SbmModel}
     (; lateral, vertical, network, config) = model
     update!(vertical, lateral, network, config)
     return nothing
->>>>>>> 2a63e957
 end
 
 """
@@ -528,19 +484,12 @@
 Update SBM model after subsurface flow for a single timestep. This function is also
 accessible through BMI, to couple the SBM model to an external groundwater model.
 """
-<<<<<<< HEAD
-function update_after_subsurfaceflow(
-    model::Model{N,L,V,R,W,T},
-) where {N,L,V,R,W,T<:SbmModel}
-    (; lateral, vertical) = model
-=======
 function update_after_subsurfaceflow!(
     model::Model{N, L, V, R, W, T},
 ) where {N, L, V, R, W, T <: SbmModel}
     (; lateral, vertical) = model
     (; soil, runoff, demand) = vertical
     (; subsurface) = lateral
->>>>>>> 2a63e957
 
     # update SBM soil model (runoff, ustorelayerdepth and satwaterdepth)
     update!(soil, (; runoff, demand, subsurface))
@@ -556,13 +505,9 @@
 
 This is done here at model level.
 """
-<<<<<<< HEAD
-function update_total_water_storage(model::Model{N,L,V,R,W,T}) where {N,L,V,R,W,T<:SbmModel}
-=======
 function update_total_water_storage!(
     model::Model{N, L, V, R, W, T},
 ) where {N, L, V, R, W, T <: SbmModel}
->>>>>>> 2a63e957
     (; lateral, vertical, network) = model
 
     # Update the total water storage based on vertical states
@@ -577,15 +522,9 @@
     return nothing
 end
 
-<<<<<<< HEAD
-function set_states(
-    model::Model{N,L,V,R,W,T},
-) where {N,L,V,R,W,T<:Union{SbmModel,SbmGwfModel}}
-=======
 function set_states!(
     model::Model{N, L, V, R, W, T},
 ) where {N, L, V, R, W, T <: Union{SbmModel, SbmGwfModel}}
->>>>>>> 2a63e957
     (; lateral, vertical, network, config) = model
 
     reinit = get(config.model, "reinit", true)::Bool
