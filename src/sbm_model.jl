"""
    initialize_sbm_model(config::Config)

Initial part of the SBM model concept. Reads the input settings and data as defined in the
Config object. Will return a Model that is ready to run.
"""
function initialize_sbm_model(config::Config)

    model_type = config.model.type::String
    @info "Initialize model variables for model type `$model_type`."

    # unpack the paths to the NetCDF files
    static_path = input_path(config, config.input.path_static)

    reader = prepare_reader(config)
    clock = Clock(config, reader)
    Δt = clock.Δt

    do_reservoirs = get(config.model, "reservoirs", false)::Bool
    do_lakes = get(config.model, "lakes", false)::Bool
    do_pits = get(config.model, "pits", false)::Bool

    kw_river_tstep = get(config.model, "kw_river_tstep", 0)
    kw_land_tstep = get(config.model, "kw_land_tstep", 0)
    kinwave_it = get(config.model, "kin_wave_iteration", false)::Bool
    routing_options = ("kinematic-wave", "local-inertial")
    floodplain_1d = get(config.model, "floodplain_1d", false)::Bool
    river_routing = get_options(
        config.model,
        "river_routing",
        routing_options,
        "kinematic-wave",
    )::String
    land_routing =
        get_options(config.model, "land_routing", routing_options, "kinematic-wave")::String

    snow = get(config.model, "snow", false)::Bool
    reservoirs = do_reservoirs
    lakes = do_lakes
    glacier = get(config.model, "glacier", false)::Bool
    masswasting = get(config.model, "masswasting", false)::Bool
    @info "General model settings" reservoirs lakes snow masswasting glacier

    nc = NCDataset(static_path)

    subcatch_2d = ncread(nc, config, "subcatchment"; optional = false, allow_missing = true)
    # indices based on catchment
    inds, rev_inds = active_indices(subcatch_2d, missing)
    n = length(inds)
    modelsize_2d = size(subcatch_2d)

    river_2d =
        ncread(nc, config, "river_location"; optional = false, type = Bool, fill = false)
    river = river_2d[inds]
    riverwidth_2d =
        ncread(nc, config, "lateral.river.width"; optional = false, type = Float, fill = 0)
    riverwidth = riverwidth_2d[inds]
    riverlength_2d =
        ncread(nc, config, "lateral.river.length"; optional = false, type = Float, fill = 0)
    riverlength = riverlength_2d[inds]

    # read x, y coordinates and calculate cell length [m]
    y_nc = read_y_axis(nc)
    x_nc = read_x_axis(nc)
    y = permutedims(repeat(y_nc, outer = (1, length(x_nc))))[inds]
    cellength = abs(mean(diff(x_nc)))

    sizeinmetres = get(config.model, "sizeinmetres", false)::Bool
    xl, yl = cell_lengths(y, cellength, sizeinmetres)
    riverfrac = river_fraction(river, riverlength, riverwidth, xl, yl)

    sbm = initialize_sbm(nc, config, riverfrac, inds)

    inds_riv, rev_inds_riv = active_indices(river_2d, 0)
    nriv = length(inds_riv)

    # reservoirs
    pits = zeros(Bool, modelsize_2d)
    if do_reservoirs
        reservoirs, resindex, reservoir, pits =
            initialize_simple_reservoir(config, nc, inds_riv, nriv, pits, tosecond(Δt))
    else
        reservoir = ()
        reservoirs = nothing
        resindex = fill(0, nriv)
    end

    # lakes
    if do_lakes
        lakes, lakeindex, lake, pits =
            initialize_lake(config, nc, inds_riv, nriv, pits, tosecond(Δt))
    else
        lake = ()
        lakes = nothing
        lakeindex = fill(0, nriv)
    end

    ldd_2d = ncread(nc, config, "ldd"; optional = false, allow_missing = true)
    ldd = ldd_2d[inds]
    if do_pits
        pits_2d = ncread(nc, config, "pits"; optional = false, type = Bool, fill = false)
        ldd = set_pit_ldd(pits_2d, ldd, inds)
    end

    βₗ =
        ncread(nc, config, "lateral.land.slope"; optional = false, sel = inds, type = Float)
    clamp!(βₗ, 0.00001, Inf)

    dl = map(detdrainlength, ldd, xl, yl)
    dw = (xl .* yl) ./ dl

    # check if lateral subsurface flow component is defined for the SBM model, when coupled
    # to another groundwater model, this component is not defined in the TOML file.
    if haskey(config.input.lateral, "subsurface")
        khfrac = ncread(
            nc,
            config,
            "lateral.subsurface.ksathorfrac";
            sel = inds,
            defaults = 1.0,
            type = Float,
        )

        # unit for lateral subsurface flow component is [m³ d⁻¹], sbm.kv₀ [mm Δt⁻¹]
        kh₀ = khfrac .* sbm.kv₀ .* 0.001 .* (basetimestep / Δt)
        f = sbm.f .* 1000.0
        zi = sbm.zi .* 0.001
        soilthickness = sbm.soilthickness .* 0.001

        ssf = LateralSSF{Float}(
            kh₀ = kh₀,
            f = f,
            zi = zi,
            soilthickness = soilthickness,
            θₛ = sbm.θₛ,
            θᵣ = sbm.θᵣ,
            Δt = Δt / basetimestep,
            βₗ = βₗ,
            dl = dl,
            dw = dw,
            exfiltwater = fill(mv, n),
            recharge = fill(mv, n),
            ssf = ((kh₀ .* βₗ) ./ f) .* (exp.(-f .* zi) - exp.(-f .* soilthickness)) .* dw,
            ssfin = fill(mv, n),
            ssfmax = ((kh₀ .* βₗ) ./ f) .* (1.0 .- exp.(-f .* soilthickness)),
            to_river = zeros(n),
        )
    else
        # when the SBM model is coupled (BMI) to a groundwater model, the following
        # variables are expected to be exchanged from the groundwater model.
        ssf = GroundwaterExchange{Float}(
            Δt = Δt / basetimestep,
            exfiltwater = fill(mv, n),
            zi = fill(mv, n),
            to_river = fill(mv, n),
            ssf = zeros(n),
        )
    end

    graph = flowgraph(ldd, inds, pcr_dir)
    ldd_riv = ldd_2d[inds_riv]
    if do_pits
        ldd_riv = set_pit_ldd(pits_2d, ldd_riv, inds_riv)
    end
    graph_riv = flowgraph(ldd_riv, inds_riv, pcr_dir)

    # the indices of the river cells in the land(+river) cell vector
    index_river = filter(i -> !isequal(river[i], 0), 1:n)
    frac_toriver = fraction_runoff_toriver(graph, ldd, index_river, βₗ, n)

    if land_routing == "kinematic-wave"
        olf = initialize_surfaceflow_land(
            nc,
            config,
            inds;
            sl = βₗ,
            dl,
            width = map(det_surfacewidth, dw, riverwidth, river),
            iterate = kinwave_it,
            tstep = kw_land_tstep,
            Δt,
        )
    elseif land_routing == "local-inertial"
        index_river_nf = rev_inds_riv[inds] # not filtered (with zeros)
        olf, indices = initialize_shallowwater_land(
            nc,
            config,
            inds;
            modelsize_2d,
            indices_reverse = rev_inds,
            xlength = xl,
            ylength = yl,
            riverwidth = riverwidth_2d[inds_riv],
            graph_riv,
            ldd_riv,
            inds_riv,
            river,
            waterbody = !=(0).(resindex + lakeindex),
            Δt,
        )
    end

    riverlength = riverlength_2d[inds_riv]
    riverwidth = riverwidth_2d[inds_riv]
    minimum(riverlength) > 0 || error("river length must be positive on river cells")
    minimum(riverwidth) > 0 || error("river width must be positive on river cells")
    if river_routing == "kinematic-wave"
        rf = initialize_surfaceflow_river(
            nc,
            config,
            inds_riv;
            dl = riverlength,
            width = riverwidth,
            reservoir_index = resindex,
            reservoir = reservoirs,
            lake_index = lakeindex,
            lake = lakes,
            iterate = kinwave_it,
            tstep = kw_river_tstep,
            Δt = Δt,
        )
    elseif river_routing == "local-inertial"
        rf, nodes_at_link = initialize_shallowwater_river(
            nc,
            config,
            inds_riv;
            graph = graph_riv,
            ldd = ldd_riv,
            dl = riverlength,
            width = riverwidth,
            reservoir_index = resindex,
            reservoir = reservoirs,
            lake_index = lakeindex,
            lake = lakes,
            Δt = Δt,
            floodplain = floodplain_1d,
        )
    else
        error(
            """An unknown "river_routing" method is specified in the TOML file ($river_routing).
            This should be "kinematic-wave" or "local-inertial".
            """,
        )
    end

    # setup subdomains for the land and river kinematic wave domain, if nthreads = 1
    # subdomain is equal to the complete domain
    toposort = topological_sort_by_dfs(graph)
    index_pit_land = findall(x -> x == 5, ldd)
    streamorder = stream_order(graph, toposort)
    min_streamorder_land = get(config.model, "min_streamorder_land", 5)
    subbas_order, indices_subbas, topo_subbas = kinwave_set_subdomains(
        graph,
        toposort,
        index_pit_land,
        streamorder,
        min_streamorder_land,
    )
    if river_routing == "kinematic-wave"
        min_streamorder_river = get(config.model, "min_streamorder_river", 6)
        toposort_riv = topological_sort_by_dfs(graph_riv)
        index_pit_river = findall(x -> x == 5, ldd_riv)
        subriv_order, indices_subriv, topo_subriv = kinwave_set_subdomains(
            graph_riv,
            toposort_riv,
            index_pit_river,
            streamorder[index_river],
            min_streamorder_river,
        )
    end

    if nthreads() > 1
        if river_routing == "kinematic-wave"
            @info "Parallel execution of kinematic wave" min_streamorder_land min_streamorder_river
        else
            @info "Parallel execution of kinematic wave" min_streamorder_land
        end
    end

    modelmap = (vertical = sbm, lateral = (subsurface = ssf, land = olf, river = rf))
    indices_reverse = (
        land = rev_inds,
        river = rev_inds_riv,
        reservoir = isempty(reservoir) ? nothing : reservoir.reverse_indices,
        lake = isempty(lake) ? nothing : lake.reverse_indices,
    )
    writer = prepare_writer(
        config,
        modelmap,
        indices_reverse,
        x_nc,
        y_nc,
        nc,
        extra_dim = (name = "layer", value = Float64.(1:sbm.maxlayers)),
    )
    close(nc)

    # for each domain save:
    # - the directed acyclic graph (graph),
    # - the traversion order (order),
    # - upstream_nodes,
    # - subdomains for the kinematic wave domains for parallel execution (execution order of
    #   subbasins (subdomain_order), traversion order per subbasin (topo_subdomain) and
    #   Vector indices per subbasin matching the traversion order of the complete domain
    #   (indices_subdomain))
    # - the indices that map it back to the two dimensional grid (indices)

    # for the land domain the x and y length [m] of the grid cells are stored
    # for reservoirs and lakes indices information is available from the initialization
    # functions
    land = (
        graph = graph,
        upstream_nodes = filter_upsteam_nodes(graph, pits[inds]),
        subdomain_order = subbas_order,
        topo_subdomain = topo_subbas,
        indices_subdomain = indices_subbas,
        order = toposort,
        indices = inds,
        reverse_indices = rev_inds,
        xl,
        yl,
        slope = βₗ,
    )
    if land_routing == "local-inertial"
        land = merge(land, (index_river = index_river_nf, staggered_indices = indices))
    end
    if river_routing == "kinematic-wave"
        river = (
            graph = graph_riv,
            indices = inds_riv,
            reverse_indices = rev_inds_riv,
            # specific for kinematic_wave
            upstream_nodes = filter_upsteam_nodes(graph_riv, pits[inds_riv]),
            subdomain_order = subriv_order,
            topo_subdomain = topo_subriv,
            indices_subdomain = indices_subriv,
            order = toposort_riv,
        )
    elseif river_routing == "local-inertial"
        river = (
            graph = graph_riv,
            indices = inds_riv,
            reverse_indices = rev_inds_riv,
            # specific for local-inertial
            nodes_at_link = nodes_at_link,
            links_at_node = adjacent_links_at_node(graph_riv, nodes_at_link),
        )
    end

    model = Model(
        config,
        (; land, river, reservoir, lake, index_river, frac_toriver),
        (subsurface = ssf, land = olf, river = rf),
        sbm,
        clock,
        reader,
        writer,
        SbmModel(),
    )

    model = set_states(model)

    @info "Initialized model"
    return model
end

"update SBM model for a single timestep"
function update(model::Model{N,L,V,R,W,T}) where {N,L,V,R,W,T<:SbmModel}

    @unpack lateral, vertical, network, clock, config = model
    model = update_until_recharge(model)
    # exchange of recharge between vertical sbm concept and subsurface flow domain
    lateral.subsurface.recharge .= vertical.recharge ./ 1000.0
    lateral.subsurface.recharge .*= lateral.subsurface.dw
    lateral.subsurface.zi .= vertical.zi ./ 1000.0
    # update lateral subsurface flow domain (kinematic wave)
    update(lateral.subsurface, network.land, network.frac_toriver)
    model = update_after_subsurfaceflow(model)
    model = update_total_water_storage(model)
end

"""
    update_until_recharge(model::Model{N,L,V,R,W,T}) where {N,L,V,R,W,T<:SbmModel}

Update SBM model until recharge for a single timestep. This function is also accessible
through BMI, to couple the SBM model to an external groundwater model.
"""
function update_until_recharge(model::Model{N,L,V,R,W,T}) where {N,L,V,R,W,T<:SbmModel}
    @unpack lateral, vertical, network, clock, config = model

    inds_riv = network.index_river

    # extract water levels h_av [m] from the land and river domains
    # this is used to limit open water evaporation
    vertical.waterlevel_land .= lateral.land.h_av .* 1000.0
    vertical.waterlevel_river[inds_riv] .= lateral.river.h_av .* 1000.0

    # vertical sbm concept is updated until snow state, after that (optional)
    # snow transport is possible
    update_until_snow(vertical, config)

    # lateral snow transport
    if get(config.model, "masswasting", false)::Bool
        lateral_snow_transport!(
            vertical.snow,
            vertical.snowwater,
            network.land.slope,
            network.land,
        )
    end

    # update vertical sbm concept until recharge [mm] to the saturated store
    update_until_recharge(vertical, config)

    return model
end

"""
    update_after_subsurfaceflow(model::Model{N,L,V,R,W,T}) where {N,L,V,R,W,T<:SbmModel}

Update SBM model after subsurface flow for a single timestep. This function is also
accessible through BMI, to couple the SBM model to an external groundwater model.
"""
function update_after_subsurfaceflow(
    model::Model{N,L,V,R,W,T},
) where {N,L,V,R,W,T<:SbmModel}
    @unpack lateral, vertical, network, clock, config = model

    # update vertical sbm concept (runoff, ustorelayerdepth and satwaterdepth)
    update_after_subsurfaceflow(
        vertical,
        lateral.subsurface.zi * 1000.0,
        lateral.subsurface.exfiltwater * 1000.0,
    )

    ssf_toriver = lateral.subsurface.to_river ./ tosecond(basetimestep)
    surface_routing(model, ssf_toriver = ssf_toriver)

    return model
end

"""
Update of the total water storage at the end of each timestep per model cell.

This is done here at model level.
"""
function update_total_water_storage(model::Model{N,L,V,R,W,T}) where {N,L,V,R,W,T<:SbmModel}
    @unpack lateral, vertical, network, clock, config = model

    # Update the total water storage based on vertical states
    # TODO Maybe look at routing in the near future
    update_total_water_storage(
        vertical,
        network.index_river,
        network.land.xl,
        network.land.yl,
        lateral.river,
        lateral.land,
    )
    return model
end

function set_states(model::Model{N,L,V,R,W,T}) where {N,L,V,R,W,T<:SbmModel}
    @unpack lateral, vertical, network, config = model

    reinit = get(config.model, "reinit", true)::Bool
    routing_options = ("kinematic-wave", "local-inertial")
    land_routing =
        get_options(config.model, "land_routing", routing_options, "kinematic-wave")::String
    do_lakes = get(config.model, "lakes", false)::Bool
    floodplain_1d = get(config.model, "floodplain_1d", false)::Bool

    # read and set states in model object if reinit=false
    if reinit == false
        nriv = length(network.river.indices)
        instate_path = input_path(config, config.state.path_input)
        @info "Set initial conditions from state file `$instate_path`."
        @warn string(
            "The unit of `ssf` (lateral subsurface flow) is now m3 d-1. Please update your",
            " input state file if it was produced with a Wflow version up to v0.5.2.",
        )
<<<<<<< HEAD
        set_states(instate_path, model; type = Float, dimname = :layer)
        @unpack lateral, vertical, network = model
=======
        set_states(instate_path, model, state_ncnames; type = Float, dimname = :layer)
>>>>>>> bdc662be
        # update zi for vertical sbm and kinematic wave volume for river and land domain
        zi =
            max.(
                0.0,
                vertical.soilthickness .-
                vertical.satwaterdepth ./ (vertical.θₛ .- vertical.θᵣ),
            )
        vertical.zi .= zi
        if land_routing == "kinematic-wave"
            # make sure land cells with zero flow width are set to zero q and h
            for i in eachindex(lateral.land.width)
                if lateral.land.width[i] <= 0.0
                    lateral.land.q[i] = 0.0
                    lateral.land.h[i] = 0.0
                end
            end
            lateral.land.volume .= lateral.land.h .* lateral.land.width .* lateral.land.dl
        elseif land_routing == "local-inertial"
            @warn string(
                "The reference level for the water depth `h` and `h_av` of overland flow ",
                "(local inertial model) for cells containing a river has changed from river",
                " bed elevation `zb` to cell elevation `z`. Please update the input state",
                " file if it was produced with Wflow version v0.5.2.",
            )
            for i in eachindex(lateral.land.volume)
                if lateral.land.rivercells[i]
                    j = network.land.index_river[i]
                    if lateral.land.h[i] > 0.0
                        lateral.land.volume[i] =
                            lateral.land.h[i] * lateral.land.xl[i] * lateral.land.yl[i] +
                            lateral.river.bankfull_volume[j]
                    else
                        lateral.land.volume[i] =
                            lateral.river.h[j] *
                            lateral.river.width[j] *
                            lateral.river.dl[j]
                    end
                else
                    lateral.land.volume[i] =
                        lateral.land.h[i] * lateral.land.xl[i] * lateral.land.yl[i]
                end
            end
        end
        # only set active cells for river (ignore boundary conditions/ghost points)
        lateral.river.volume[1:nriv] .=
            lateral.river.h[1:nriv] .* lateral.river.width[1:nriv] .*
            lateral.river.dl[1:nriv]

        if floodplain_1d
            initialize_volume!(lateral.river, nriv)
        end

        if do_lakes
            # storage must be re-initialized after loading the state with the current
            # waterlevel otherwise the storage will be based on the initial water level
            lakes = lateral.river.lake
            lakes.storage .=
                initialize_storage(lakes.storfunc, lakes.area, lakes.waterlevel, lakes.sh)
        end
    else
        @info "Set initial conditions from default values."
    end
    return model
end<|MERGE_RESOLUTION|>--- conflicted
+++ resolved
@@ -479,12 +479,7 @@
             "The unit of `ssf` (lateral subsurface flow) is now m3 d-1. Please update your",
             " input state file if it was produced with a Wflow version up to v0.5.2.",
         )
-<<<<<<< HEAD
         set_states(instate_path, model; type = Float, dimname = :layer)
-        @unpack lateral, vertical, network = model
-=======
-        set_states(instate_path, model, state_ncnames; type = Float, dimname = :layer)
->>>>>>> bdc662be
         # update zi for vertical sbm and kinematic wave volume for river and land domain
         zi =
             max.(
