--- conflicted
+++ resolved
@@ -442,14 +442,8 @@
 end
 
 "update SBM model for a single timestep"
-<<<<<<< HEAD
 function update(model::Model{N, L, V, R, W, T}) where {N, L, V, R, W, T <: SbmModel}
-    @unpack lateral, vertical, network, config = model
-=======
-function update(model::Model{N,L,V,R,W,T}) where {N,L,V,R,W,T<:SbmModel}
-
     (; lateral, vertical, network, config) = model
->>>>>>> e8b76031
     do_water_demand = haskey(config.model, "water_demand")
     (; kv_profile) = vertical.soil.parameters
 
@@ -475,49 +469,11 @@
 Update SBM model until recharge for a single timestep. This function is also accessible
 through BMI, to couple the SBM model to an external groundwater model.
 """
-<<<<<<< HEAD
 function update_until_recharge(
     model::Model{N, L, V, R, W, T},
 ) where {N, L, V, R, W, T <: SbmModel}
     (; lateral, vertical, network, config) = model
     vertical = update(vertical, lateral, network, config)
-=======
-function update_until_recharge(model::Model{N,L,V,R,W,T}) where {N,L,V,R,W,T<:SbmModel}
-    (; lateral, vertical, network, config) = model
-
-    do_water_demand = haskey(config.model, "water_demand")
-
-    inds_riv = network.index_river
-
-    # extract water levels h_av [m] from the land and river domains
-    # this is used to limit open water evaporation
-    vertical.waterlevel_land .= lateral.land.h_av .* 1000.0
-    vertical.waterlevel_river[inds_riv] .= lateral.river.h_av .* 1000.0
-
-    # vertical sbm concept is updated until snow state, after that (optional)
-    # snow transport is possible
-    update_until_snow(vertical, config)
-
-    # lateral snow transport
-    if get(config.model, "masswasting", false)::Bool
-        lateral_snow_transport!(
-            vertical.snow,
-            vertical.snowwater,
-            network.land.slope,
-            network.land,
-        )
-    end
-
-    # optional water demand and allocation
-    if do_water_demand
-        update_water_demand(vertical)
-        update_water_allocation(model)
-    end
-
-    # update vertical sbm concept until recharge [mm] to the saturated store
-    update_until_recharge(vertical, config)
-
->>>>>>> e8b76031
     return model
 end
 
@@ -528,17 +484,11 @@
 accessible through BMI, to couple the SBM model to an external groundwater model.
 """
 function update_after_subsurfaceflow(
-<<<<<<< HEAD
     model::Model{N, L, V, R, W, T},
 ) where {N, L, V, R, W, T <: SbmModel}
-    @unpack lateral, vertical, network, config = model
+    (; lateral, vertical) = model
     (; soil, runoff, demand) = vertical
     (; subsurface) = lateral
-=======
-    model::Model{N,L,V,R,W,T},
-) where {N,L,V,R,W,T<:SbmModel}
-    (; lateral, vertical) = model
->>>>>>> e8b76031
 
     # update SBM soil model (runoff, ustorelayerdepth and satwaterdepth)
     update!(soil, (; runoff, demand, subsurface))
@@ -554,15 +504,10 @@
 
 This is done here at model level.
 """
-<<<<<<< HEAD
 function update_total_water_storage(
     model::Model{N, L, V, R, W, T},
 ) where {N, L, V, R, W, T <: SbmModel}
-    @unpack lateral, vertical, network, config = model
-=======
-function update_total_water_storage(model::Model{N,L,V,R,W,T}) where {N,L,V,R,W,T<:SbmModel}
     (; lateral, vertical, network) = model
->>>>>>> e8b76031
 
     # Update the total water storage based on vertical states
     # TODO Maybe look at routing in the near future
@@ -577,15 +522,9 @@
 end
 
 function set_states(
-<<<<<<< HEAD
     model::Model{N, L, V, R, W, T},
 ) where {N, L, V, R, W, T <: Union{SbmModel, SbmGwfModel}}
-    @unpack lateral, vertical, network, config = model
-=======
-    model::Model{N,L,V,R,W,T},
-) where {N,L,V,R,W,T<:Union{SbmModel,SbmGwfModel}}
     (; lateral, vertical, network, config) = model
->>>>>>> e8b76031
 
     reinit = get(config.model, "reinit", true)::Bool
     routing_options = ("kinematic-wave", "local-inertial")
