abstract type AbstractRunoffModel{T} end

"Struct for storing open water runoff variables"
@with_kw struct OpenWaterRunoffVariables{T}
    # Runoff from river based on riverfrac [mm Δt⁻¹]
    runoff_river::Vector{T}
    # Net runoff from river [mm Δt⁻¹]
    net_runoff_river::Vector{T}
    # Runoff from land based on waterfrac [mm Δt⁻¹]
    runoff_land::Vector{T}
    # Actual evaporation from open water (land) [mm Δt⁻¹]
    ae_openw_l::Vector{T}
    # Actual evaporation from river [mm Δt⁻¹]
    ae_openw_r::Vector{T}
end

"Initialize open water runoff model variables"
function OpenWaterRunoffVariables(T::Type{<:AbstractFloat}, n::Int)
    return OpenWaterRunoffVariables{T}(;
        runoff_river = fill(mv, n),
        runoff_land = fill(mv, n),
        ae_openw_l = fill(mv, n),
        ae_openw_r = fill(mv, n),
        net_runoff_river = fill(mv, n),
    )
end

"Struct for storing open water runoff parameters"
@with_kw struct OpenWaterRunoffParameters{T}
    # Fraction of river [-]
    riverfrac::Vector{T}
    # Fraction of open water (excluding rivers) [-]
    waterfrac::Vector{T}
end

"Initialize open water runoff parameters"
function OpenWaterRunoffParameters(dataset, config, indices, riverfrac)
    # fraction open water
    lens = lens_input_parameter(config, "land~water-covered__area_fraction")
    waterfrac = ncread(dataset, config, lens; sel = indices, defaults = 0.0, type = Float)
    waterfrac = max.(waterfrac .- riverfrac, Float(0.0))
    params = OpenWaterRunoffParameters(; waterfrac = waterfrac, riverfrac = riverfrac)
    return params
end

"Struct for storing open water runoff boundary conditions"
@with_kw struct OpenWaterRunoffBC{T}
    water_flux_surface::Vector{T} # [mm dt-1]
<<<<<<< HEAD
    waterlevel_land::Vector{T} # [mm]
    waterlevel_river::Vector{T} # [mm]
=======
    waterdepth_land::Vector{T} # [mm]
    waterdepth_river::Vector{T} # [mm]
>>>>>>> 01eccdbb
end

"Initialize open water runoff boundary conditions"
function OpenWaterRunoffBC(T::Type{<:AbstractFloat}, n::Int)
    return OpenWaterRunoffBC{T}(;
        water_flux_surface = fill(mv, n),
        waterdepth_land = fill(mv, n),
        waterdepth_river = zeros(T, n),
    )
end

"Open water runoff model"
@with_kw struct OpenWaterRunoff{T} <: AbstractRunoffModel{T}
    boundary_conditions::OpenWaterRunoffBC{T}
    parameters::OpenWaterRunoffParameters{T}
    variables::OpenWaterRunoffVariables{T}
end

"Initialize open water runoff model"
function OpenWaterRunoff(dataset, config, indices, riverfrac)
    n = length(riverfrac)
    vars = OpenWaterRunoffVariables(Float, n)
    bc = OpenWaterRunoffBC(Float, n)
    params = OpenWaterRunoffParameters(dataset, config, indices, riverfrac)
    model =
        OpenWaterRunoff(; boundary_conditions = bc, parameters = params, variables = vars)
    return model
end

"Return the water flux at the surface (boundary condition) when snow is not modelled"
function get_water_flux_surface!(
    water_flux_surface,
    snow::NoSnowModel,
    glacier,
    interception,
)
    (; throughfall, stemflow) = interception.variables
    @. water_flux_surface = throughfall + stemflow
    return nothing
end

"Return the water flux at the surface (boundary condition) when snow is modelled"
function get_water_flux_surface!(
    water_flux_surface,
    snow::AbstractSnowModel,
    glacier,
    interception,
)
    water_flux_surface .=
        get_runoff(snow) .+ get_glacier_melt(glacier) .* get_glacier_fraction(glacier)
    return nothing
end

"Update boundary conditions of the open water runoff model for a single timestep"
function update_boundary_conditions!(
    model::OpenWaterRunoff,
    external_models::NamedTuple,
    routing,
    network,
)
    (; water_flux_surface, waterdepth_river, waterdepth_land) = model.boundary_conditions
    (; land_indices) = network.river
    (; snow, glacier, interception) = external_models

    get_water_flux_surface!(water_flux_surface, snow, glacier, interception)

    # extract water depth h [m] from the land and river routing, used to limit open water
    # evaporation
    waterdepth_land .= routing.overland_flow.variables.h .* 1000.0
    for (i, land_index) in enumerate(land_indices)
        waterdepth_river[land_index] = routing.river_flow.variables.h[i] * 1000.0
    end
    return nothing
end

"Update the open water runoff model for a single timestep"
function update!(model::OpenWaterRunoff, atmospheric_forcing::AtmosphericForcing)
    (; potential_evaporation) = atmospheric_forcing
    (; runoff_river, net_runoff_river, runoff_land, ae_openw_r, ae_openw_l) =
        model.variables
    (; riverfrac, waterfrac) = model.parameters
    (; water_flux_surface, waterdepth_river, waterdepth_land) = model.boundary_conditions

    @. runoff_river = min(1.0, riverfrac) * water_flux_surface
    @. runoff_land = min(1.0, waterfrac) * water_flux_surface
    @. ae_openw_r = min(waterdepth_river * riverfrac, riverfrac * potential_evaporation)
    @. ae_openw_l = min(waterdepth_land * waterfrac, waterfrac * potential_evaporation)
    @. net_runoff_river = runoff_river - ae_openw_r

    return nothing
end<|MERGE_RESOLUTION|>--- conflicted
+++ resolved
@@ -46,13 +46,8 @@
 "Struct for storing open water runoff boundary conditions"
 @with_kw struct OpenWaterRunoffBC{T}
     water_flux_surface::Vector{T} # [mm dt-1]
-<<<<<<< HEAD
-    waterlevel_land::Vector{T} # [mm]
-    waterlevel_river::Vector{T} # [mm]
-=======
     waterdepth_land::Vector{T} # [mm]
     waterdepth_river::Vector{T} # [mm]
->>>>>>> 01eccdbb
 end
 
 "Initialize open water runoff boundary conditions"
