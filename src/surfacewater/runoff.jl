abstract type AbstractRunoffModel{T} end

"Struct for storing open water runoff variables"
@with_kw struct OpenWaterRunoffVariables{T}
    # Runoff from river based on riverfrac [mm Δt⁻¹]
    runoff_river::Vector{T}
    # Net runoff from river [mm Δt⁻¹]
    net_runoff_river::Vector{T}
    # Runoff from land based on waterfrac [mm Δt⁻¹]
    runoff_land::Vector{T}
    # Actual evaporation from open water (land) [mm Δt⁻¹]
    ae_openw_l::Vector{T}
    # Actual evaporation from river [mm Δt⁻¹]
    ae_openw_r::Vector{T}
end

"Initialize open water runoff model variables"
function OpenWaterRunoffVariables(T::Type{<:AbstractFloat}, n::Int)
    return OpenWaterRunoffVariables{T}(;
        runoff_river = fill(MISSING_VALUE, n),
        runoff_land = fill(MISSING_VALUE, n),
        ae_openw_l = fill(MISSING_VALUE, n),
        ae_openw_r = fill(MISSING_VALUE, n),
        net_runoff_river = fill(MISSING_VALUE, n),
    )
end

"Struct for storing open water runoff parameters"
@with_kw struct OpenWaterRunoffParameters{T}
    # Fraction of river [-]
    riverfrac::Vector{T}
    # Fraction of open water (excluding rivers) [-]
    waterfrac::Vector{T}
end

"Initialize open water runoff parameters"
function OpenWaterRunoffParameters(dataset, config, indices, riverfrac)
    # fraction open water
    lens = lens_input_parameter(config, "land~water-covered__area_fraction")
    waterfrac = ncread(dataset, config, lens; sel = indices, defaults = 0.0, type = Float64)
    waterfrac = max.(waterfrac .- riverfrac, 0.0)
    params = OpenWaterRunoffParameters(; waterfrac = waterfrac, riverfrac = riverfrac)
    return params
end

"Struct for storing open water runoff boundary conditions"
@with_kw struct OpenWaterRunoffBC{T}
    water_flux_surface::Vector{T} # [mm dt-1]
    waterdepth_land::Vector{T} # [mm]
    waterdepth_river::Vector{T} # [mm]
end

"Initialize open water runoff boundary conditions"
function OpenWaterRunoffBC(T::Type{<:AbstractFloat}, n::Int)
    return OpenWaterRunoffBC{T}(;
<<<<<<< HEAD
        water_flux_surface = fill(MISSING_VALUE, n),
        waterlevel_land = fill(MISSING_VALUE, n),
        waterlevel_river = zeros(T, n),
=======
        water_flux_surface = fill(mv, n),
        waterdepth_land = fill(mv, n),
        waterdepth_river = zeros(T, n),
>>>>>>> c37d13f8
    )
end

"Open water runoff model"
@with_kw struct OpenWaterRunoff{T} <: AbstractRunoffModel{T}
    boundary_conditions::OpenWaterRunoffBC{T}
    parameters::OpenWaterRunoffParameters{T}
    variables::OpenWaterRunoffVariables{T}
end

"Initialize open water runoff model"
function OpenWaterRunoff(dataset, config, indices, riverfrac)
    n = length(riverfrac)
    vars = OpenWaterRunoffVariables(Float64, n)
    bc = OpenWaterRunoffBC(Float64, n)
    params = OpenWaterRunoffParameters(dataset, config, indices, riverfrac)
    model =
        OpenWaterRunoff(; boundary_conditions = bc, parameters = params, variables = vars)
    return model
end

"Return the water flux at the surface (boundary condition) when snow is not modelled"
function get_water_flux_surface!(
    water_flux_surface,
    snow::NoSnowModel,
    glacier,
    interception,
)
    (; throughfall, stemflow) = interception.variables
    @. water_flux_surface = throughfall + stemflow
    return nothing
end

"Return the water flux at the surface (boundary condition) when snow is modelled"
function get_water_flux_surface!(
    water_flux_surface,
    snow::AbstractSnowModel,
    glacier,
    interception,
)
    water_flux_surface .=
        get_runoff(snow) .+ get_glacier_melt(glacier) .* get_glacier_fraction(glacier)
    return nothing
end

"Update boundary conditions of the open water runoff model for a single timestep"
function update_boundary_conditions!(
    model::OpenWaterRunoff,
    external_models::NamedTuple,
    routing,
    network,
)
    (; water_flux_surface, waterdepth_river, waterdepth_land) = model.boundary_conditions
    (; land_indices) = network.river
    (; snow, glacier, interception) = external_models

    get_water_flux_surface!(water_flux_surface, snow, glacier, interception)

    # extract water depth h [m] from the land and river routing, used to limit open water
    # evaporation
    waterdepth_land .= routing.overland_flow.variables.h .* 1000.0
    for (i, land_index) in enumerate(land_indices)
        waterdepth_river[land_index] = routing.river_flow.variables.h[i] * 1000.0
    end
    return nothing
end

"Update the open water runoff model for a single timestep"
function update!(model::OpenWaterRunoff, atmospheric_forcing::AtmosphericForcing)
    (; potential_evaporation) = atmospheric_forcing
    (; runoff_river, net_runoff_river, runoff_land, ae_openw_r, ae_openw_l) =
        model.variables
    (; riverfrac, waterfrac) = model.parameters
    (; water_flux_surface, waterdepth_river, waterdepth_land) = model.boundary_conditions

    @. runoff_river = min(1.0, riverfrac) * water_flux_surface
    @. runoff_land = min(1.0, waterfrac) * water_flux_surface
    @. ae_openw_r = min(waterdepth_river * riverfrac, riverfrac * potential_evaporation)
    @. ae_openw_l = min(waterdepth_land * waterfrac, waterfrac * potential_evaporation)
    @. net_runoff_river = runoff_river - ae_openw_r

    return nothing
end<|MERGE_RESOLUTION|>--- conflicted
+++ resolved
@@ -53,15 +53,9 @@
 "Initialize open water runoff boundary conditions"
 function OpenWaterRunoffBC(T::Type{<:AbstractFloat}, n::Int)
     return OpenWaterRunoffBC{T}(;
-<<<<<<< HEAD
         water_flux_surface = fill(MISSING_VALUE, n),
-        waterlevel_land = fill(MISSING_VALUE, n),
-        waterlevel_river = zeros(T, n),
-=======
-        water_flux_surface = fill(mv, n),
-        waterdepth_land = fill(mv, n),
+        waterdepth_land = fill(MISSING_VALUE, n),
         waterdepth_river = zeros(T, n),
->>>>>>> c37d13f8
     )
 end
 
