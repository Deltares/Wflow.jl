module Wflow

import BasicModelInterface as BMI

using Base.Threads: nthreads
using CFTime: CFTime, monthday, dayofyear
<<<<<<< HEAD
using Dates: Dates, Second, Minute, Hour, Day, Month, year, TimeType, DatePeriod, TimePeriod, Date, DateTime, now, isleapyear, datetime2unix
using DelimitedFiles: readdlm
using FieldMetadata: @metadata
using Glob: glob
using Graphs: Graphs, Graph, DiGraph, add_edge!, is_cyclic, inneighbors, outneighbors, edges, topological_sort_by_dfs, src, dst, vertices, nv, ne, induced_subgraph, add_vertex!
=======
using Dates:
    Dates,
    Second,
    Minute,
    Hour,
    Day,
    Month,
    year,
    TimeType,
    DatePeriod,
    TimePeriod,
    Date,
    DateTime,
    now,
    isleapyear,
    datetime2unix,
    canonicalize
using DelimitedFiles: readdlm
using FieldMetadata: @metadata
using Glob: glob
using Graphs:
    Graphs,
    Graph,
    DiGraph,
    add_edge!,
    is_cyclic,
    inneighbors,
    outneighbors,
    edges,
    topological_sort_by_dfs,
    src,
    dst,
    vertices,
    nv,
    ne,
    induced_subgraph,
    add_vertex!
>>>>>>> 2a63e957
using IfElse: IfElse
using LoggingExtras
using LoopVectorization: @tturbo
using NCDatasets: NCDatasets, NCDataset, dimnames, dimsize, nomissing, defDim, defVar
using Parameters: @with_kw
using Polyester: @batch
using ProgressLogging: @progress
using StaticArrays: SVector, pushfirst, setindex
using Statistics: mean, median, quantile!
using TerminalLoggers
using TOML: TOML

# metadata is used in combination with BMI functions `get_var_units` and `get_var_location`
@metadata get_units "mm dt-1" String
@metadata grid_loc "node" String # BMI grid location

const Float = Float64
const CFDataset = Union{NCDataset, NCDatasets.MFDataset}
const CFVariable_MF = Union{NCDatasets.CFVariable, NCDatasets.MFCFVariable}
const version =
    VersionNumber(TOML.parsefile(joinpath(@__DIR__, "..", "Project.toml"))["version"])

mutable struct Clock{T}
    time::T
    iteration::Int
    dt::Second
end

function Clock(config)
    # this constructor is used by reset_clock!, since if the Clock has already
    # been constructed before, the config is complete
    calendar = get(config, "calendar", "standard")::String
    starttime = cftime(config.starttime, calendar)
    dt = Second(config.timestepsecs)
    return Clock(starttime, 0, dt)
end

function Clock(config, reader)
    nctimes = reader.dataset["time"][:]

    # if the timestep is not given, use the difference between netCDF time 1 and 2
    timestepsecs = get(config, "timestepsecs", nothing)
    if timestepsecs === nothing
        timestepsecs = Dates.value(Second(nctimes[2] - nctimes[1]))
        config.timestepsecs = timestepsecs
    end
    dt = Second(timestepsecs)

    # if the config file does not have a start or endtime, follow the netCDF times
    # and add them to the config
    starttime = get(config, "starttime", nothing)
    if starttime === nothing
        starttime = first(nctimes) - dt
        config.starttime = starttime
    end
    endtime = get(config, "endtime", nothing)
    if endtime === nothing
        endtime = last(nctimes)
        config.endtime = endtime
    end

    calendar = get(config, "calendar", "standard")::String
    fews_run = get(config, "fews_run", false)::Bool
    if fews_run
        config.starttime = starttime + dt
    end
    starttime = cftime(config.starttime, calendar)

    return Clock(starttime, 0, dt)
end

include("io.jl")

"""
    Model{N,L,V,R,W}

Composite type that represents all different aspects of a Wflow Model, such as the
network, parameters, clock, configuration and input and output.
"""
struct Model{N, L, V, R, W, T}
    config::Config  # all configuration options
    network::N  # connectivity information, directed graph
    lateral::L  # lateral model that holds lateral state, moves along network
    vertical::V  # vertical model that holds vertical state, independent of each other
    clock::Clock  # to keep track of simulation time
    reader::R  # provides the model with dynamic input
    writer::W  # writes model output
    type::T # model type
end

# different model types (used for dispatch)
struct SbmModel end         # "sbm" type / sbm_model.jl
struct SbmGwfModel end      # "sbm_gwf" type / sbm_gwf_model.jl
struct SedimentModel end    # "sediment" type / sediment_model.jl

# prevent a large printout of model components and arrays
Base.show(io::IO, m::Model) = print(io, "model of type ", typeof(m))

include("forcing.jl")
include("parameters.jl")
include("flow.jl")
include("horizontal_process.jl")
include("vegetation/rainfall_interception.jl")
include("vegetation/canopy.jl")
include("snow/snow_process.jl")
include("snow/snow.jl")
include("glacier/glacier_process.jl")
include("glacier/glacier.jl")
include("surfacewater/runoff.jl")
include("soil/soil.jl")
include("soil/soil_process.jl")
include("sbm.jl")
include("demand/water_demand.jl")
include("sediment.jl")
include("reservoir_lake.jl")
include("sbm_model.jl")
include("sediment_model.jl")
include("groundwater/connectivity.jl")
include("groundwater/aquifer.jl")
include("groundwater/boundary_conditions.jl")
include("sbm_gwf_model.jl")
include("utils.jl")
include("bmi.jl")
include("subdomains.jl")
include("logging.jl")
include("states.jl")

"""
    run(tomlpath::AbstractString; silent=false)
    run(config::Config)
    run!(model::Model)
    run()

Run an entire simulation starting either from a path to a TOML settings file,
a prepared `Config` object, or an initialized `Model` object. This allows more flexibility
if you want to for example modify a `Config` before initializing the `Model`. Logging to a
file is only part of the `run(tomlpath::AbstractString)` method. To avoid logging to the
terminal, set the `silent` keyword argument to `true`, or put that in the TOML.

The 0 argument version expects ARGS to contain a single entry, pointing to the TOML path.
This makes it easier to start a run from the command line without having to escape quotes:

    julia -e "using Wflow; Wflow.run()" "path/to/config.toml"
"""
function run(tomlpath::AbstractString; silent = nothing)
    config = Config(tomlpath)
    # if the silent kwarg is not set, check if it is set in the TOML
    if silent === nothing
        silent = get(config, "silent", false)::Bool
    end
    fews_run = get(config, "fews_run", false)::Bool
    logger, logfile = init_logger(config; silent)
    with_logger(logger) do
        @info "Wflow version `v$version`"
        # to catch stacktraces in the log file a try-catch is required
        try
            run(config)
        catch e
            # avoid logging backtrace for the single line FEWS log format
            # that logger also uses SimpleLogger which doesn't result in a good backtrace
            if fews_run
                @error "Wflow simulation failed" exception = e _id = :wflow_run
            else
                @error "Wflow simulation failed" exception = (e, catch_backtrace()) _id =
                    :wflow_run
            end
            rethrow()
        finally
            close(logfile)
        end
    end
    return nothing
end

function run(config::Config)
    modeltype = config.model.type

    model = if modeltype == "sbm"
        initialize_sbm_model(config)
    elseif modeltype == "sbm_gwf"
        initialize_sbm_gwf_model(config)
    elseif modeltype == "sediment"
        initialize_sediment_model(config)
    else
        error("unknown model type")
    end
    load_fixed_forcing!(model)
    run!(model)
    return model
end

function run_timestep!(model::Model; update_func = update!, write_model_output = true)
    advance!(model.clock)
    load_dynamic_input!(model)
    update_func(model)
    if write_model_output
        write_output(model)
    end
    return nothing
end

<<<<<<< HEAD
function run(model::Model; close_files = true)
=======
function run!(model::Model; close_files = true)
>>>>>>> 2a63e957
    (; config, writer, clock) = model

    model_type = config.model.type::String

    # determine timesteps to run
    calendar = get(config, "calendar", "standard")::String
    @warn string(
        "The definition of `starttime` has changed (equal to model state time).\n Please",
        " update your settings TOML file by subtracting one model timestep dt from the",
        " `starttime`, if it was used with a Wflow version up to v0.6.3.",
    )
    starttime = clock.time
    dt = clock.dt
    endtime = cftime(config.endtime, calendar)
    times = range(starttime + dt, endtime; step = dt)

    @info "Run information" model_type starttime dt endtime nthreads()
    runstart_time = now()
    @progress for (i, time) in enumerate(times)
        @debug "Starting timestep." time i now()
        run_timestep!(model)
    end
    @info "Simulation duration: $(canonicalize(now() - runstart_time))"

    # write output state netCDF
    if haskey(config, "state") && haskey(config.state, "path_output")
        @info "Write output states to netCDF file `$(model.writer.state_nc_path)`."
    end
    write_netcdf_timestep(model, writer.state_dataset, writer.state_parameters)

    reset_clock!(model.clock, config)

    # option to support running function twice without re-initializing
    # and thus opening the netCDF files
    if close_files
        Wflow.close_files(model; delete_output = false)
    end

    # copy TOML to dir_output, to archive what settings were used
    if haskey(config, "dir_output")
        src = normpath(pathof(config))
        dst = output_path(config, basename(src))
        if src != dst
            @debug "Copying TOML file." src dst
            cp(src, dst; force = true)
        end
    end
    return nothing
end

function run()
    usage = "Usage: julia -e 'using Wflow; Wflow.run()' 'path/to/config.toml'"
    n = length(ARGS)
    if n != 1
        throw(ArgumentError(usage))
    end
    toml_path = only(ARGS)
    if !isfile(toml_path)
        throw(ArgumentError("File not found: $(toml_path)\n" * usage))
    end
    return run(toml_path)
end

end # module<|MERGE_RESOLUTION|>--- conflicted
+++ resolved
@@ -4,13 +4,6 @@
 
 using Base.Threads: nthreads
 using CFTime: CFTime, monthday, dayofyear
-<<<<<<< HEAD
-using Dates: Dates, Second, Minute, Hour, Day, Month, year, TimeType, DatePeriod, TimePeriod, Date, DateTime, now, isleapyear, datetime2unix
-using DelimitedFiles: readdlm
-using FieldMetadata: @metadata
-using Glob: glob
-using Graphs: Graphs, Graph, DiGraph, add_edge!, is_cyclic, inneighbors, outneighbors, edges, topological_sort_by_dfs, src, dst, vertices, nv, ne, induced_subgraph, add_vertex!
-=======
 using Dates:
     Dates,
     Second,
@@ -48,7 +41,6 @@
     ne,
     induced_subgraph,
     add_vertex!
->>>>>>> 2a63e957
 using IfElse: IfElse
 using LoggingExtras
 using LoopVectorization: @tturbo
@@ -250,11 +242,7 @@
     return nothing
 end
 
-<<<<<<< HEAD
-function run(model::Model; close_files = true)
-=======
 function run!(model::Model; close_files = true)
->>>>>>> 2a63e957
     (; config, writer, clock) = model
 
     model_type = config.model.type::String
