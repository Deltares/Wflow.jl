--- conflicted
+++ resolved
@@ -54,14 +54,6 @@
 using TerminalLoggers
 using TOML: TOML
 
-<<<<<<< HEAD
-# metadata is used in combination with BMI functions `get_var_units` and `get_var_location`
-@metadata get_units "mm dt-1" String
-@metadata grid_loc "node" String # BMI grid location
-
-=======
-const Float = Float64
->>>>>>> c37d13f8
 const CFDataset = Union{NCDataset, NCDatasets.MFDataset}
 const CFVariable_MF = Union{NCDatasets.CFVariable, NCDatasets.MFCFVariable}
 const VERSION =
