"""
    scurve(x, a, b, c)

Sigmoid "S"-shaped curve.

# Arguments
- `x::Real`: input
- `a::Real`: determines the centre level
- `b::Real`: determines the amplitude of the curve
- `c::Real`: determines the steepness or "stepwiseness" of the curve.
             The higher c the sharper the function. A negative c reverses the function.
"""
function scurve(x, a, b, c)
    s = one(x) / (b + exp(-c * (x - a)))
    return s
end

"""
    rainfall_interception_gash(cmax, e_r, canopygapfraction, precipitation, canopystorage, maxevap)

Interception according to the Gash model (for daily timesteps). `cmax` is the maximum canopy storage and
`e_r` is the ratio of the average evaporation from the wet canopy and the average precipitation intensity on
a saturated canopy.
"""
function rainfall_interception_gash(
    cmax,
    e_r,
    canopygapfraction,
    precipitation,
    canopystorage,
    maxevap,
)
    # TODO: add other rainfall interception method (lui)
    # TODO: include subdaily Gash model
    # TODO: improve computation of stemflow partitioning coefficient pt (0.1 * canopygapfraction)
    pt = min(0.1 * canopygapfraction, 1.0 - canopygapfraction)
    pfrac = 1.0 - canopygapfraction - pt
    p_sat = (-cmax / e_r) * log(1.0 - min((e_r / pfrac), 1.0))
    p_sat = isinf(p_sat) ? 0.0 : p_sat

    # large storms P > P_sat
    largestorms = precipitation > p_sat

    iwet = largestorms ? (pfrac * p_sat) - cmax : precipitation * pfrac
    isat = largestorms ? (e_r) * (precipitation - p_sat) : 0.0
    idry = largestorms ? cmax : 0.0
    itrunc = 0.0

    stemflow = pt * precipitation

    throughfall = precipitation - iwet - idry - isat - itrunc - stemflow
    interception = iwet + idry + isat + itrunc

    # Now corect for area without any Interception (say open water Cmax -- zero)
    cmaxzero = cmax <= 0.0
    throughfall = cmaxzero ? precipitation : throughfall
    interception = cmaxzero ? 0.0 : interception
    stemflow = cmaxzero ? 0.0 : stemflow

    # Now corect for maximum potential evap
    canopy_drainage = interception > maxevap ? interception - maxevap : 0.0
    interception = min(interception, maxevap)

    # Add surpluss to the throughfall
    throughfall = throughfall + canopy_drainage

    return throughfall, interception, stemflow, canopystorage

end

"""
    rainfall_interception_modrut(precipitation, potential_evaporation, canopystorage, canopygapfraction, cmax)

Interception according to a modified Rutter model. The model is solved explicitly and there is no
drainage below `cmax`.
"""
function rainfall_interception_modrut(
    precipitation,
    potential_evaporation,
    canopystorage,
    canopygapfraction,
    cmax,
)

    # TODO: improve computation of stemflow partitioning coefficient pt (0.1 * canopygapfraction)
    pt = min(0.1 * canopygapfraction, 1.0 - canopygapfraction)

    # Amount of p that falls on the canopy
    precip_canopy = (1.0 - canopygapfraction - pt) * precipitation

    # Canopystorage cannot be larger than cmax, no gravity drainage below that. This check
    # is required because cmax can change over time
    canopy_drainage1 = canopystorage > cmax ? canopystorage - cmax : 0.0
    canopystorage = canopystorage - canopy_drainage1

    # Add the precipitation that falls on the canopy to the store
    canopystorage = canopystorage + precip_canopy

    # Now do the Evap, make sure the store does not get negative
    canopy_evap = min(canopystorage, potential_evaporation)
    canopystorage = canopystorage - canopy_evap

    # Amount of evap not used
    leftover = potential_evaporation - canopy_evap

    # Now drain the canopystorage again if needed...
    canopy_drainage2 = canopystorage > cmax ? canopystorage - cmax : 0.0
    canopystorage = canopystorage - canopy_drainage2

    # Calculate throughfall and stemflow
    throughfall = canopy_drainage1 + canopy_drainage2 + canopygapfraction * precipitation
    stemflow = precipitation * pt

    # Calculate interception, this is NET Interception
    netinterception = precipitation + canopy_drainage1 - throughfall - stemflow
    interception = canopy_evap

    return netinterception, throughfall, stemflow, leftover, interception, canopystorage

end

"""
<<<<<<< HEAD
    vwc_brooks_corey(h, hb, θₛ, θᵣ, c)

Volumetric water content based on the Brooks-Corey soil hydraulic model.
"""
function vwc_brooks_corey(h, hb, θₛ, θᵣ, c)
    if h < hb
        par_lambda = 2.0 / (c - 3.0)
        vwc = (θₛ - θᵣ) * pow(h / hb, par_lambda)
=======
    acttransp_unsat_sbm(rootingdepth, ustorelayerdepth, sumlayer, restpotevap, sum_actevapustore, c, usl, theta_s, theta_r, hb, ust::Bool = false)

Compute actual transpiration for unsaturated zone.
If `ust` is `true`, the whole unsaturated store is available for transpiration.

# Arguments
- `rootingdepth`
- `ustorelayerdepth`
- `sumlayer` (depth (z) of upper boundary unsaturated layer)
- `restpotevap` (remaining evaporation)
- `sum_actevapustore` (cumulative actual transpiration (more than one unsaturated layers))
- `c` (Brooks-Corey coefficient)
- `usl` (thickness of unsaturated zone)
- `theta_s`
- `theta_r`
- `hb` (air entry pressure)
- `ust`

# Output
- `ustorelayerdepth`
- `sum_actevapustore`
- `restpotevap`
"""
function acttransp_unsat_sbm(
    rootingdepth,
    ustorelayerdepth,
    sumlayer,
    restpotevap,
    sum_actevapustore,
    c,
    usl,
    theta_s,
    theta_r,
    hb,
    ust::Bool = false,
)

    # AvailCap is fraction of unsat zone containing roots
    if ust
        availcap = ustorelayerdepth * 0.99
>>>>>>> 3ad46dfa
    else
        vwc = (θₛ - θᵣ)
    end
    return vwc
end

"""
    head_brooks_corey(vwc, θₛ, θᵣ, c, hb)

Soil water pressure head based on the Brooks-Corey soil hydraulic model.
"""
function head_brooks_corey(vwc, θₛ, θᵣ, c, hb)
    par_lambda = 2.0 / (c - 3.0)
<<<<<<< HEAD
    h = hb / (pow(((vwc) / (θₛ - θᵣ)), (1.0 / par_lambda)))  # Note that in the original formula, thetaR is extracted from vwc, but thetaR is not part of the numerical vwc calculation
    h = min(h, hb)
    return h
end

"""
    feddes_h3(h3_high, h3_low, tpot, Δt)

Return soil water pressure head `h3` of Feddes root water uptake reduction function.
"""
function feddes_h3(h3_high, h3_low, tpot, Δt)
    # value of h3 is a function of potential transpiration [mm/d]
    tpot_daily = tpot * (basetimestep / Δt)
    if (tpot_daily >= 0.0) && (tpot_daily <= 1.0)
        h3 = h3_low
    elseif (tpot_daily > 1.0) && (tpot_daily < 5.0)
        h3 = h3_high + ((h3_low - h3_high) * (5.0 - tpot_daily)) / (5.0 - 1.0)
=======
    if usl > 0.0
        vwc = ustorelayerdepth / usl
    else
        vwc = 0.0
    end
    vwc = max(vwc, 0.0000001)
    head = hb / (pow(((vwc) / (theta_s - theta_r)), (1.0 / par_lambda)))  # Note that in the original formula, thetaR is extracted from vwc, but thetaR is not part of the numerical vwc calculation
    head = max(head, hb)

    # Transform h to a reduction coefficient value according to Feddes et al. (1978).
    # For now: no reduction for head < h2 until following improvement (todo):
    #       - reduction only applied to crops
    if head <= h1
        alpha = 1.0
    elseif head >= h4
        alpha = 0.0
    elseif (head < h2) && (head > h1)
        alpha = 1.0
    elseif (head > h3) && (head < h4)
        alpha = 1.0 - (head - h3) / (h4 - h3)
>>>>>>> 3ad46dfa
    else
        h3 = h3_high
    end
    return h3
end

"""
    rwu_reduction_feddes(h, h1, h2, h3, h4, alpha_h1)

Root water uptake reduction factor based on Feddes.
"""
function rwu_reduction_feddes(h, h1, h2, h3, h4, alpha_h1)
    # root water uptake reduction coefficient alpha (see also Feddes et al., 1978)
    if alpha_h1 == 0.0
        if (h <= h4) || (h > h1)
            alpha = 0.0
        elseif (h > h2) && (h <= h1)
            alpha = (h - h1) / (h2 - h1)
        elseif (h >= h3) && (h <= h2)
            alpha = 1.0
        elseif (h >= h4) && (h < h3)
            alpha = (h - h4) / (h3 - h4)
        end
    else
        if h <= h4
            alpha = 0.0
        elseif h >= h3
            alpha = 1.0
        elseif (h >= h4) && (h < h3)
            alpha = (h - h4) / (h3 - h4)
        end
    end
    return alpha
end

"""
    infiltration(avail_forinfilt, pathfrac, cf_soil, tsoil, infiltcapsoil, infiltcappath, ustorecapacity, modelsnow::Bool, soilinfreduction::Bool)

Soil infiltration based on infiltration capacity soil `infiltcapsoil`, infiltration capacity compacted area
`infiltcappath` and capacity unsatured zone `ustorecapacity`. The soil infiltration capacity can be adjusted
in case the soil is frozen (`modelsnow` and `soilinfreduction` is `true`).

"""
function infiltration(
    avail_forinfilt,
    pathfrac,
    cf_soil,
    tsoil,
    infiltcapsoil,
    infiltcappath,
    ustorecapacity,
    modelsnow::Bool,
    soilinfreduction::Bool,
)
    # First determine if the soil infiltration capacity can deal with the amount of water
    # split between infiltration in undisturbed soil and compacted areas (paths)
    soilinf = avail_forinfilt * (1.0 - pathfrac)
    pathinf = avail_forinfilt * pathfrac
    if modelsnow && soilinfreduction
        bb = 1.0 / (1.0 - cf_soil)
        soilinfredu = scurve(tsoil, Float(0.0), bb, Float(8.0)) + cf_soil
    else
        soilinfredu = 1.0
    end
    max_infiltsoil = min(infiltcapsoil * soilinfredu, soilinf)
    max_infiltpath = min(infiltcappath * soilinfredu, pathinf)
    infiltsoilpath = min(max_infiltpath + max_infiltsoil, max(0.0, ustorecapacity))

    if max_infiltpath + max_infiltsoil > 0.0
        infiltsoil =
            max_infiltsoil *
            min(1.0, max(0.0, ustorecapacity) / (max_infiltpath + max_infiltsoil))
        infiltpath =
            max_infiltpath *
            min(1.0, max(0.0, ustorecapacity) / (max_infiltpath + max_infiltsoil))
    else
        infiltsoil = 0.0
        infiltpath = 0.0
    end

    infiltexcess = (soilinf - max_infiltsoil) + (pathinf - max_infiltpath)

    return infiltsoilpath,
    infiltsoil,
    infiltpath,
    soilinf,
    pathinf,
    infiltexcess,
    soilinfredu
end

"""
    unsatzone_flow_layer(usd, kv_z, l_sat, c)

Assuming a unit head gradient, the transfer of water from an unsaturated store layer `usd` is controlled by the
vertical saturated hydraulic conductivity `kv_z` (bottom layer or water table), the effective saturation
degree of the layer (ratio `usd` and `l_sat`), and a Brooks-Corey power coefficient `c`.
"""
function unsatzone_flow_layer(usd, kv_z, l_sat, c)
    if usd <= 0.0
        return 0.0, 0.0
    end
    sum_ast = 0.0
    # first transfer soil water > maximum soil water capacity layer (iteration is not required because of steady theta (usd))
    st = kv_z * min(pow(usd / l_sat, c), 1.0)
    st_sat = max(0.0, usd - l_sat)
    usd -= min(st, st_sat)
    sum_ast = sum_ast + min(st, st_sat)
    ast = max(min(st - min(st, st_sat), usd), 0.0)
    # number of iterations (to reduce "overshooting") based on fixed maximum change in soil water per iteration step (0.2 mm / model timestep)
    its = Int(cld(ast, 0.2))
    for _ = 1:its
        st = (kv_z / its) * min(pow(usd / l_sat, c), 1.0)
        ast = min(st, usd)
        usd -= ast
        sum_ast += ast
    end

    return usd, sum_ast
end

"""
    unsatzone_flow_sbm(ustorelayerdepth, soilwatercapacity, satwaterdepth, kv_z, usl, theta_s, theta_r)

The transfer of water from the unsaturated store `ustorelayerdepth` to the saturated store `satwaterdepth`
is controlled by the vertical saturated hydraulic conductivity `kv_z` at the water table and the ratio between
`ustorelayerdepth` and the saturation deficit (`soilwatercapacity` minus `satwaterdepth`). This is the
original Topog_SBM vertical transfer formulation.

"""
function unsatzone_flow_sbm(
    ustorelayerdepth,
    soilwatercapacity,
    satwaterdepth,
    kv_z,
    usl,
    theta_s,
    theta_r,
)

    sd = soilwatercapacity - satwaterdepth
    if sd <= 0.00001
        ast = 0.0
    else
        st = kv_z * min(ustorelayerdepth, usl * (theta_s - theta_r)) / sd
        ast = min(st, ustorelayerdepth)
        ustorelayerdepth = ustorelayerdepth - ast
    end

    return ustorelayerdepth, ast

end


"""
    snowpack_hbv(snow, snowwater, precipitation, temperature, tti, tt, ttm, cfmax, whc)

HBV type snowpack modeling using a temperature degree factor.
All correction factors (RFCF and SFCF) are set to 1.
The refreezing efficiency factor is set to 0.05.

# Arguments
- `snow` (snow storage)
- `snowwater` (liquid water content in the snow pack)
- `precipitation` (throughfall + stemflow)
- `temperature`
- `tti` (snowfall threshold interval length)
- `tt` (threshold temperature for snowfall)
- `ttm` (melting threshold)
- `cfmax` (degree day factor, rate of snowmelt)
- `whc` (Water holding capacity of snow)
- `rfcf` correction factor for rainfall
- `sfcf` correction factor for snowfall
- `cfr` refreeing efficiency constant in refreezing of freewater in snow

# Output
- `snow`
- `snowwater`
- `snowmelt`
- `rainfall` (precipitation that occurs as rainfall)
- `snowfall` (precipitation that occurs as snowfall)
"""
function snowpack_hbv(
    snow,
    snowwater,
    precipitation,
    temperature,
    tti,
    tt,
    ttm,
    cfmax,
    whc;
    rfcf = 1.0,
    sfcf = 1.0,
    cfr = 0.05,
)

    # fraction of precipitation which falls as rain
    rainfrac = if iszero(tti)
        Float(temperature > tt)
    else
        frac = (temperature - (tt - tti / 2.0)) / tti
        min(frac, 1.0)
    end
    rainfrac = max(rainfrac, 0.0)

    # fraction of precipitation which falls as snow
    snowfrac = 1.0 - rainfrac
    # different correction for rainfall and snowfall
    snowfall = snowfrac * sfcf * precipitation  # snowfall depth
    rainfall = rainfrac * rfcf * precipitation  # rainfall depth
    # potential snow melt, based on temperature
    potsnowmelt = temperature > ttm ? cfmax * (temperature - ttm) : 0.0
    # potential refreezing, based on temperature
    potrefreezing = temperature < ttm ? cfmax * cfr * (ttm - temperature) : 0.0
    # actual refreezing
    refreezing = temperature < ttm ? min(potrefreezing, snowwater) : 0.0

    # no landuse correction here
    snowmelt = min(potsnowmelt, snow)  # actual snow melt
    snow = snow + snowfall + refreezing - snowmelt  # dry snow content
    snowwater = snowwater - refreezing  # free water content in snow
    maxsnowwater = snow * whc  # max water in the snow
    snowwater = snowwater + snowmelt + rainfall  # add all water and potentially supersaturate the snowpack
    rainfall = max(snowwater - maxsnowwater, 0.0)  # rain + surpluss snowwater
    snowwater = snowwater - rainfall

    return snow, snowwater, snowmelt, rainfall, snowfall
end

"""
    glacier_hbv(glacierfrac, glacierstore, snow, temperature, tt, cfmax, g_sifrac, dt)

HBV-light type of glacier modelling.
First, a fraction of the snowpack is converted into ice using the HBV-light
model (fraction between 0.001-0.005 per day).
Glacier melting is modelled using a temperature degree factor and only
occurs if the snow cover < 10 mm.

# Arguments
- `glacierFrac` fraction covered by glaciers [-]
- `glacierstore` volume of the glacier [mm] w.e.
- `snow` snow pack on top of glacier [mm]
- `temperature` air temperature [°C]
- `tt` temperature threshold for ice melting [°C]
- `cfmax` ice degree-day factor in [mm/(°C/day)]
- `g_sifrac` fraction of the snow turned into ice [-]
- `dt` model timestep [s]

# Output
- `snow`
- `snow2glacier`
- `glacierstore`
- `glaciermelt`

"""
function glacier_hbv(glacierfrac, glacierstore, snow, temperature, tt, cfmax, g_sifrac, dt)

    # Fraction of the snow transformed into ice (HBV-light model)
    snow2glacier = g_sifrac * snow
    snow2glacier = glacierfrac > 0.0 ? snow2glacier : 0.0

    # Max conversion to 8mm/day
    snow2glacier = min(snow2glacier, 8.0 * (dt / basetimestep))

    snow = snow - (snow2glacier * glacierfrac)
    glacierstore = glacierstore + snow2glacier

    # Potential snow melt, based on temperature
    potmelt = temperature > tt ? cfmax * (temperature - tt) : 0.0

    # actual Glacier melt
    glaciermelt = snow < 10.0 ? min(potmelt, glacierstore) : 0.0
    glacierstore = glacierstore - glaciermelt

    return snow, snow2glacier, glacierstore, glaciermelt

end<|MERGE_RESOLUTION|>--- conflicted
+++ resolved
@@ -120,72 +120,28 @@
 end
 
 """
-<<<<<<< HEAD
-    vwc_brooks_corey(h, hb, θₛ, θᵣ, c)
+    vwc_brooks_corey(h, hb, theta_s, theta_r, c)
 
 Volumetric water content based on the Brooks-Corey soil hydraulic model.
 """
-function vwc_brooks_corey(h, hb, θₛ, θᵣ, c)
+function vwc_brooks_corey(h, hb, theta_s, theta_r, c)
     if h < hb
         par_lambda = 2.0 / (c - 3.0)
-        vwc = (θₛ - θᵣ) * pow(h / hb, par_lambda)
-=======
-    acttransp_unsat_sbm(rootingdepth, ustorelayerdepth, sumlayer, restpotevap, sum_actevapustore, c, usl, theta_s, theta_r, hb, ust::Bool = false)
-
-Compute actual transpiration for unsaturated zone.
-If `ust` is `true`, the whole unsaturated store is available for transpiration.
-
-# Arguments
-- `rootingdepth`
-- `ustorelayerdepth`
-- `sumlayer` (depth (z) of upper boundary unsaturated layer)
-- `restpotevap` (remaining evaporation)
-- `sum_actevapustore` (cumulative actual transpiration (more than one unsaturated layers))
-- `c` (Brooks-Corey coefficient)
-- `usl` (thickness of unsaturated zone)
-- `theta_s`
-- `theta_r`
-- `hb` (air entry pressure)
-- `ust`
-
-# Output
-- `ustorelayerdepth`
-- `sum_actevapustore`
-- `restpotevap`
-"""
-function acttransp_unsat_sbm(
-    rootingdepth,
-    ustorelayerdepth,
-    sumlayer,
-    restpotevap,
-    sum_actevapustore,
-    c,
-    usl,
-    theta_s,
-    theta_r,
-    hb,
-    ust::Bool = false,
-)
-
-    # AvailCap is fraction of unsat zone containing roots
-    if ust
-        availcap = ustorelayerdepth * 0.99
->>>>>>> 3ad46dfa
-    else
-        vwc = (θₛ - θᵣ)
+        vwc = (theta_s - theta_r) * pow(h / hb, par_lambda)
+    else
+        vwc = (theta_s - theta_r)
     end
     return vwc
 end
 
 """
-    head_brooks_corey(vwc, θₛ, θᵣ, c, hb)
+    head_brooks_corey(vwc, theta_s, theta_r, c, hb)
 
 Soil water pressure head based on the Brooks-Corey soil hydraulic model.
 """
-function head_brooks_corey(vwc, θₛ, θᵣ, c, hb)
+function head_brooks_corey(vwc, theta_s, theta_r, c, hb)
     par_lambda = 2.0 / (c - 3.0)
-<<<<<<< HEAD
-    h = hb / (pow(((vwc) / (θₛ - θᵣ)), (1.0 / par_lambda)))  # Note that in the original formula, thetaR is extracted from vwc, but thetaR is not part of the numerical vwc calculation
+    h = hb / (pow(((vwc) / (theta_s - theta_r)), (1.0 / par_lambda)))  # Note that in the original formula, thetaR is extracted from vwc, but thetaR is not part of the numerical vwc calculation
     h = min(h, hb)
     return h
 end
@@ -202,28 +158,6 @@
         h3 = h3_low
     elseif (tpot_daily > 1.0) && (tpot_daily < 5.0)
         h3 = h3_high + ((h3_low - h3_high) * (5.0 - tpot_daily)) / (5.0 - 1.0)
-=======
-    if usl > 0.0
-        vwc = ustorelayerdepth / usl
-    else
-        vwc = 0.0
-    end
-    vwc = max(vwc, 0.0000001)
-    head = hb / (pow(((vwc) / (theta_s - theta_r)), (1.0 / par_lambda)))  # Note that in the original formula, thetaR is extracted from vwc, but thetaR is not part of the numerical vwc calculation
-    head = max(head, hb)
-
-    # Transform h to a reduction coefficient value according to Feddes et al. (1978).
-    # For now: no reduction for head < h2 until following improvement (todo):
-    #       - reduction only applied to crops
-    if head <= h1
-        alpha = 1.0
-    elseif head >= h4
-        alpha = 0.0
-    elseif (head < h2) && (head > h1)
-        alpha = 1.0
-    elseif (head > h3) && (head < h4)
-        alpha = 1.0 - (head - h3) / (h4 - h3)
->>>>>>> 3ad46dfa
     else
         h3 = h3_high
     end
