--- conflicted
+++ resolved
@@ -42,16 +42,9 @@
 function GashInterceptionModel(dataset, config, indices, vegetation_parameter_set)
     lens = lens_input_parameter(
         config,
-<<<<<<< HEAD
-        "land.interception.parameters.e_r";
-        sel = indices,
-        defaults = 0.1,
-        type = Float64,
-=======
         "vegetation_canopy_water__mean_evaporation-to-mean_precipitation_ratio",
->>>>>>> ca7a1f41
     )
-    e_r = ncread(dataset, config, lens; sel = indices, defaults = 0.1, type = Float)
+    e_r = ncread(dataset, config, lens; sel = indices, defaults = 0.1, type = Float64)
     n = length(indices)
     params =
         GashParameters(; e_r = e_r, vegetation_parameter_set = vegetation_parameter_set)
