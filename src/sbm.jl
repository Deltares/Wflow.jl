--- conflicted
+++ resolved
@@ -1,254 +1,3 @@
-<<<<<<< HEAD
-@get_units @exchange @grid_type @grid_location @with_kw struct SBM{
-    T,
-    N,
-    M,
-    P<:Union{Paddy,Nothing},
-    NP<:Union{NonPaddy,Nothing},
-    D<:Union{NonIrrigationDemand,Nothing},
-    L<:Union{NonIrrigationDemand,Nothing},
-    I<:Union{NonIrrigationDemand,Nothing},
-    A<:Union{AllocationLand,Nothing},
-}
-    # Model time step [s]
-    dt::T | "s" | 0 | "none" | "none"
-    # Maximum number of soil layers
-    maxlayers::Int | "-" | 0 | "none" | "none"
-    # number of cells
-    n::Int | "-" | 0 | "none" | "none"
-    # Number of soil layers
-    nlayers::Vector{Int} | "-"
-    # Number of unsaturated soil layers
-    n_unsatlayers::Vector{Int} | "-"
-    # Number of soil layers with vertical hydraulic conductivity value `kv`
-    nlayers_kv::Vector{Int} | "-"
-    # Fraction of river [-]
-    riverfrac::Vector{T} | "-"
-    # Saturated water content (porosity) [-]
-    theta_s::Vector{T} | "-"
-    # Residual water content [-]
-    theta_r::Vector{T} | "-"
-    # Vertical hydraulic conductivity [mm Δt⁻¹] at soil surface
-    kv_0::Vector{T}
-    # Vertical hydraulic conductivity [mm Δt⁻¹] per soil layer
-    kv::Vector{SVector{N,T}} | "-"
-    # Muliplication factor [-] applied to kv_z (vertical flow)
-    kvfrac::Vector{SVector{N,T}} | "-"
-    # Air entry pressure [cm] of soil (Brooks-Corey)
-    hb::Vector{T} | "cm"
-    # Soil thickness [mm]
-    soilthickness::Vector{T} | "mm"
-    # Thickness of soil layers [mm]
-    act_thickl::Vector{SVector{N,T}} | "mm"
-    # Cumulative sum of soil layers [mm], starting at soil surface (0)
-    sumlayers::Vector{SVector{M,T}} | "mm"
-    # Infiltration capacity of the compacted areas [mm Δt⁻¹]
-    infiltcappath::Vector{T}
-    # Soil infiltration capacity [mm Δt⁻¹]
-    infiltcapsoil::Vector{T}
-    # Soil infiltration reduction factor (when soil is frozen) [-]
-    soilinfredu::Vector{T} | "-"
-    # Maximum leakage [mm Δt⁻¹] from saturated zone
-    maxleakage::Vector{T}
-    # Fraction of open water (excluding rivers) [-]
-    waterfrac::Vector{T} | "-"
-    # Fraction of compacted area  [-]
-    pathfrac::Vector{T} | "-"
-    # Rooting depth [mm]
-    rootingdepth::Vector{T} | "mm"
-    # Fraction of the root length density in each soil layer [-]
-    rootfraction::Vector{SVector{N,T}} | "-"
-    # Soil water pressure head h1 of the root water uptake reduction function (Feddes) [cm]
-    h1::Vector{T} | "cm"
-    # Soil water pressure head h2 of the root water uptake reduction function (Feddes) [cm]
-    h2::Vector{T} | "cm"
-    # Soil water pressure head h3_high of the root water uptake reduction function (Feddes) [cm]
-    h3_high::Vector{T} | "cm"
-    # Soil water pressure head h3_low of the root water uptake reduction function (Feddes) [cm]
-    h3_low::Vector{T} | "cm"
-    # Soil water pressure head h4 of the root water uptake reduction function (Feddes) [cm]
-    h4::Vector{T} | "cm"
-    # Calculated soil water pressure head h3 of the root water uptake reduction function (Feddes) [cm]
-    h3::Vector{T} | "cm"
-    # Root water uptake reduction at soil water pressure head h1 (0.0 or 1.0) [-]
-    alpha_h1::Vector{T} | "-"
-    # Controls how roots are linked to water table [-]
-    rootdistpar::Vector{T} | "-"
-    # Parameter [mm] controlling capillary rise
-    cap_hmax::Vector{T} | "mm"
-    # Coefficient [-] controlling capillary rise
-    cap_n::Vector{T} | "-"
-    # Crop coefficient Kc [-]
-    kc::Vector{T} | "-"
-    # Brooks-Corey power coefﬁcient [-] for each soil layer
-    c::Vector{SVector{N,T}} | "-"
-    # Stemflow [mm Δt⁻¹]
-    stemflow::Vector{T}
-    # Throughfall [mm Δt⁻¹]
-    throughfall::Vector{T}
-    # A scaling parameter [mm⁻¹] (controls exponential decline of kv_0)
-    f::Vector{T} | "mm-1"
-    # Depth [mm] from soil surface for which exponential decline of kv_0 is valid
-    z_exp::Vector{T} | "mm"
-    # Depth [mm] from soil surface for which layered profile is valid
-    z_layered::Vector{T} | "mm"
-    # Amount of water in the unsaturated store, per layer [mm]
-    ustorelayerdepth::Vector{SVector{N,T}} | "mm"
-    # Saturated store [mm]
-    satwaterdepth::Vector{T} | "mm"
-    # Pseudo-water table depth [mm] (top of the saturated zone)
-    zi::Vector{T} | "mm"
-    # Soilwater capacity [mm]
-    soilwatercapacity::Vector{T} | "mm"
-    # Canopy storage [mm]
-    canopystorage::Vector{T} | "mm"
-    # Maximum canopy storage [mm]
-    cmax::Vector{T} | "mm"
-    # Canopy gap fraction [-]
-    canopygapfraction::Vector{T} | "-"
-    # Gash interception model parameter, ratio of the average evaporation from the
-    # wet canopy [mm Δt⁻¹] and the average precipitation intensity [mm Δt⁻¹] on a saturated canopy
-    e_r::Vector{T} | "-"
-    # Precipitation [mm Δt⁻¹]
-    precipitation::Vector{T}
-    # Temperature [ᵒC]
-    temperature::Vector{T} | "°C"
-    # Potential reference evapotranspiration [mm Δt⁻¹]
-    potential_evaporation::Vector{T}
-    # Potential transpiration (after subtracting interception from potential_evaporation)
-    pottrans::Vector{T}
-    # Transpiration [mm Δt⁻¹]
-    transpiration::Vector{T}
-    # Actual evaporation from unsaturated store [mm Δt⁻¹]
-    ae_ustore::Vector{T}
-    # Interception loss by evaporation [mm Δt⁻¹]
-    interception::Vector{T}
-    # Soil evaporation from unsaturated and saturated store [mm Δt⁻¹]
-    soilevap::Vector{T}
-    # Soil evaporation from saturated store [mm Δt⁻¹]
-    soilevapsat::Vector{T}
-    # Actual capillary rise [mm Δt⁻¹]
-    actcapflux::Vector{T}
-    # Actual transpiration from saturated store [mm Δt⁻¹]
-    actevapsat::Vector{T}
-    # Total actual evapotranspiration [mm Δt⁻¹]
-    actevap::Vector{T}
-    # Runoff from river based on riverfrac [mm Δt⁻¹]
-    runoff_river::Vector{T}
-    # Runoff from land based on waterfrac [mm Δt⁻¹]
-    runoff_land::Vector{T}
-    # Actual evaporation from open water (land) [mm Δt⁻¹]
-    ae_openw_l::Vector{T}
-    # Actual evaporation from river [mm Δt⁻¹]
-    ae_openw_r::Vector{T}
-    # Net runoff from river [mm Δt⁻¹]
-    net_runoff_river::Vector{T}
-    # Water available for infiltration [mm Δt⁻¹]
-    avail_forinfilt::Vector{T}
-    # Actual infiltration into the unsaturated zone [mm Δt⁻¹]
-    actinfilt::Vector{T}
-    # Actual infiltration non-compacted fraction [mm Δt⁻¹]
-    actinfiltsoil::Vector{T}
-    # Actual infiltration compacted fraction [mm Δt⁻¹]
-    actinfiltpath::Vector{T}
-    # Actual infiltration (compacted and the non-compacted areas) [mm Δt⁻¹]
-    infiltsoilpath::Vector{T}
-    # Infiltration excess water [mm Δt⁻¹]
-    infiltexcess::Vector{T}
-    # Water that cannot infiltrate due to saturated soil (saturation excess) [mm Δt⁻¹]
-    excesswater::Vector{T}
-    # Water exfiltrating during saturation excess conditions [mm Δt⁻¹]
-    exfiltsatwater::Vector{T}
-    # Water exfiltrating from unsaturated store because of change in water table [mm Δt⁻¹]
-    exfiltustore::Vector{T}
-    # Excess water for non-compacted fraction [mm Δt⁻¹]
-    excesswatersoil::Vector{T}
-    # Excess water for compacted fraction [mm Δt⁻¹]
-    excesswaterpath::Vector{T}
-    # Total surface runoff from infiltration and saturation excess (excluding actual open water evaporation) [mm Δt⁻¹]
-    runoff::Vector{T}
-    # Net surface runoff (surface runoff - actual open water evaporation) [mm Δt⁻¹]
-    net_runoff::Vector{T}
-    # Volumetric water content [-] per soil layer (including theta_r and saturated zone)
-    vwc::Vector{SVector{N,T}} | "-"
-    # Volumetric water content [%] per soil layer (including theta_r and saturated zone)
-    vwc_perc::Vector{SVector{N,T}} | "%"
-    # Root water storage [mm] in unsaturated and saturated zone (excluding theta_r)
-    rootstore::Vector{T} | "mm"
-    # Volumetric water content [-] in root zone (including theta_r and saturated zone)
-    vwc_root::Vector{T} | "-"
-    # Volumetric water content [%] in root zone (including theta_r and saturated zone)
-    vwc_percroot::Vector{T} | "%"
-    # Amount of available water in the unsaturated zone [mm]
-    ustoredepth::Vector{T} | "mm"
-    # Downward flux from unsaturated to saturated zone [mm Δt⁻¹]
-    transfer::Vector{T}
-    # Net recharge to saturated store [mm Δt⁻¹]
-    recharge::Vector{T}
-    # Actual leakage from saturated store [mm Δt⁻¹]
-    actleakage::Vector{T}
-    ### Snow parameters ###
-    # Degree-day factor [mm ᵒC⁻¹ Δt⁻¹]
-    cfmax::Vector{T} | "mm ᵒC-1 dt-1"
-    # Threshold temperature for snowfall [ᵒC]
-    tt::Vector{T} | "ᵒC"
-    # Threshold temperature interval length [ᵒC]
-    tti::Vector{T} | "ᵒC"
-    # Threshold temperature for snowmelt [ᵒC]
-    ttm::Vector{T} | "ᵒC"
-    # Water holding capacity as fraction of current snow pack [-]
-    whc::Vector{T} | "-"
-    # Soil temperature smooth factor [-]
-    w_soil::Vector{T} | "-"
-    # Controls soil infiltration reduction factor when soil is frozen [-]
-    cf_soil::Vector{T} | "-"
-    # Snow storage [mm]
-    snow::Vector{T} | "mm"
-    # Liquid water content in the snow pack [mm]
-    snowwater::Vector{T} | "mm"
-    # Snow melt + precipitation as rainfall [mm]
-    rainfallplusmelt::Vector{T} | "mm"
-    # Threshold temperature for snowfall above glacier [ᵒC]
-    g_tt::Vector{T} | "ᵒC"
-    # Degree-day factor [mm ᵒC⁻¹ Δt⁻¹] for glacier
-    g_cfmax::Vector{T} | "mm ᵒC-1 dt-1"
-    # Fraction of the snowpack on top of the glacier converted into ice [Δt⁻¹]
-    g_sifrac::Vector{T} | "dt-1"
-    # Water within the glacier [mm]
-    glacierstore::Vector{T} | "mm"
-    # Fraction covered by a glacier [-]
-    glacierfrac::Vector{T} | "-"
-    # Top soil temperature [ᵒC]
-    tsoil::Vector{T} | "ᵒC"
-    ## Interception related to leaf_area_index climatology ###
-    # Specific leaf storage [mm]
-    sl::Vector{T} | "mm"
-    # Storage woody part of vegetation [mm]
-    swood::Vector{T} | "mm"
-    # Extinction coefficient [-] (to calculate canopy gap fraction)
-    kext::Vector{T} | "-"
-    # Leaf area index [m² m⁻²]
-    leaf_area_index::Vector{T} | "m2 m-2"
-    # Water level land [mm]
-    waterlevel_land::Vector{T} | "mm"
-    # Water level river [mm]
-    waterlevel_river::Vector{T} | "mm"
-    # Total water storage (excluding floodplain volume, lakes and reservoirs) [mm]
-    total_storage::Vector{T} | "mm"
-    # Water demand structs (of arrays)
-    paddy::P | "-" | 0
-    nonpaddy::NP | "-" | 0
-    domestic::D | "-" | 0
-    livestock::L | "-" | 0
-    industry::I | "-" | 0
-    allocation::A | "-" | 0
-
-
-    function SBM{T,N,M,P,NP,D,L,I,A}(args...) where {T,N,M,P,NP,D,L,I,A}
-        equal_size_vectors(args)
-        return new(args...)
-    end
-=======
 "Land hydrology model with SBM soil model"
 @with_kw struct LandHydrologySBM{T, D, A}
     atmospheric_forcing::AtmosphericForcing{T}
@@ -261,7 +10,6 @@
     demand::D
     allocation::A
     dt::T
->>>>>>> 2a63e957
 end
 
 "Initialize land hydrology model with SBM soil model"
@@ -404,33 +152,20 @@
     river_routing,
     land_routing,
 )
-<<<<<<< HEAD
-=======
     (; interception, snow, glacier, runoff, soil, demand) = model
     (; total_storage, ustoredepth, satwaterdepth) = soil.variables
     (; riverfrac) = runoff.parameters
 
->>>>>>> 2a63e957
     # Set the total storage to zero
     fill!(total_storage, 0)
 
     # Burn the river routing values
     for (i, index_river) in enumerate(river_network)
-<<<<<<< HEAD
-        sbm.total_storage[index_river] = (
-=======
         total_storage[index_river] = (
->>>>>>> 2a63e957
             (river_routing.h_av[i] * river_routing.width[i] * river_routing.dl[i]) /
             (area[index_river]) * 1000 # Convert to mm
         )
     end
-<<<<<<< HEAD
-
-    # Chunk the data for parallel computing
-    threaded_foreach(1:sbm.n, basesize = 1000) do i
-=======
->>>>>>> 2a63e957
 
     # Add storage from interception, snow and glacier models
     total_storage .+=
