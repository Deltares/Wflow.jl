<<<<<<< HEAD
"Land hydrology model with SBM soil model"
@with_kw struct LandHydrologySBM{T, D, A}
    atmospheric_forcing::AtmosphericForcing{T}
    vegetation_parameter_set::VegetationParameters{T}
    interception::AbstractInterceptionModel{T}
    snow::AbstractSnowModel{T}
    glacier::AbstractGlacierModel{T}
    runoff::AbstractRunoffModel{T}
    soil::SbmSoilModel
    demand::D
    allocation::A
    dt::T
end

"Initialize land hydrology model with SBM soil model"
function LandHydrologySBM(nc, config, riverfrac, inds)
    dt = Second(config.timestepsecs)
    n = length(inds)

    atmospheric_forcing = AtmosphericForcing(n)
    vegetation_parameter_set = VegetationParameters(nc, config, inds)
    if dt >= Hour(23)
        interception_model =
            GashInterceptionModel(nc, config, inds, vegetation_parameter_set)
=======
@get_units @with_kw struct SBM{
    T,
    N,
    M,
    P <: Union{Paddy, Nothing},
    NP <: Union{NonPaddy, Nothing},
    D <: Union{NonIrrigationDemand, Nothing},
    L <: Union{NonIrrigationDemand, Nothing},
    I <: Union{NonIrrigationDemand, Nothing},
    A <: Union{AllocationLand, Nothing},
}
    # Model time step [s]
    dt::T | "s"
    # Maximum number of soil layers
    maxlayers::Int | "-"
    # number of cells
    n::Int | "-"
    # Number of soil layers
    nlayers::Vector{Int} | "-"
    # Number of unsaturated soil layers
    n_unsatlayers::Vector{Int} | "-"
    # Number of soil layers with vertical hydraulic conductivity value `kv`
    nlayers_kv::Vector{Int} | "-"
    # Fraction of river [-]
    riverfrac::Vector{T} | "-"
    # Saturated water content (porosity) [-]
    theta_s::Vector{T} | "-"
    # Residual water content [-]
    theta_r::Vector{T} | "-"
    # Vertical hydraulic conductivity [mm Δt⁻¹] at soil surface
    kv_0::Vector{T}
    # Vertical hydraulic conductivity [mm Δt⁻¹] per soil layer
    kv::Vector{SVector{N, T}} | "-"
    # Muliplication factor [-] applied to kv_z (vertical flow)
    kvfrac::Vector{SVector{N, T}} | "-"
    # Air entry pressure [cm] of soil (Brooks-Corey)
    hb::Vector{T} | "cm"
    # Soil thickness [mm]
    soilthickness::Vector{T} | "mm"
    # Thickness of soil layers [mm]
    act_thickl::Vector{SVector{N, T}} | "mm"
    # Cumulative sum of soil layers [mm], starting at soil surface (0)
    sumlayers::Vector{SVector{M, T}} | "mm"
    # Infiltration capacity of the compacted areas [mm Δt⁻¹]
    infiltcappath::Vector{T}
    # Soil infiltration capacity [mm Δt⁻¹]
    infiltcapsoil::Vector{T}
    # Soil infiltration reduction factor (when soil is frozen) [-]
    soilinfredu::Vector{T} | "-"
    # Maximum leakage [mm Δt⁻¹] from saturated zone
    maxleakage::Vector{T}
    # Fraction of open water (excluding rivers) [-]
    waterfrac::Vector{T} | "-"
    # Fraction of compacted area  [-]
    pathfrac::Vector{T} | "-"
    # Rooting depth [mm]
    rootingdepth::Vector{T} | "mm"
    # Fraction of the root length density in each soil layer [-]
    rootfraction::Vector{SVector{N, T}} | "-"
    # Soil water pressure head h1 of the root water uptake reduction function (Feddes) [cm]
    h1::Vector{T} | "cm"
    # Soil water pressure head h2 of the root water uptake reduction function (Feddes) [cm]
    h2::Vector{T} | "cm"
    # Soil water pressure head h3_high of the root water uptake reduction function (Feddes) [cm]
    h3_high::Vector{T} | "cm"
    # Soil water pressure head h3_low of the root water uptake reduction function (Feddes) [cm]
    h3_low::Vector{T} | "cm"
    # Soil water pressure head h4 of the root water uptake reduction function (Feddes) [cm]
    h4::Vector{T} | "cm"
    # Calculated soil water pressure head h3 of the root water uptake reduction function (Feddes) [cm]
    h3::Vector{T} | "cm"
    # Root water uptake reduction at soil water pressure head h1 (0.0 or 1.0) [-]
    alpha_h1::Vector{T} | "-"
    # Controls how roots are linked to water table [-]
    rootdistpar::Vector{T} | "-"
    # Parameter [mm] controlling capillary rise
    cap_hmax::Vector{T} | "mm"
    # Coefficient [-] controlling capillary rise
    cap_n::Vector{T} | "-"
    # Crop coefficient Kc [-]
    kc::Vector{T} | "-"
    # Brooks-Corey power coefﬁcient [-] for each soil layer
    c::Vector{SVector{N, T}} | "-"
    # Stemflow [mm Δt⁻¹]
    stemflow::Vector{T}
    # Throughfall [mm Δt⁻¹]
    throughfall::Vector{T}
    # A scaling parameter [mm⁻¹] (controls exponential decline of kv_0)
    f::Vector{T} | "mm-1"
    # Depth [mm] from soil surface for which exponential decline of kv_0 is valid
    z_exp::Vector{T} | "mm"
    # Depth [mm] from soil surface for which layered profile is valid
    z_layered::Vector{T} | "mm"
    # Amount of water in the unsaturated store, per layer [mm]
    ustorelayerdepth::Vector{SVector{N, T}} | "mm"
    # Saturated store [mm]
    satwaterdepth::Vector{T} | "mm"
    # Pseudo-water table depth [mm] (top of the saturated zone)
    zi::Vector{T} | "mm"
    # Soilwater capacity [mm]
    soilwatercapacity::Vector{T} | "mm"
    # Canopy storage [mm]
    canopystorage::Vector{T} | "mm"
    # Maximum canopy storage [mm]
    cmax::Vector{T} | "mm"
    # Canopy gap fraction [-]
    canopygapfraction::Vector{T} | "-"
    # Gash interception model parameter, ratio of the average evaporation from the
    # wet canopy [mm Δt⁻¹] and the average precipitation intensity [mm Δt⁻¹] on a saturated canopy
    e_r::Vector{T} | "-"
    # Precipitation [mm Δt⁻¹]
    precipitation::Vector{T}
    # Temperature [ᵒC]
    temperature::Vector{T} | "°C"
    # Potential reference evapotranspiration [mm Δt⁻¹]
    potential_evaporation::Vector{T}
    # Potential transpiration (after subtracting interception from potential_evaporation)
    pottrans::Vector{T}
    # Transpiration [mm Δt⁻¹]
    transpiration::Vector{T}
    # Actual evaporation from unsaturated store [mm Δt⁻¹]
    ae_ustore::Vector{T}
    # Interception loss by evaporation [mm Δt⁻¹]
    interception::Vector{T}
    # Soil evaporation from unsaturated and saturated store [mm Δt⁻¹]
    soilevap::Vector{T}
    # Soil evaporation from saturated store [mm Δt⁻¹]
    soilevapsat::Vector{T}
    # Actual capillary rise [mm Δt⁻¹]
    actcapflux::Vector{T}
    # Actual transpiration from saturated store [mm Δt⁻¹]
    actevapsat::Vector{T}
    # Total actual evapotranspiration [mm Δt⁻¹]
    actevap::Vector{T}
    # Runoff from river based on riverfrac [mm Δt⁻¹]
    runoff_river::Vector{T}
    # Runoff from land based on waterfrac [mm Δt⁻¹]
    runoff_land::Vector{T}
    # Actual evaporation from open water (land) [mm Δt⁻¹]
    ae_openw_l::Vector{T}
    # Actual evaporation from river [mm Δt⁻¹]
    ae_openw_r::Vector{T}
    # Net runoff from river [mm Δt⁻¹]
    net_runoff_river::Vector{T}
    # Water available for infiltration [mm Δt⁻¹]
    avail_forinfilt::Vector{T}
    # Actual infiltration into the unsaturated zone [mm Δt⁻¹]
    actinfilt::Vector{T}
    # Actual infiltration non-compacted fraction [mm Δt⁻¹]
    actinfiltsoil::Vector{T}
    # Actual infiltration compacted fraction [mm Δt⁻¹]
    actinfiltpath::Vector{T}
    # Actual infiltration (compacted and the non-compacted areas) [mm Δt⁻¹]
    infiltsoilpath::Vector{T}
    # Infiltration excess water [mm Δt⁻¹]
    infiltexcess::Vector{T}
    # Water that cannot infiltrate due to saturated soil (saturation excess) [mm Δt⁻¹]
    excesswater::Vector{T}
    # Water exfiltrating during saturation excess conditions [mm Δt⁻¹]
    exfiltsatwater::Vector{T}
    # Water exfiltrating from unsaturated store because of change in water table [mm Δt⁻¹]
    exfiltustore::Vector{T}
    # Excess water for non-compacted fraction [mm Δt⁻¹]
    excesswatersoil::Vector{T}
    # Excess water for compacted fraction [mm Δt⁻¹]
    excesswaterpath::Vector{T}
    # Total surface runoff from infiltration and saturation excess (excluding actual open water evaporation) [mm Δt⁻¹]
    runoff::Vector{T}
    # Net surface runoff (surface runoff - actual open water evaporation) [mm Δt⁻¹]
    net_runoff::Vector{T}
    # Volumetric water content [-] per soil layer (including theta_r and saturated zone)
    vwc::Vector{SVector{N, T}} | "-"
    # Volumetric water content [%] per soil layer (including theta_r and saturated zone)
    vwc_perc::Vector{SVector{N, T}} | "%"
    # Root water storage [mm] in unsaturated and saturated zone (excluding theta_r)
    rootstore::Vector{T} | "mm"
    # Volumetric water content [-] in root zone (including theta_r and saturated zone)
    vwc_root::Vector{T} | "-"
    # Volumetric water content [%] in root zone (including theta_r and saturated zone)
    vwc_percroot::Vector{T} | "%"
    # Amount of available water in the unsaturated zone [mm]
    ustoredepth::Vector{T} | "mm"
    # Downward flux from unsaturated to saturated zone [mm Δt⁻¹]
    transfer::Vector{T}
    # Net recharge to saturated store [mm Δt⁻¹]
    recharge::Vector{T}
    # Actual leakage from saturated store [mm Δt⁻¹]
    actleakage::Vector{T}
    ### Snow parameters ###
    # Degree-day factor [mm ᵒC⁻¹ Δt⁻¹]
    cfmax::Vector{T} | "mm ᵒC-1 dt-1"
    # Threshold temperature for snowfall [ᵒC]
    tt::Vector{T} | "ᵒC"
    # Threshold temperature interval length [ᵒC]
    tti::Vector{T} | "ᵒC"
    # Threshold temperature for snowmelt [ᵒC]
    ttm::Vector{T} | "ᵒC"
    # Water holding capacity as fraction of current snow pack [-]
    whc::Vector{T} | "-"
    # Soil temperature smooth factor [-]
    w_soil::Vector{T} | "-"
    # Controls soil infiltration reduction factor when soil is frozen [-]
    cf_soil::Vector{T} | "-"
    # Snow storage [mm]
    snow::Vector{T} | "mm"
    # Liquid water content in the snow pack [mm]
    snowwater::Vector{T} | "mm"
    # Snow melt + precipitation as rainfall [mm]
    rainfallplusmelt::Vector{T} | "mm"
    # Threshold temperature for snowfall above glacier [ᵒC]
    g_tt::Vector{T} | "ᵒC"
    # Degree-day factor [mm ᵒC⁻¹ Δt⁻¹] for glacier
    g_cfmax::Vector{T} | "mm ᵒC-1 dt-1"
    # Fraction of the snowpack on top of the glacier converted into ice [Δt⁻¹]
    g_sifrac::Vector{T} | "dt-1"
    # Water within the glacier [mm]
    glacierstore::Vector{T} | "mm"
    # Fraction covered by a glacier [-]
    glacierfrac::Vector{T} | "-"
    # Top soil temperature [ᵒC]
    tsoil::Vector{T} | "ᵒC"
    ## Interception related to leaf_area_index climatology ###
    # Specific leaf storage [mm]
    sl::Vector{T} | "mm"
    # Storage woody part of vegetation [mm]
    swood::Vector{T} | "mm"
    # Extinction coefficient [-] (to calculate canopy gap fraction)
    kext::Vector{T} | "-"
    # Leaf area index [m² m⁻²]
    leaf_area_index::Vector{T} | "m2 m-2"
    # Water level land [mm]
    waterlevel_land::Vector{T} | "mm"
    # Water level river [mm]
    waterlevel_river::Vector{T} | "mm"
    # Total water storage (excluding floodplain volume, lakes and reservoirs) [mm]
    total_storage::Vector{T} | "mm"
    # Water demand structs (of arrays)
    paddy::P | "-"
    nonpaddy::NP | "-"
    domestic::D | "-"
    livestock::L | "-"
    industry::I | "-"
    allocation::A | "-"

    function SBM{T, N, M, P, NP, D, L, I, A}(args...) where {T, N, M, P, NP, D, L, I, A}
        equal_size_vectors(args)
        return new(args...)
    end
end

function initialize_canopy(nc, config, inds)
    n = length(inds)
    # if leaf area index climatology provided use sl, swood and kext to calculate cmax, e_r and canopygapfraction
    if haskey(config.input.vertical, "leaf_area_index")
        # TODO confirm if leaf area index climatology is present in the netCDF
        sl = ncread(
            nc,
            config,
            "vertical.specific_leaf";
            optional = false,
            sel = inds,
            type = Float,
        )
        swood = ncread(
            nc,
            config,
            "vertical.storage_wood";
            optional = false,
            sel = inds,
            type = Float,
        )
        kext =
            ncread(nc, config, "vertical.kext"; optional = false, sel = inds, type = Float)
        cmax = fill(mv, n)
        e_r = fill(mv, n)
        canopygapfraction = fill(mv, n)
    else
        sl = fill(mv, n)
        swood = fill(mv, n)
        kext = fill(mv, n)
        # cmax, e_r, canopygapfraction only required when leaf area index climatology not provided
        cmax = ncread(nc, config, "vertical.cmax"; sel = inds, defaults = 1.0, type = Float)
        e_r =
            ncread(nc, config, "vertical.eoverr"; sel = inds, defaults = 0.1, type = Float)
        canopygapfraction = ncread(
            nc,
            config,
            "vertical.canopygapfraction";
            sel = inds,
            defaults = 0.1,
            type = Float,
        )
    end
    return cmax, e_r, canopygapfraction, sl, swood, kext
end

function initialize_sbm(nc, config, riverfrac, inds)
    dt = Second(config.timestepsecs)
    config_thicknesslayers = get(config.model, "thicknesslayers", Float[])
    ksat_profile = get(config.input.vertical, "ksat_profile", "exponential")::String
    if length(config_thicknesslayers) > 0
        thicknesslayers = SVector(Tuple(push!(Float.(config_thicknesslayers), mv)))
        sumlayers = pushfirst(cumsum(thicknesslayers), 0.0)
        maxlayers = length(thicknesslayers) # max number of soil layers
>>>>>>> e9322938
    else
        interception_model = RutterInterceptionModel(vegetation_parameter_set, n)
    end

    modelsnow = get(config.model, "snow", false)::Bool
    if modelsnow
        snow_model = SnowHbvModel(nc, config, inds, dt)
    else
        snow_model = NoSnowModel{Float}()
    end
    modelglacier = get(config.model, "glacier", false)::Bool
    if modelsnow && modelglacier
        glacier_bc = SnowStateBC{Float}(; snow_storage = snow_model.variables.snow_storage)
        glacier_model = GlacierHbvModel(nc, config, inds, dt, glacier_bc)
    elseif modelsnow == false && modelglacier == true
        @warn string(
            "Glacier processes can be modelled when snow modelling is enabled. To include ",
            "glacier modelling, set `snow` to `true` in the Model section of the TOML file.",
        )
<<<<<<< HEAD
        glacier_model = NoGlacierModel{Float}()
=======
    end

    cmax, e_r, canopygapfraction, sl, swood, kext = initialize_canopy(nc, config, inds)

    theta_e = theta_s .- theta_r
    soilwatercapacity = soilthickness .* theta_e
    satwaterdepth = 0.85 .* soilwatercapacity # cold state value for satwaterdepth
    zi = max.(0.0, soilthickness .- satwaterdepth ./ theta_e) # cold state value for zi

    # these are filled in the loop below
    # TODO see if we can replace this approach
    nlayers = zeros(Int, n)
    n_unsatlayers = zeros(Int, n)
    act_thickl = zeros(Float, maxlayers, n)
    s_layers = zeros(Float, maxlayers + 1, n)

    for i in 1:n
        if length(config_thicknesslayers) > 0
            act_thickl_, nlayers_ =
                set_layerthickness(soilthickness[i], sumlayers, thicknesslayers)
            s_layers_ = pushfirst(cumsum(act_thickl_), 0.0)

            nlayers[i] = nlayers_
            act_thickl[:, i] = act_thickl_
            s_layers[:, i] = s_layers_
            _, n_unsatlayers[i] = set_layerthickness(zi[i], sumlayers, thicknesslayers)
        else
            nlayers[i] = 1
            act_thickl[:, i] = SVector(soilthickness[i])
            s_layers[:, i] = pushfirst(cumsum(SVector(soilthickness[i])), 0.0)
        end
    end

    if length(config_thicknesslayers) > 0
        # root fraction read from nc file, in case of multiple soil layers and TOML file
        # includes "vertical.rootfraction"
        if haskey(config.input.vertical, "rootfraction")
            rootfraction = ncread(
                nc,
                config,
                "vertical.rootfraction";
                sel = inds,
                optional = false,
                type = Float,
                dimname = :layer,
            )
        else
            # default root fraction in case of multiple soil layers
            rootfraction = zeros(Float, maxlayers, n)
            for i in 1:n
                if rootingdepth[i] > 0.0
                    for k in 1:maxlayers
                        if (rootingdepth[i] - s_layers[k, i]) >= act_thickl[k, i]
                            rootfraction[k, i] = act_thickl[k, i] / rootingdepth[i]
                        else
                            rootfraction[k, i] =
                                max(rootingdepth[i] - s_layers[k, i], 0.0) / rootingdepth[i]
                        end
                    end
                end
            end
        end
>>>>>>> e9322938
    else
        glacier_model = NoGlacierModel{Float}()
    end
    runoff_model = OpenWaterRunoff(nc, config, inds, riverfrac)

    soil_model = SbmSoilModel(nc, config, vegetation_parameter_set, inds, dt)
    @. vegetation_parameter_set.rootingdepth = min(
        soil_model.parameters.soilthickness * 0.99,
        vegetation_parameter_set.rootingdepth,
    )

    do_water_demand = haskey(config.model, "water_demand")
<<<<<<< HEAD
    allocation =
        do_water_demand ? AllocationLand(nc, config, inds) : NoAllocationLand{Float}()
    demand = do_water_demand ? Demand(nc, config, inds, dt) : NoDemand{Float}()

    args = (demand, allocation)
    land_hydrology_model = LandHydrologySBM{Float, typeof.(args)...}(;
        atmospheric_forcing = atmospheric_forcing,
        vegetation_parameter_set = vegetation_parameter_set,
        interception = interception_model,
        snow = snow_model,
        glacier = glacier_model,
        runoff = runoff_model,
        soil = soil_model,
        demand = demand,
        allocation = allocation,
=======
    domestic = do_water_demand ? get(config.model.water_demand, "domestic", false) : false
    industry = do_water_demand ? get(config.model.water_demand, "industry", false) : false
    livestock = do_water_demand ? get(config.model.water_demand, "livestock", false) : false
    paddy = do_water_demand ? get(config.model.water_demand, "paddy", false) : false
    nonpaddy = do_water_demand ? get(config.model.water_demand, "nonpaddy", false) : false

    sbm = SBM(;
>>>>>>> e9322938
        dt = tosecond(dt),
    )
<<<<<<< HEAD
    return land_hydrology_model
end

"Update land hydrology model with SBM soil model for a single timestep"
function update!(model::LandHydrologySBM, lateral, network, config)
    do_water_demand = haskey(config.model, "water_demand")::Bool
    (;
        glacier,
        snow,
        interception,
        runoff,
        soil,
        demand,
        allocation,
        atmospheric_forcing,
        dt,
    ) = model

    update!(interception, atmospheric_forcing)

    update_boundary_conditions!(snow, (; interception))
    update!(snow, atmospheric_forcing)

    # lateral snow transport
    if get(config.model, "masswasting", false)::Bool
        lateral_snow_transport!(
            snow.variables.snow_storage,
            snow.variables.snow_water,
            network.land.slope,
            network.land,
=======

    return sbm
end

function update_until_snow(sbm::SBM, config)
    do_lai = haskey(config.input.vertical, "leaf_area_index")
    modelglacier = get(config.model, "glacier", false)::Bool
    modelsnow = get(config.model, "snow", false)::Bool

    threaded_foreach(1:(sbm.n); basesize = 1000) do i
        if do_lai
            cmax = sbm.sl[i] * sbm.leaf_area_index[i] + sbm.swood[i]
            canopygapfraction = exp(-sbm.kext[i] * sbm.leaf_area_index[i])
            canopyfraction = 1.0 - canopygapfraction
            ewet = canopyfraction * sbm.potential_evaporation[i] * sbm.kc[i]
            e_r = if sbm.precipitation[i] > 0.0
                min(0.25, ewet / max(0.0001, canopyfraction * sbm.precipitation[i]))
            else
                0.0
            end
        else
            cmax = sbm.cmax[i]
            canopygapfraction = sbm.canopygapfraction[i]
            e_r = sbm.e_r[i]
        end

        canopy_potevap =
            sbm.kc[i] * sbm.potential_evaporation[i] * (1.0 - canopygapfraction)
        if Second(sbm.dt) >= Hour(23)
            throughfall, interception, stemflow, canopystorage = rainfall_interception_gash(
                cmax,
                e_r,
                canopygapfraction,
                sbm.precipitation[i],
                sbm.canopystorage[i],
                canopy_potevap,
            )
            pottrans = max(0.0, canopy_potevap - interception) # now in mm
        else
            netinterception, throughfall, stemflow, leftover, interception, canopystorage =
                rainfall_interception_modrut(
                    sbm.precipitation[i],
                    canopy_potevap,
                    sbm.canopystorage[i],
                    canopygapfraction,
                    cmax,
                )
            pottrans = max(0.0, leftover)  # now in mm
        end

        if modelsnow
            tsoil = sbm.tsoil[i] + sbm.w_soil[i] * (sbm.temperature[i] - sbm.tsoil[i])
            snow, snowwater, snowmelt, rainfallplusmelt, snowfall = snowpack_hbv(
                sbm.snow[i],
                sbm.snowwater[i],
                throughfall + stemflow,
                sbm.temperature[i],
                sbm.tti[i],
                sbm.tt[i],
                sbm.ttm[i],
                sbm.cfmax[i],
                sbm.whc[i],
            )
        end

        h3 = feddes_h3(sbm.h3_high[i], sbm.h3_low[i], pottrans, Second(sbm.dt))

        # update the outputs and states
        sbm.e_r[i] = e_r
        sbm.cmax[i] = cmax
        sbm.canopygapfraction[i] = canopygapfraction
        sbm.canopystorage[i] = canopystorage
        sbm.interception[i] = interception
        sbm.stemflow[i] = stemflow
        sbm.throughfall[i] = throughfall
        sbm.pottrans[i] = pottrans
        sbm.h3[i] = h3
        if modelsnow
            sbm.snow[i] = snow
            sbm.snowwater[i] = snowwater
            sbm.tsoil[i] = tsoil
            sbm.rainfallplusmelt[i] = rainfallplusmelt
        end
    end
end

function update_until_recharge(sbm::SBM, config)

    # start dummy variables (should be generated from model reader and from Config.jl TOML)
    soilinfreduction = get(config.model, "soilinfreduction", false)::Bool
    modelglacier = get(config.model, "glacier", false)::Bool
    modelsnow = get(config.model, "snow", false)::Bool
    transfermethod = get(config.model, "transfermethod", false)::Bool
    ust = get(config.model, "whole_ust_available", false)::Bool # should be removed from optional setting and code?
    ksat_profile = get(config.input.vertical, "ksat_profile", "exponential")::String

    threaded_foreach(1:(sbm.n); basesize = 250) do i
        if modelsnow
            rainfallplusmelt = sbm.rainfallplusmelt[i]
            if modelglacier
                # Run Glacier module and add the snowpack on-top of it.
                # Estimate the fraction of snow turned into ice (HBV-light).
                # Estimate glacier melt.

                snow, _, glacierstore, glaciermelt = glacier_hbv(
                    sbm.glacierfrac[i],
                    sbm.glacierstore[i],
                    sbm.snow[i],
                    sbm.temperature[i],
                    sbm.g_tt[i],
                    sbm.g_cfmax[i],
                    sbm.g_sifrac[i],
                    Second(sbm.dt),
                )
                # Convert to mm per grid cell and add to snowmelt
                glaciermelt = glaciermelt * sbm.glacierfrac[i]
                rainfallplusmelt = rainfallplusmelt + glaciermelt
            end
        else
            rainfallplusmelt = sbm.stemflow[i] + sbm.throughfall[i]
        end

        avail_forinfilt = rainfallplusmelt
        ustoredepth = sum(@view sbm.ustorelayerdepth[i][1:sbm.nlayers[i]])

        runoff_river = min(1.0, sbm.riverfrac[i]) * avail_forinfilt
        runoff_land = min(1.0, sbm.waterfrac[i]) * avail_forinfilt
        if !isnothing(sbm.paddy) || !isnothing(sbm.nonpaddy)
            avail_forinfilt = avail_forinfilt + sbm.allocation.irri_alloc[i]
        end
        avail_forinfilt = max(avail_forinfilt - runoff_river - runoff_land, 0.0)

        ae_openw_r = min(
            sbm.waterlevel_river[i] * sbm.riverfrac[i],
            sbm.riverfrac[i] * sbm.potential_evaporation[i],
        )
        ae_openw_l = min(
            sbm.waterlevel_land[i] * sbm.waterfrac[i],
            sbm.waterfrac[i] * sbm.potential_evaporation[i],
        )

        # evap available for soil evaporation
        soilevap_fraction = max(
            sbm.canopygapfraction[i] - sbm.riverfrac[i] - sbm.waterfrac[i] -
            sbm.glacierfrac[i],
            0.0,
        )
        potsoilevap = soilevap_fraction * sbm.potential_evaporation[i]

        if !isnothing(sbm.paddy) && sbm.paddy.irrigation_areas[i]
            evap_paddy_water = min(sbm.paddy.h[i], potsoilevap)
            sbm.paddy.h[i] -= evap_paddy_water
            potsoilevap -= evap_paddy_water
            avail_forinfilt += sbm.paddy.h[i] # allow infiltration of paddy water
        else
            evap_paddy_water = 0.0
        end

        # Calculate the initial capacity of the unsaturated store
        ustorecapacity = sbm.soilwatercapacity[i] - sbm.satwaterdepth[i] - ustoredepth

        # Calculate the infiltration flux into the soil column
        infiltsoilpath,
        infiltsoil,
        infiltpath,
        soilinf,
        pathinf,
        infiltexcess,
        soilinfredu = infiltration(
            avail_forinfilt,
            sbm.pathfrac[i],
            sbm.cf_soil[i],
            sbm.tsoil[i],
            sbm.infiltcapsoil[i],
            sbm.infiltcappath[i],
            ustorecapacity,
            modelsnow,
            soilinfreduction,
        )

        usl, n_usl = set_layerthickness(sbm.zi[i], sbm.sumlayers[i], sbm.act_thickl[i])
        z = cumsum(usl)
        usld = sbm.ustorelayerdepth[i]

        ast = 0.0
        soilevapunsat = 0.0
        if n_usl > 0
            # Using the surface infiltration rate, calculate the flow rate between the
            # different soil layers that contain unsaturated storage assuming gravity
            # based flow only, estimate the gravity based flux rate to the saturated zone
            # (ast) and the updated unsaturated storage for each soil layer.
            if transfermethod && sbm.maxlayers == 1
                ustorelayerdepth = sbm.ustorelayerdepth[i][1] + infiltsoilpath
                kv_z = hydraulic_conductivity_at_depth(sbm, sbm.zi[i], i, 1, ksat_profile)
                ustorelayerdepth, ast = unsatzone_flow_sbm(
                    ustorelayerdepth,
                    sbm.soilwatercapacity[i],
                    sbm.satwaterdepth[i],
                    kv_z,
                    usl[1],
                    sbm.theta_s[i],
                    sbm.theta_r[i],
                )
                usld = setindex(usld, ustorelayerdepth, 1)
            else
                for m in 1:n_usl
                    l_sat = usl[m] * (sbm.theta_s[i] - sbm.theta_r[i])
                    kv_z = hydraulic_conductivity_at_depth(sbm, z[m], i, m, ksat_profile)
                    ustorelayerdepth = if m == 1
                        sbm.ustorelayerdepth[i][m] + infiltsoilpath
                    else
                        sbm.ustorelayerdepth[i][m] + ast
                    end
                    ustorelayerdepth, ast =
                        unsatzone_flow_layer(ustorelayerdepth, kv_z, l_sat, sbm.c[i][m])
                    usld = setindex(usld, ustorelayerdepth, m)
                end
            end

            # then evapotranspiration from layers
            # Calculate saturation deficit
            saturationdeficit = sbm.soilwatercapacity[i] - sbm.satwaterdepth[i]

            # First calculate the evaporation of unsaturated storage into the
            # atmosphere from the upper layer.
            if sbm.maxlayers == 1
                soilevapunsat =
                    potsoilevap * min(1.0, saturationdeficit / sbm.soilwatercapacity[i])
            else
                # In case only the most upper soil layer contains unsaturated storage
                if n_usl == 1
                    # Check if groundwater level lies below the surface
                    soilevapunsat =
                        potsoilevap *
                        min(1.0, usld[1] / (sbm.zi[i] * (sbm.theta_s[i] - sbm.theta_r[i])))
                else
                    # In case first layer contains no saturated storage
                    soilevapunsat =
                        potsoilevap *
                        min(1.0, usld[1] / (usl[1] * ((sbm.theta_s[i] - sbm.theta_r[i]))))
                end
            end
            # Ensure that the unsaturated evaporation rate does not exceed the
            # available unsaturated moisture
            soilevapunsat = min(soilevapunsat, usld[1])
            # Update the additional atmospheric demand
            potsoilevap = potsoilevap - soilevapunsat
            usld = setindex(usld, usld[1] - soilevapunsat, 1)
        end
        transfer = ast

        if sbm.maxlayers == 1
            soilevapsat = 0.0
        else
            if n_usl == 0 || n_usl == 1
                soilevapsat =
                    potsoilevap *
                    min(1.0, (sbm.act_thickl[i][1] - sbm.zi[i]) / sbm.act_thickl[i][1])
                soilevapsat = min(
                    soilevapsat,
                    (sbm.act_thickl[i][1] - sbm.zi[i]) * (sbm.theta_s[i] - sbm.theta_r[i]),
                )
            else
                soilevapsat = 0.0
            end
        end
        soilevap = soilevapunsat + soilevapsat
        satwaterdepth = sbm.satwaterdepth[i] - soilevapsat

        # actual transpiration, first from ustore, potential transpiration is partitioned over
        # depth based on the rootfraction
        actevapustore = 0.0
        rootfraction_unsat = 0.0
        for k in 1:n_usl
            vwc = max(usld[k] / usl[k], Float(0.0000001))
            head = head_brooks_corey(
                vwc,
                sbm.theta_s[i],
                sbm.theta_r[i],
                sbm.c[i][k],
                sbm.hb[i],
            )
            alpha = rwu_reduction_feddes(
                head,
                sbm.h1[i],
                sbm.h2[i],
                sbm.h3[i],
                sbm.h4[i],
                sbm.alpha_h1[i],
            )
            # availcap is fraction of soil layer containing roots
            # if `ust` is `true`, the whole unsaturated store is available for transpiration
            if ust
                availcap = usld[k] * 0.99
            else
                availcap =
                    min(1.0, max(0.0, (sbm.rootingdepth[i] - sbm.sumlayers[i][k]) / usl[k]))
            end
            maxextr = usld[k] * availcap
            # the rootfraction is valid for the root length in a soil layer, if zi decreases the root length
            # the rootfraction needs to be adapted
            if k == n_usl && sbm.zi[i] < sbm.rootingdepth[i]
                rootlength =
                    min(sbm.act_thickl[i][k], sbm.rootingdepth[i] - sbm.sumlayers[i][k])
                rootfraction_act = sbm.rootfraction[i][k] * (usl[k] / rootlength)
            else
                rootfraction_act = sbm.rootfraction[i][k]
            end
            actevapustore_layer = min(alpha * rootfraction_act * sbm.pottrans[i], maxextr)
            rootfraction_unsat = rootfraction_unsat + rootfraction_act
            ustorelayerdepth = usld[k] - actevapustore_layer
            actevapustore = actevapustore + actevapustore_layer
            usld = setindex(usld, ustorelayerdepth, k)
        end

        # transpiration from saturated store
        wetroots = scurve(sbm.zi[i], sbm.rootingdepth[i], Float(1.0), sbm.rootdistpar[i])
        alpha = rwu_reduction_feddes(
            Float(0.0),
            sbm.h1[i],
            sbm.h2[i],
            sbm.h3[i],
            sbm.h4[i],
            sbm.alpha_h1[i],
        )
        # include remaining root fraction if rooting depth is below water table zi
        if sbm.zi[i] >= sbm.rootingdepth[i]
            f_roots = wetroots
            restevap = sbm.pottrans[i] - actevapustore
        else
            f_roots = wetroots * (1.0 - rootfraction_unsat)
            restevap = sbm.pottrans[i]
        end
        actevapsat = min(restevap * f_roots * alpha, satwaterdepth)
        satwaterdepth = satwaterdepth - actevapsat

        # check soil moisture balance per layer
        du = 0.0
        for k in n_usl:-1:1
            du = max(0.0, usld[k] - usl[k] * (sbm.theta_s[i] - sbm.theta_r[i]))
            usld = setindex(usld, usld[k] - du, k)
            if k > 1
                usld = setindex(usld, usld[k - 1] + du, k - 1)
            end
        end

        actinfilt = infiltsoilpath - du
        excesswater = avail_forinfilt - infiltsoilpath - infiltexcess + du

        # Separation between compacted and non compacted areas (correction with the satflow du)
        # This is required for D-Emission/Delwaq
        if infiltsoil + infiltpath > 0.0
            actinfiltsoil = infiltsoil - du * infiltsoil / (infiltpath + infiltsoil)
            actinfiltpath = infiltpath - du * infiltpath / (infiltpath + infiltsoil)
        else
            actinfiltsoil = 0.0
            actinfiltpath = 0.0
        end
        excesswatersoil = max(soilinf - actinfiltsoil, 0.0)
        excesswaterpath = max(pathinf - actinfiltpath, 0.0)

        actcapflux = 0.0
        if n_usl > 0
            ksat = hydraulic_conductivity_at_depth(sbm, sbm.zi[i], i, n_usl, ksat_profile)
            ustorecapacity =
                sbm.soilwatercapacity[i] - satwaterdepth - sum(@view usld[1:sbm.nlayers[i]])
            maxcapflux = max(0.0, min(ksat, actevapustore, ustorecapacity, satwaterdepth))

            if sbm.zi[i] > sbm.rootingdepth[i]
                capflux =
                    maxcapflux * pow(
                        1.0 - min(sbm.zi[i], sbm.cap_hmax[i]) / (sbm.cap_hmax[i]),
                        sbm.cap_n[i],
                    )
            else
                capflux = 0.0
            end

            netcapflux = capflux
            for k in n_usl:-1:1
                toadd = min(
                    netcapflux,
                    max(usl[k] * (sbm.theta_s[i] - sbm.theta_r[i]) - usld[k], 0.0),
                )
                usld = setindex(usld, usld[k] + toadd, k)
                netcapflux = netcapflux - toadd
                actcapflux = actcapflux + toadd
            end
        end
        deepksat = hydraulic_conductivity_at_depth(
            sbm,
            sbm.soilthickness[i],
            i,
            sbm.nlayers[i],
            ksat_profile,
>>>>>>> e9322938
        )
    end
<<<<<<< HEAD
=======
end

function update_after_subsurfaceflow(sbm::SBM, zi, exfiltsatwater)
    threaded_foreach(1:(sbm.n); basesize = 1000) do i
        usl, n_usl = set_layerthickness(zi[i], sbm.sumlayers[i], sbm.act_thickl[i])
        # exfiltration from ustore
        usld = sbm.ustorelayerdepth[i]
        exfiltustore = 0.0
        for k in sbm.n_unsatlayers[i]:-1:1
            if k <= n_usl
                exfiltustore = max(0, usld[k] - usl[k] * (sbm.theta_s[i] - sbm.theta_r[i]))
            else
                exfiltustore = usld[k]
            end
            usld = setindex(usld, usld[k] - exfiltustore, k)
            if k > 1
                usld = setindex(usld, usld[k - 1] + exfiltustore, k - 1)
            end
        end
>>>>>>> e9322938

    update!(glacier, atmospheric_forcing)

    update_boundary_conditions!(runoff, (; glacier, snow, interception), lateral, network)
    update!(runoff, atmospheric_forcing)

<<<<<<< HEAD
    if do_water_demand
        (; potential_transpiration) = soil.boundary_conditions
        (; h3_high, h3_low) = soil.parameters
        potential_transpiration .= get_potential_transpiration(interception)
        @. soil.variables.h3 = feddes_h3(h3_high, h3_low, potential_transpiration, dt)
=======
        # volumetric water content per soil layer and root zone
        vwc = sbm.vwc[i]
        vwc_perc = sbm.vwc_perc[i]
        for k in 1:sbm.nlayers[i]
            if k <= n_usl
                vwc = setindex(
                    vwc,
                    (
                        usld[k] +
                        (sbm.act_thickl[i][k] - usl[k]) * (sbm.theta_s[i] - sbm.theta_r[i])
                    ) / sbm.act_thickl[i][k] + sbm.theta_r[i],
                    k,
                )
            else
                vwc = setindex(vwc, sbm.theta_s[i], k)
            end
            vwc_perc = setindex(vwc_perc, (vwc[k] / sbm.theta_s[i]) * 100.0, k)
        end

        rootstore_unsat = 0
        for k in 1:n_usl
            rootstore_unsat =
                rootstore_unsat +
                min(1.0, (max(0.0, sbm.rootingdepth[i] - sbm.sumlayers[i][k]) / usl[k])) *
                usld[k]
        end

        rootstore_sat =
            max(0.0, sbm.rootingdepth[i] - zi[i]) * (sbm.theta_s[i] - sbm.theta_r[i])
        rootstore = rootstore_sat + rootstore_unsat
        vwc_root = rootstore / sbm.rootingdepth[i] + sbm.theta_r[i]
        vwc_percroot = (vwc_root / sbm.theta_s[i]) * 100.0

        satwaterdepth = (sbm.soilthickness[i] - zi[i]) * (sbm.theta_s[i] - sbm.theta_r[i])

        # update the outputs and states
        sbm.n_unsatlayers[i] = n_usl
        sbm.ustorelayerdepth[i] = usld
        sbm.ustoredepth[i] = ustoredepth
        sbm.satwaterdepth[i] = satwaterdepth
        sbm.exfiltsatwater[i] = exfiltsatwater[i]
        sbm.exfiltustore[i] = exfiltustore
        sbm.runoff[i] = runoff
        sbm.net_runoff[i] = runoff - sbm.ae_openw_l[i]
        sbm.vwc[i] = vwc
        sbm.vwc_perc[i] = vwc_perc
        sbm.rootstore[i] = rootstore
        sbm.vwc_root[i] = vwc_root
        sbm.vwc_percroot[i] = vwc_percroot
        sbm.zi[i] = zi[i]
>>>>>>> e9322938
    end
    update_water_demand!(demand, soil)
    update_water_allocation!(allocation, demand, lateral, network, dt)

    soil_fraction!(soil, runoff, glacier)
    update_boundary_conditions!(
        soil,
        atmospheric_forcing,
        (; interception, runoff, demand, allocation),
    )

    update!(soil, atmospheric_forcing, (; snow, runoff, demand), config, dt)
    @. soil.variables.actevap += interception.variables.interception_rate
    return nothing
end

"""
Update the total water storage per cell at the end of a timestep.

Takes the following parameters:
- model:
    The land hydrology model with the SBM soil model `LandHydrologySBM`
- river_network:
    The indices of the river cells in relation to the active cells, i.e. model.network.index_river
- area:
    Area of the cells acquired from model.network.land.area
- river_routing:
    The river routing struct, i.e. model.lateral.river
- land_routing:
    The land routing struct, i.e. model.lateral.land
"""
function update_total_water_storage!(
    model::LandHydrologySBM,
    river_network,
    area,
    river_routing,
    land_routing,
)
    (; interception, snow, glacier, runoff, soil, demand) = model
    (; total_storage, ustoredepth, satwaterdepth) = soil.variables
    (; riverfrac) = runoff.parameters

    # Set the total storage to zero
    fill!(total_storage, 0)

    # Burn the river routing values
    for (i, index_river) in enumerate(river_network)
        total_storage[index_river] = (
            (river_routing.h_av[i] * river_routing.width[i] * river_routing.dl[i]) /
            (area[index_river]) * 1000 # Convert to mm
        )
    end

<<<<<<< HEAD
    # Add storage from interception, snow and glacier models
    total_storage .+=
        get_snow_storage(snow) .+ get_snow_water(snow) .+
        get_glacier_store(glacier) .* get_glacier_fraction(glacier) .+
        interception.variables.canopy_storage .+ get_water_depth(demand.paddy)
=======
    # Chunk the data for parallel computing
    threaded_foreach(1:(sbm.n); basesize = 1000) do i

        # Paddy water depth
        paddy_h = isnothing(sbm.paddy) ? 0.0 : sbm.paddy.h[i]
>>>>>>> e9322938

    # Chunk the data for parallel computing
    n = length(ustoredepth)
    threaded_foreach(1:n; basesize = 1000) do i
        sub_surface = ustoredepth[i] + satwaterdepth[i]
        lateral = (
            land_routing.h_av[i] * (1 - riverfrac[i]) * 1000 # convert to mm
        )

        # Add everything to the total water storage
<<<<<<< HEAD
        total_storage[i] += (sub_surface + lateral)
=======
        sbm.total_storage[i] += (surface + sub_surface + lateral)
    end
end

"""
    update_water_demand(sbm::SBM)

Update water demand for vertical `SBM` concept for a single timestep. Water demand is
computed for sectors `industry`, `domestic` and `livestock`, and `paddy` rice fields and
`nonpaddy` (other crop) fields.

Gross water demand for irrigation `irri_demand_gross` and non-irrigation
`nonirri_demand_gross`, and total gross water demand `total_gross_demand` are updated as
part of `SBM` water allocation (`allocation`)
"""
function update_water_demand(sbm::SBM)
    for i in 1:(sbm.n)
        industry_dem = update_non_irrigation_demand(sbm.industry, i)
        domestic_dem = update_non_irrigation_demand(sbm.domestic, i)
        livestock_dem = update_non_irrigation_demand(sbm.livestock, i)

        irri_dem_gross = 0.0
        if !isnothing(sbm.nonpaddy) && sbm.nonpaddy.irrigation_areas[i]
            if sbm.nonpaddy.irrigation_trigger[i]
                usl, _ = set_layerthickness(sbm.zi[i], sbm.sumlayers[i], sbm.act_thickl[i])
                for k in 1:sbm.n_unsatlayers[i]
                    # compute water demand only for root zone through root fraction per layer
                    rootfrac = min(
                        1.0,
                        (max(0.0, sbm.rootingdepth[i] - sbm.sumlayers[i][k]) / usl[k]),
                    )
                    # vwc_f and vwc_h3 can be precalculated.
                    vwc_fc = vwc_brooks_corey(
                        -100.0,
                        sbm.hb[i],
                        sbm.theta_s[i],
                        sbm.theta_r[i],
                        sbm.c[i][k],
                    )
                    vwc_h3 = vwc_brooks_corey(
                        sbm.h3[i],
                        sbm.hb[i],
                        sbm.theta_s[i],
                        sbm.theta_r[i],
                        sbm.c[i][k],
                    )
                    depletion =
                        (vwc_fc * usl[k]) -
                        (sbm.ustorelayerdepth[i][k] + sbm.theta_r[i] * usl[k])
                    depletion *= rootfrac
                    raw = (vwc_fc - vwc_h3) * usl[k] # readily available water
                    raw *= rootfrac

                    # check if maximum irrigation rate has been applied at the previous time step.
                    max_irri_rate_applied =
                        sbm.nonpaddy.demand_gross[i] ==
                        sbm.nonpaddy.maximum_irrigation_rate[i]
                    if depletion >= raw # start irrigation
                        irri_dem_gross += depletion
                        # add depletion to irrigation gross demand when the maximum irrigation rate has been 
                        # applied at the previous time step (to get volumetric water content at field capacity)
                    elseif depletion > 0.0 && max_irri_rate_applied # continue irrigation
                        irri_dem_gross += depletion
                    end
                end
                # limit irrigation demand to infiltration capacity    
                infiltration_capacity =
                    sbm.soilinfredu[i] * (1.0 - sbm.pathfrac[i]) * sbm.infiltcapsoil[i]
                irri_dem_gross = min(irri_dem_gross, infiltration_capacity)
                irri_dem_gross /= sbm.nonpaddy.irrigation_efficiency[i]
                # limit irrigation demand to the maximum irrigation rate
                irri_dem_gross =
                    min(irri_dem_gross, sbm.nonpaddy.maximum_irrigation_rate[i])
            else
                irri_dem_gross = 0.0
            end
            sbm.nonpaddy.demand_gross[i] = irri_dem_gross
        elseif !isnothing(sbm.paddy) && sbm.paddy.irrigation_areas[i]
            if sbm.paddy.irrigation_trigger[i]
                # check if maximum irrigation rate has been applied at the previous time step.
                max_irri_rate_applied =
                    sbm.paddy.demand_gross[i] == sbm.paddy.maximum_irrigation_rate[i]
                # start irrigation
                if sbm.paddy.h[i] < sbm.paddy.h_min[i]
                    irr_depth_paddy = sbm.paddy.h_opt[i] - sbm.paddy.h[i]
                elseif sbm.paddy.h[i] < sbm.paddy.h_opt[i] && max_irri_rate_applied # continue irrigation
                    irr_depth_paddy = sbm.paddy.h_opt[i] - sbm.paddy.h[i]
                else
                    irr_depth_paddy = 0.0
                end
                irri_dem_gross += irr_depth_paddy / sbm.paddy.irrigation_efficiency[i]
                # limit irrigation demand to the maximum irrigation rate
                irri_dem_gross = min(irri_dem_gross, sbm.paddy.maximum_irrigation_rate[i])
            end
            sbm.paddy.demand_gross[i] = irri_dem_gross
        end
        # update gross water demands 
        sbm.allocation.irri_demand_gross[i] = irri_dem_gross
        sbm.allocation.nonirri_demand_gross[i] = industry_dem + domestic_dem + livestock_dem
        sbm.allocation.total_gross_demand[i] =
            irri_dem_gross + industry_dem + domestic_dem + livestock_dem
>>>>>>> e9322938
    end
    return nothing
end<|MERGE_RESOLUTION|>--- conflicted
+++ resolved
@@ -1,4 +1,3 @@
-<<<<<<< HEAD
 "Land hydrology model with SBM soil model"
 @with_kw struct LandHydrologySBM{T, D, A}
     atmospheric_forcing::AtmosphericForcing{T}
@@ -23,312 +22,6 @@
     if dt >= Hour(23)
         interception_model =
             GashInterceptionModel(nc, config, inds, vegetation_parameter_set)
-=======
-@get_units @with_kw struct SBM{
-    T,
-    N,
-    M,
-    P <: Union{Paddy, Nothing},
-    NP <: Union{NonPaddy, Nothing},
-    D <: Union{NonIrrigationDemand, Nothing},
-    L <: Union{NonIrrigationDemand, Nothing},
-    I <: Union{NonIrrigationDemand, Nothing},
-    A <: Union{AllocationLand, Nothing},
-}
-    # Model time step [s]
-    dt::T | "s"
-    # Maximum number of soil layers
-    maxlayers::Int | "-"
-    # number of cells
-    n::Int | "-"
-    # Number of soil layers
-    nlayers::Vector{Int} | "-"
-    # Number of unsaturated soil layers
-    n_unsatlayers::Vector{Int} | "-"
-    # Number of soil layers with vertical hydraulic conductivity value `kv`
-    nlayers_kv::Vector{Int} | "-"
-    # Fraction of river [-]
-    riverfrac::Vector{T} | "-"
-    # Saturated water content (porosity) [-]
-    theta_s::Vector{T} | "-"
-    # Residual water content [-]
-    theta_r::Vector{T} | "-"
-    # Vertical hydraulic conductivity [mm Δt⁻¹] at soil surface
-    kv_0::Vector{T}
-    # Vertical hydraulic conductivity [mm Δt⁻¹] per soil layer
-    kv::Vector{SVector{N, T}} | "-"
-    # Muliplication factor [-] applied to kv_z (vertical flow)
-    kvfrac::Vector{SVector{N, T}} | "-"
-    # Air entry pressure [cm] of soil (Brooks-Corey)
-    hb::Vector{T} | "cm"
-    # Soil thickness [mm]
-    soilthickness::Vector{T} | "mm"
-    # Thickness of soil layers [mm]
-    act_thickl::Vector{SVector{N, T}} | "mm"
-    # Cumulative sum of soil layers [mm], starting at soil surface (0)
-    sumlayers::Vector{SVector{M, T}} | "mm"
-    # Infiltration capacity of the compacted areas [mm Δt⁻¹]
-    infiltcappath::Vector{T}
-    # Soil infiltration capacity [mm Δt⁻¹]
-    infiltcapsoil::Vector{T}
-    # Soil infiltration reduction factor (when soil is frozen) [-]
-    soilinfredu::Vector{T} | "-"
-    # Maximum leakage [mm Δt⁻¹] from saturated zone
-    maxleakage::Vector{T}
-    # Fraction of open water (excluding rivers) [-]
-    waterfrac::Vector{T} | "-"
-    # Fraction of compacted area  [-]
-    pathfrac::Vector{T} | "-"
-    # Rooting depth [mm]
-    rootingdepth::Vector{T} | "mm"
-    # Fraction of the root length density in each soil layer [-]
-    rootfraction::Vector{SVector{N, T}} | "-"
-    # Soil water pressure head h1 of the root water uptake reduction function (Feddes) [cm]
-    h1::Vector{T} | "cm"
-    # Soil water pressure head h2 of the root water uptake reduction function (Feddes) [cm]
-    h2::Vector{T} | "cm"
-    # Soil water pressure head h3_high of the root water uptake reduction function (Feddes) [cm]
-    h3_high::Vector{T} | "cm"
-    # Soil water pressure head h3_low of the root water uptake reduction function (Feddes) [cm]
-    h3_low::Vector{T} | "cm"
-    # Soil water pressure head h4 of the root water uptake reduction function (Feddes) [cm]
-    h4::Vector{T} | "cm"
-    # Calculated soil water pressure head h3 of the root water uptake reduction function (Feddes) [cm]
-    h3::Vector{T} | "cm"
-    # Root water uptake reduction at soil water pressure head h1 (0.0 or 1.0) [-]
-    alpha_h1::Vector{T} | "-"
-    # Controls how roots are linked to water table [-]
-    rootdistpar::Vector{T} | "-"
-    # Parameter [mm] controlling capillary rise
-    cap_hmax::Vector{T} | "mm"
-    # Coefficient [-] controlling capillary rise
-    cap_n::Vector{T} | "-"
-    # Crop coefficient Kc [-]
-    kc::Vector{T} | "-"
-    # Brooks-Corey power coefﬁcient [-] for each soil layer
-    c::Vector{SVector{N, T}} | "-"
-    # Stemflow [mm Δt⁻¹]
-    stemflow::Vector{T}
-    # Throughfall [mm Δt⁻¹]
-    throughfall::Vector{T}
-    # A scaling parameter [mm⁻¹] (controls exponential decline of kv_0)
-    f::Vector{T} | "mm-1"
-    # Depth [mm] from soil surface for which exponential decline of kv_0 is valid
-    z_exp::Vector{T} | "mm"
-    # Depth [mm] from soil surface for which layered profile is valid
-    z_layered::Vector{T} | "mm"
-    # Amount of water in the unsaturated store, per layer [mm]
-    ustorelayerdepth::Vector{SVector{N, T}} | "mm"
-    # Saturated store [mm]
-    satwaterdepth::Vector{T} | "mm"
-    # Pseudo-water table depth [mm] (top of the saturated zone)
-    zi::Vector{T} | "mm"
-    # Soilwater capacity [mm]
-    soilwatercapacity::Vector{T} | "mm"
-    # Canopy storage [mm]
-    canopystorage::Vector{T} | "mm"
-    # Maximum canopy storage [mm]
-    cmax::Vector{T} | "mm"
-    # Canopy gap fraction [-]
-    canopygapfraction::Vector{T} | "-"
-    # Gash interception model parameter, ratio of the average evaporation from the
-    # wet canopy [mm Δt⁻¹] and the average precipitation intensity [mm Δt⁻¹] on a saturated canopy
-    e_r::Vector{T} | "-"
-    # Precipitation [mm Δt⁻¹]
-    precipitation::Vector{T}
-    # Temperature [ᵒC]
-    temperature::Vector{T} | "°C"
-    # Potential reference evapotranspiration [mm Δt⁻¹]
-    potential_evaporation::Vector{T}
-    # Potential transpiration (after subtracting interception from potential_evaporation)
-    pottrans::Vector{T}
-    # Transpiration [mm Δt⁻¹]
-    transpiration::Vector{T}
-    # Actual evaporation from unsaturated store [mm Δt⁻¹]
-    ae_ustore::Vector{T}
-    # Interception loss by evaporation [mm Δt⁻¹]
-    interception::Vector{T}
-    # Soil evaporation from unsaturated and saturated store [mm Δt⁻¹]
-    soilevap::Vector{T}
-    # Soil evaporation from saturated store [mm Δt⁻¹]
-    soilevapsat::Vector{T}
-    # Actual capillary rise [mm Δt⁻¹]
-    actcapflux::Vector{T}
-    # Actual transpiration from saturated store [mm Δt⁻¹]
-    actevapsat::Vector{T}
-    # Total actual evapotranspiration [mm Δt⁻¹]
-    actevap::Vector{T}
-    # Runoff from river based on riverfrac [mm Δt⁻¹]
-    runoff_river::Vector{T}
-    # Runoff from land based on waterfrac [mm Δt⁻¹]
-    runoff_land::Vector{T}
-    # Actual evaporation from open water (land) [mm Δt⁻¹]
-    ae_openw_l::Vector{T}
-    # Actual evaporation from river [mm Δt⁻¹]
-    ae_openw_r::Vector{T}
-    # Net runoff from river [mm Δt⁻¹]
-    net_runoff_river::Vector{T}
-    # Water available for infiltration [mm Δt⁻¹]
-    avail_forinfilt::Vector{T}
-    # Actual infiltration into the unsaturated zone [mm Δt⁻¹]
-    actinfilt::Vector{T}
-    # Actual infiltration non-compacted fraction [mm Δt⁻¹]
-    actinfiltsoil::Vector{T}
-    # Actual infiltration compacted fraction [mm Δt⁻¹]
-    actinfiltpath::Vector{T}
-    # Actual infiltration (compacted and the non-compacted areas) [mm Δt⁻¹]
-    infiltsoilpath::Vector{T}
-    # Infiltration excess water [mm Δt⁻¹]
-    infiltexcess::Vector{T}
-    # Water that cannot infiltrate due to saturated soil (saturation excess) [mm Δt⁻¹]
-    excesswater::Vector{T}
-    # Water exfiltrating during saturation excess conditions [mm Δt⁻¹]
-    exfiltsatwater::Vector{T}
-    # Water exfiltrating from unsaturated store because of change in water table [mm Δt⁻¹]
-    exfiltustore::Vector{T}
-    # Excess water for non-compacted fraction [mm Δt⁻¹]
-    excesswatersoil::Vector{T}
-    # Excess water for compacted fraction [mm Δt⁻¹]
-    excesswaterpath::Vector{T}
-    # Total surface runoff from infiltration and saturation excess (excluding actual open water evaporation) [mm Δt⁻¹]
-    runoff::Vector{T}
-    # Net surface runoff (surface runoff - actual open water evaporation) [mm Δt⁻¹]
-    net_runoff::Vector{T}
-    # Volumetric water content [-] per soil layer (including theta_r and saturated zone)
-    vwc::Vector{SVector{N, T}} | "-"
-    # Volumetric water content [%] per soil layer (including theta_r and saturated zone)
-    vwc_perc::Vector{SVector{N, T}} | "%"
-    # Root water storage [mm] in unsaturated and saturated zone (excluding theta_r)
-    rootstore::Vector{T} | "mm"
-    # Volumetric water content [-] in root zone (including theta_r and saturated zone)
-    vwc_root::Vector{T} | "-"
-    # Volumetric water content [%] in root zone (including theta_r and saturated zone)
-    vwc_percroot::Vector{T} | "%"
-    # Amount of available water in the unsaturated zone [mm]
-    ustoredepth::Vector{T} | "mm"
-    # Downward flux from unsaturated to saturated zone [mm Δt⁻¹]
-    transfer::Vector{T}
-    # Net recharge to saturated store [mm Δt⁻¹]
-    recharge::Vector{T}
-    # Actual leakage from saturated store [mm Δt⁻¹]
-    actleakage::Vector{T}
-    ### Snow parameters ###
-    # Degree-day factor [mm ᵒC⁻¹ Δt⁻¹]
-    cfmax::Vector{T} | "mm ᵒC-1 dt-1"
-    # Threshold temperature for snowfall [ᵒC]
-    tt::Vector{T} | "ᵒC"
-    # Threshold temperature interval length [ᵒC]
-    tti::Vector{T} | "ᵒC"
-    # Threshold temperature for snowmelt [ᵒC]
-    ttm::Vector{T} | "ᵒC"
-    # Water holding capacity as fraction of current snow pack [-]
-    whc::Vector{T} | "-"
-    # Soil temperature smooth factor [-]
-    w_soil::Vector{T} | "-"
-    # Controls soil infiltration reduction factor when soil is frozen [-]
-    cf_soil::Vector{T} | "-"
-    # Snow storage [mm]
-    snow::Vector{T} | "mm"
-    # Liquid water content in the snow pack [mm]
-    snowwater::Vector{T} | "mm"
-    # Snow melt + precipitation as rainfall [mm]
-    rainfallplusmelt::Vector{T} | "mm"
-    # Threshold temperature for snowfall above glacier [ᵒC]
-    g_tt::Vector{T} | "ᵒC"
-    # Degree-day factor [mm ᵒC⁻¹ Δt⁻¹] for glacier
-    g_cfmax::Vector{T} | "mm ᵒC-1 dt-1"
-    # Fraction of the snowpack on top of the glacier converted into ice [Δt⁻¹]
-    g_sifrac::Vector{T} | "dt-1"
-    # Water within the glacier [mm]
-    glacierstore::Vector{T} | "mm"
-    # Fraction covered by a glacier [-]
-    glacierfrac::Vector{T} | "-"
-    # Top soil temperature [ᵒC]
-    tsoil::Vector{T} | "ᵒC"
-    ## Interception related to leaf_area_index climatology ###
-    # Specific leaf storage [mm]
-    sl::Vector{T} | "mm"
-    # Storage woody part of vegetation [mm]
-    swood::Vector{T} | "mm"
-    # Extinction coefficient [-] (to calculate canopy gap fraction)
-    kext::Vector{T} | "-"
-    # Leaf area index [m² m⁻²]
-    leaf_area_index::Vector{T} | "m2 m-2"
-    # Water level land [mm]
-    waterlevel_land::Vector{T} | "mm"
-    # Water level river [mm]
-    waterlevel_river::Vector{T} | "mm"
-    # Total water storage (excluding floodplain volume, lakes and reservoirs) [mm]
-    total_storage::Vector{T} | "mm"
-    # Water demand structs (of arrays)
-    paddy::P | "-"
-    nonpaddy::NP | "-"
-    domestic::D | "-"
-    livestock::L | "-"
-    industry::I | "-"
-    allocation::A | "-"
-
-    function SBM{T, N, M, P, NP, D, L, I, A}(args...) where {T, N, M, P, NP, D, L, I, A}
-        equal_size_vectors(args)
-        return new(args...)
-    end
-end
-
-function initialize_canopy(nc, config, inds)
-    n = length(inds)
-    # if leaf area index climatology provided use sl, swood and kext to calculate cmax, e_r and canopygapfraction
-    if haskey(config.input.vertical, "leaf_area_index")
-        # TODO confirm if leaf area index climatology is present in the netCDF
-        sl = ncread(
-            nc,
-            config,
-            "vertical.specific_leaf";
-            optional = false,
-            sel = inds,
-            type = Float,
-        )
-        swood = ncread(
-            nc,
-            config,
-            "vertical.storage_wood";
-            optional = false,
-            sel = inds,
-            type = Float,
-        )
-        kext =
-            ncread(nc, config, "vertical.kext"; optional = false, sel = inds, type = Float)
-        cmax = fill(mv, n)
-        e_r = fill(mv, n)
-        canopygapfraction = fill(mv, n)
-    else
-        sl = fill(mv, n)
-        swood = fill(mv, n)
-        kext = fill(mv, n)
-        # cmax, e_r, canopygapfraction only required when leaf area index climatology not provided
-        cmax = ncread(nc, config, "vertical.cmax"; sel = inds, defaults = 1.0, type = Float)
-        e_r =
-            ncread(nc, config, "vertical.eoverr"; sel = inds, defaults = 0.1, type = Float)
-        canopygapfraction = ncread(
-            nc,
-            config,
-            "vertical.canopygapfraction";
-            sel = inds,
-            defaults = 0.1,
-            type = Float,
-        )
-    end
-    return cmax, e_r, canopygapfraction, sl, swood, kext
-end
-
-function initialize_sbm(nc, config, riverfrac, inds)
-    dt = Second(config.timestepsecs)
-    config_thicknesslayers = get(config.model, "thicknesslayers", Float[])
-    ksat_profile = get(config.input.vertical, "ksat_profile", "exponential")::String
-    if length(config_thicknesslayers) > 0
-        thicknesslayers = SVector(Tuple(push!(Float.(config_thicknesslayers), mv)))
-        sumlayers = pushfirst(cumsum(thicknesslayers), 0.0)
-        maxlayers = length(thicknesslayers) # max number of soil layers
->>>>>>> e9322938
     else
         interception_model = RutterInterceptionModel(vegetation_parameter_set, n)
     end
@@ -348,72 +41,7 @@
             "Glacier processes can be modelled when snow modelling is enabled. To include ",
             "glacier modelling, set `snow` to `true` in the Model section of the TOML file.",
         )
-<<<<<<< HEAD
         glacier_model = NoGlacierModel{Float}()
-=======
-    end
-
-    cmax, e_r, canopygapfraction, sl, swood, kext = initialize_canopy(nc, config, inds)
-
-    theta_e = theta_s .- theta_r
-    soilwatercapacity = soilthickness .* theta_e
-    satwaterdepth = 0.85 .* soilwatercapacity # cold state value for satwaterdepth
-    zi = max.(0.0, soilthickness .- satwaterdepth ./ theta_e) # cold state value for zi
-
-    # these are filled in the loop below
-    # TODO see if we can replace this approach
-    nlayers = zeros(Int, n)
-    n_unsatlayers = zeros(Int, n)
-    act_thickl = zeros(Float, maxlayers, n)
-    s_layers = zeros(Float, maxlayers + 1, n)
-
-    for i in 1:n
-        if length(config_thicknesslayers) > 0
-            act_thickl_, nlayers_ =
-                set_layerthickness(soilthickness[i], sumlayers, thicknesslayers)
-            s_layers_ = pushfirst(cumsum(act_thickl_), 0.0)
-
-            nlayers[i] = nlayers_
-            act_thickl[:, i] = act_thickl_
-            s_layers[:, i] = s_layers_
-            _, n_unsatlayers[i] = set_layerthickness(zi[i], sumlayers, thicknesslayers)
-        else
-            nlayers[i] = 1
-            act_thickl[:, i] = SVector(soilthickness[i])
-            s_layers[:, i] = pushfirst(cumsum(SVector(soilthickness[i])), 0.0)
-        end
-    end
-
-    if length(config_thicknesslayers) > 0
-        # root fraction read from nc file, in case of multiple soil layers and TOML file
-        # includes "vertical.rootfraction"
-        if haskey(config.input.vertical, "rootfraction")
-            rootfraction = ncread(
-                nc,
-                config,
-                "vertical.rootfraction";
-                sel = inds,
-                optional = false,
-                type = Float,
-                dimname = :layer,
-            )
-        else
-            # default root fraction in case of multiple soil layers
-            rootfraction = zeros(Float, maxlayers, n)
-            for i in 1:n
-                if rootingdepth[i] > 0.0
-                    for k in 1:maxlayers
-                        if (rootingdepth[i] - s_layers[k, i]) >= act_thickl[k, i]
-                            rootfraction[k, i] = act_thickl[k, i] / rootingdepth[i]
-                        else
-                            rootfraction[k, i] =
-                                max(rootingdepth[i] - s_layers[k, i], 0.0) / rootingdepth[i]
-                        end
-                    end
-                end
-            end
-        end
->>>>>>> e9322938
     else
         glacier_model = NoGlacierModel{Float}()
     end
@@ -426,7 +54,6 @@
     )
 
     do_water_demand = haskey(config.model, "water_demand")
-<<<<<<< HEAD
     allocation =
         do_water_demand ? AllocationLand(nc, config, inds) : NoAllocationLand{Float}()
     demand = do_water_demand ? Demand(nc, config, inds, dt) : NoDemand{Float}()
@@ -442,18 +69,8 @@
         soil = soil_model,
         demand = demand,
         allocation = allocation,
-=======
-    domestic = do_water_demand ? get(config.model.water_demand, "domestic", false) : false
-    industry = do_water_demand ? get(config.model.water_demand, "industry", false) : false
-    livestock = do_water_demand ? get(config.model.water_demand, "livestock", false) : false
-    paddy = do_water_demand ? get(config.model.water_demand, "paddy", false) : false
-    nonpaddy = do_water_demand ? get(config.model.water_demand, "nonpaddy", false) : false
-
-    sbm = SBM(;
->>>>>>> e9322938
         dt = tosecond(dt),
     )
-<<<<<<< HEAD
     return land_hydrology_model
 end
 
@@ -484,491 +101,19 @@
             snow.variables.snow_water,
             network.land.slope,
             network.land,
-=======
-
-    return sbm
-end
-
-function update_until_snow(sbm::SBM, config)
-    do_lai = haskey(config.input.vertical, "leaf_area_index")
-    modelglacier = get(config.model, "glacier", false)::Bool
-    modelsnow = get(config.model, "snow", false)::Bool
-
-    threaded_foreach(1:(sbm.n); basesize = 1000) do i
-        if do_lai
-            cmax = sbm.sl[i] * sbm.leaf_area_index[i] + sbm.swood[i]
-            canopygapfraction = exp(-sbm.kext[i] * sbm.leaf_area_index[i])
-            canopyfraction = 1.0 - canopygapfraction
-            ewet = canopyfraction * sbm.potential_evaporation[i] * sbm.kc[i]
-            e_r = if sbm.precipitation[i] > 0.0
-                min(0.25, ewet / max(0.0001, canopyfraction * sbm.precipitation[i]))
-            else
-                0.0
-            end
-        else
-            cmax = sbm.cmax[i]
-            canopygapfraction = sbm.canopygapfraction[i]
-            e_r = sbm.e_r[i]
-        end
-
-        canopy_potevap =
-            sbm.kc[i] * sbm.potential_evaporation[i] * (1.0 - canopygapfraction)
-        if Second(sbm.dt) >= Hour(23)
-            throughfall, interception, stemflow, canopystorage = rainfall_interception_gash(
-                cmax,
-                e_r,
-                canopygapfraction,
-                sbm.precipitation[i],
-                sbm.canopystorage[i],
-                canopy_potevap,
-            )
-            pottrans = max(0.0, canopy_potevap - interception) # now in mm
-        else
-            netinterception, throughfall, stemflow, leftover, interception, canopystorage =
-                rainfall_interception_modrut(
-                    sbm.precipitation[i],
-                    canopy_potevap,
-                    sbm.canopystorage[i],
-                    canopygapfraction,
-                    cmax,
-                )
-            pottrans = max(0.0, leftover)  # now in mm
-        end
-
-        if modelsnow
-            tsoil = sbm.tsoil[i] + sbm.w_soil[i] * (sbm.temperature[i] - sbm.tsoil[i])
-            snow, snowwater, snowmelt, rainfallplusmelt, snowfall = snowpack_hbv(
-                sbm.snow[i],
-                sbm.snowwater[i],
-                throughfall + stemflow,
-                sbm.temperature[i],
-                sbm.tti[i],
-                sbm.tt[i],
-                sbm.ttm[i],
-                sbm.cfmax[i],
-                sbm.whc[i],
-            )
-        end
-
-        h3 = feddes_h3(sbm.h3_high[i], sbm.h3_low[i], pottrans, Second(sbm.dt))
-
-        # update the outputs and states
-        sbm.e_r[i] = e_r
-        sbm.cmax[i] = cmax
-        sbm.canopygapfraction[i] = canopygapfraction
-        sbm.canopystorage[i] = canopystorage
-        sbm.interception[i] = interception
-        sbm.stemflow[i] = stemflow
-        sbm.throughfall[i] = throughfall
-        sbm.pottrans[i] = pottrans
-        sbm.h3[i] = h3
-        if modelsnow
-            sbm.snow[i] = snow
-            sbm.snowwater[i] = snowwater
-            sbm.tsoil[i] = tsoil
-            sbm.rainfallplusmelt[i] = rainfallplusmelt
-        end
-    end
-end
-
-function update_until_recharge(sbm::SBM, config)
-
-    # start dummy variables (should be generated from model reader and from Config.jl TOML)
-    soilinfreduction = get(config.model, "soilinfreduction", false)::Bool
-    modelglacier = get(config.model, "glacier", false)::Bool
-    modelsnow = get(config.model, "snow", false)::Bool
-    transfermethod = get(config.model, "transfermethod", false)::Bool
-    ust = get(config.model, "whole_ust_available", false)::Bool # should be removed from optional setting and code?
-    ksat_profile = get(config.input.vertical, "ksat_profile", "exponential")::String
-
-    threaded_foreach(1:(sbm.n); basesize = 250) do i
-        if modelsnow
-            rainfallplusmelt = sbm.rainfallplusmelt[i]
-            if modelglacier
-                # Run Glacier module and add the snowpack on-top of it.
-                # Estimate the fraction of snow turned into ice (HBV-light).
-                # Estimate glacier melt.
-
-                snow, _, glacierstore, glaciermelt = glacier_hbv(
-                    sbm.glacierfrac[i],
-                    sbm.glacierstore[i],
-                    sbm.snow[i],
-                    sbm.temperature[i],
-                    sbm.g_tt[i],
-                    sbm.g_cfmax[i],
-                    sbm.g_sifrac[i],
-                    Second(sbm.dt),
-                )
-                # Convert to mm per grid cell and add to snowmelt
-                glaciermelt = glaciermelt * sbm.glacierfrac[i]
-                rainfallplusmelt = rainfallplusmelt + glaciermelt
-            end
-        else
-            rainfallplusmelt = sbm.stemflow[i] + sbm.throughfall[i]
-        end
-
-        avail_forinfilt = rainfallplusmelt
-        ustoredepth = sum(@view sbm.ustorelayerdepth[i][1:sbm.nlayers[i]])
-
-        runoff_river = min(1.0, sbm.riverfrac[i]) * avail_forinfilt
-        runoff_land = min(1.0, sbm.waterfrac[i]) * avail_forinfilt
-        if !isnothing(sbm.paddy) || !isnothing(sbm.nonpaddy)
-            avail_forinfilt = avail_forinfilt + sbm.allocation.irri_alloc[i]
-        end
-        avail_forinfilt = max(avail_forinfilt - runoff_river - runoff_land, 0.0)
-
-        ae_openw_r = min(
-            sbm.waterlevel_river[i] * sbm.riverfrac[i],
-            sbm.riverfrac[i] * sbm.potential_evaporation[i],
-        )
-        ae_openw_l = min(
-            sbm.waterlevel_land[i] * sbm.waterfrac[i],
-            sbm.waterfrac[i] * sbm.potential_evaporation[i],
-        )
-
-        # evap available for soil evaporation
-        soilevap_fraction = max(
-            sbm.canopygapfraction[i] - sbm.riverfrac[i] - sbm.waterfrac[i] -
-            sbm.glacierfrac[i],
-            0.0,
-        )
-        potsoilevap = soilevap_fraction * sbm.potential_evaporation[i]
-
-        if !isnothing(sbm.paddy) && sbm.paddy.irrigation_areas[i]
-            evap_paddy_water = min(sbm.paddy.h[i], potsoilevap)
-            sbm.paddy.h[i] -= evap_paddy_water
-            potsoilevap -= evap_paddy_water
-            avail_forinfilt += sbm.paddy.h[i] # allow infiltration of paddy water
-        else
-            evap_paddy_water = 0.0
-        end
-
-        # Calculate the initial capacity of the unsaturated store
-        ustorecapacity = sbm.soilwatercapacity[i] - sbm.satwaterdepth[i] - ustoredepth
-
-        # Calculate the infiltration flux into the soil column
-        infiltsoilpath,
-        infiltsoil,
-        infiltpath,
-        soilinf,
-        pathinf,
-        infiltexcess,
-        soilinfredu = infiltration(
-            avail_forinfilt,
-            sbm.pathfrac[i],
-            sbm.cf_soil[i],
-            sbm.tsoil[i],
-            sbm.infiltcapsoil[i],
-            sbm.infiltcappath[i],
-            ustorecapacity,
-            modelsnow,
-            soilinfreduction,
-        )
-
-        usl, n_usl = set_layerthickness(sbm.zi[i], sbm.sumlayers[i], sbm.act_thickl[i])
-        z = cumsum(usl)
-        usld = sbm.ustorelayerdepth[i]
-
-        ast = 0.0
-        soilevapunsat = 0.0
-        if n_usl > 0
-            # Using the surface infiltration rate, calculate the flow rate between the
-            # different soil layers that contain unsaturated storage assuming gravity
-            # based flow only, estimate the gravity based flux rate to the saturated zone
-            # (ast) and the updated unsaturated storage for each soil layer.
-            if transfermethod && sbm.maxlayers == 1
-                ustorelayerdepth = sbm.ustorelayerdepth[i][1] + infiltsoilpath
-                kv_z = hydraulic_conductivity_at_depth(sbm, sbm.zi[i], i, 1, ksat_profile)
-                ustorelayerdepth, ast = unsatzone_flow_sbm(
-                    ustorelayerdepth,
-                    sbm.soilwatercapacity[i],
-                    sbm.satwaterdepth[i],
-                    kv_z,
-                    usl[1],
-                    sbm.theta_s[i],
-                    sbm.theta_r[i],
-                )
-                usld = setindex(usld, ustorelayerdepth, 1)
-            else
-                for m in 1:n_usl
-                    l_sat = usl[m] * (sbm.theta_s[i] - sbm.theta_r[i])
-                    kv_z = hydraulic_conductivity_at_depth(sbm, z[m], i, m, ksat_profile)
-                    ustorelayerdepth = if m == 1
-                        sbm.ustorelayerdepth[i][m] + infiltsoilpath
-                    else
-                        sbm.ustorelayerdepth[i][m] + ast
-                    end
-                    ustorelayerdepth, ast =
-                        unsatzone_flow_layer(ustorelayerdepth, kv_z, l_sat, sbm.c[i][m])
-                    usld = setindex(usld, ustorelayerdepth, m)
-                end
-            end
-
-            # then evapotranspiration from layers
-            # Calculate saturation deficit
-            saturationdeficit = sbm.soilwatercapacity[i] - sbm.satwaterdepth[i]
-
-            # First calculate the evaporation of unsaturated storage into the
-            # atmosphere from the upper layer.
-            if sbm.maxlayers == 1
-                soilevapunsat =
-                    potsoilevap * min(1.0, saturationdeficit / sbm.soilwatercapacity[i])
-            else
-                # In case only the most upper soil layer contains unsaturated storage
-                if n_usl == 1
-                    # Check if groundwater level lies below the surface
-                    soilevapunsat =
-                        potsoilevap *
-                        min(1.0, usld[1] / (sbm.zi[i] * (sbm.theta_s[i] - sbm.theta_r[i])))
-                else
-                    # In case first layer contains no saturated storage
-                    soilevapunsat =
-                        potsoilevap *
-                        min(1.0, usld[1] / (usl[1] * ((sbm.theta_s[i] - sbm.theta_r[i]))))
-                end
-            end
-            # Ensure that the unsaturated evaporation rate does not exceed the
-            # available unsaturated moisture
-            soilevapunsat = min(soilevapunsat, usld[1])
-            # Update the additional atmospheric demand
-            potsoilevap = potsoilevap - soilevapunsat
-            usld = setindex(usld, usld[1] - soilevapunsat, 1)
-        end
-        transfer = ast
-
-        if sbm.maxlayers == 1
-            soilevapsat = 0.0
-        else
-            if n_usl == 0 || n_usl == 1
-                soilevapsat =
-                    potsoilevap *
-                    min(1.0, (sbm.act_thickl[i][1] - sbm.zi[i]) / sbm.act_thickl[i][1])
-                soilevapsat = min(
-                    soilevapsat,
-                    (sbm.act_thickl[i][1] - sbm.zi[i]) * (sbm.theta_s[i] - sbm.theta_r[i]),
-                )
-            else
-                soilevapsat = 0.0
-            end
-        end
-        soilevap = soilevapunsat + soilevapsat
-        satwaterdepth = sbm.satwaterdepth[i] - soilevapsat
-
-        # actual transpiration, first from ustore, potential transpiration is partitioned over
-        # depth based on the rootfraction
-        actevapustore = 0.0
-        rootfraction_unsat = 0.0
-        for k in 1:n_usl
-            vwc = max(usld[k] / usl[k], Float(0.0000001))
-            head = head_brooks_corey(
-                vwc,
-                sbm.theta_s[i],
-                sbm.theta_r[i],
-                sbm.c[i][k],
-                sbm.hb[i],
-            )
-            alpha = rwu_reduction_feddes(
-                head,
-                sbm.h1[i],
-                sbm.h2[i],
-                sbm.h3[i],
-                sbm.h4[i],
-                sbm.alpha_h1[i],
-            )
-            # availcap is fraction of soil layer containing roots
-            # if `ust` is `true`, the whole unsaturated store is available for transpiration
-            if ust
-                availcap = usld[k] * 0.99
-            else
-                availcap =
-                    min(1.0, max(0.0, (sbm.rootingdepth[i] - sbm.sumlayers[i][k]) / usl[k]))
-            end
-            maxextr = usld[k] * availcap
-            # the rootfraction is valid for the root length in a soil layer, if zi decreases the root length
-            # the rootfraction needs to be adapted
-            if k == n_usl && sbm.zi[i] < sbm.rootingdepth[i]
-                rootlength =
-                    min(sbm.act_thickl[i][k], sbm.rootingdepth[i] - sbm.sumlayers[i][k])
-                rootfraction_act = sbm.rootfraction[i][k] * (usl[k] / rootlength)
-            else
-                rootfraction_act = sbm.rootfraction[i][k]
-            end
-            actevapustore_layer = min(alpha * rootfraction_act * sbm.pottrans[i], maxextr)
-            rootfraction_unsat = rootfraction_unsat + rootfraction_act
-            ustorelayerdepth = usld[k] - actevapustore_layer
-            actevapustore = actevapustore + actevapustore_layer
-            usld = setindex(usld, ustorelayerdepth, k)
-        end
-
-        # transpiration from saturated store
-        wetroots = scurve(sbm.zi[i], sbm.rootingdepth[i], Float(1.0), sbm.rootdistpar[i])
-        alpha = rwu_reduction_feddes(
-            Float(0.0),
-            sbm.h1[i],
-            sbm.h2[i],
-            sbm.h3[i],
-            sbm.h4[i],
-            sbm.alpha_h1[i],
-        )
-        # include remaining root fraction if rooting depth is below water table zi
-        if sbm.zi[i] >= sbm.rootingdepth[i]
-            f_roots = wetroots
-            restevap = sbm.pottrans[i] - actevapustore
-        else
-            f_roots = wetroots * (1.0 - rootfraction_unsat)
-            restevap = sbm.pottrans[i]
-        end
-        actevapsat = min(restevap * f_roots * alpha, satwaterdepth)
-        satwaterdepth = satwaterdepth - actevapsat
-
-        # check soil moisture balance per layer
-        du = 0.0
-        for k in n_usl:-1:1
-            du = max(0.0, usld[k] - usl[k] * (sbm.theta_s[i] - sbm.theta_r[i]))
-            usld = setindex(usld, usld[k] - du, k)
-            if k > 1
-                usld = setindex(usld, usld[k - 1] + du, k - 1)
-            end
-        end
-
-        actinfilt = infiltsoilpath - du
-        excesswater = avail_forinfilt - infiltsoilpath - infiltexcess + du
-
-        # Separation between compacted and non compacted areas (correction with the satflow du)
-        # This is required for D-Emission/Delwaq
-        if infiltsoil + infiltpath > 0.0
-            actinfiltsoil = infiltsoil - du * infiltsoil / (infiltpath + infiltsoil)
-            actinfiltpath = infiltpath - du * infiltpath / (infiltpath + infiltsoil)
-        else
-            actinfiltsoil = 0.0
-            actinfiltpath = 0.0
-        end
-        excesswatersoil = max(soilinf - actinfiltsoil, 0.0)
-        excesswaterpath = max(pathinf - actinfiltpath, 0.0)
-
-        actcapflux = 0.0
-        if n_usl > 0
-            ksat = hydraulic_conductivity_at_depth(sbm, sbm.zi[i], i, n_usl, ksat_profile)
-            ustorecapacity =
-                sbm.soilwatercapacity[i] - satwaterdepth - sum(@view usld[1:sbm.nlayers[i]])
-            maxcapflux = max(0.0, min(ksat, actevapustore, ustorecapacity, satwaterdepth))
-
-            if sbm.zi[i] > sbm.rootingdepth[i]
-                capflux =
-                    maxcapflux * pow(
-                        1.0 - min(sbm.zi[i], sbm.cap_hmax[i]) / (sbm.cap_hmax[i]),
-                        sbm.cap_n[i],
-                    )
-            else
-                capflux = 0.0
-            end
-
-            netcapflux = capflux
-            for k in n_usl:-1:1
-                toadd = min(
-                    netcapflux,
-                    max(usl[k] * (sbm.theta_s[i] - sbm.theta_r[i]) - usld[k], 0.0),
-                )
-                usld = setindex(usld, usld[k] + toadd, k)
-                netcapflux = netcapflux - toadd
-                actcapflux = actcapflux + toadd
-            end
-        end
-        deepksat = hydraulic_conductivity_at_depth(
-            sbm,
-            sbm.soilthickness[i],
-            i,
-            sbm.nlayers[i],
-            ksat_profile,
->>>>>>> e9322938
         )
     end
-<<<<<<< HEAD
-=======
-end
-
-function update_after_subsurfaceflow(sbm::SBM, zi, exfiltsatwater)
-    threaded_foreach(1:(sbm.n); basesize = 1000) do i
-        usl, n_usl = set_layerthickness(zi[i], sbm.sumlayers[i], sbm.act_thickl[i])
-        # exfiltration from ustore
-        usld = sbm.ustorelayerdepth[i]
-        exfiltustore = 0.0
-        for k in sbm.n_unsatlayers[i]:-1:1
-            if k <= n_usl
-                exfiltustore = max(0, usld[k] - usl[k] * (sbm.theta_s[i] - sbm.theta_r[i]))
-            else
-                exfiltustore = usld[k]
-            end
-            usld = setindex(usld, usld[k] - exfiltustore, k)
-            if k > 1
-                usld = setindex(usld, usld[k - 1] + exfiltustore, k - 1)
-            end
-        end
->>>>>>> e9322938
 
     update!(glacier, atmospheric_forcing)
 
     update_boundary_conditions!(runoff, (; glacier, snow, interception), lateral, network)
     update!(runoff, atmospheric_forcing)
 
-<<<<<<< HEAD
     if do_water_demand
         (; potential_transpiration) = soil.boundary_conditions
         (; h3_high, h3_low) = soil.parameters
         potential_transpiration .= get_potential_transpiration(interception)
         @. soil.variables.h3 = feddes_h3(h3_high, h3_low, potential_transpiration, dt)
-=======
-        # volumetric water content per soil layer and root zone
-        vwc = sbm.vwc[i]
-        vwc_perc = sbm.vwc_perc[i]
-        for k in 1:sbm.nlayers[i]
-            if k <= n_usl
-                vwc = setindex(
-                    vwc,
-                    (
-                        usld[k] +
-                        (sbm.act_thickl[i][k] - usl[k]) * (sbm.theta_s[i] - sbm.theta_r[i])
-                    ) / sbm.act_thickl[i][k] + sbm.theta_r[i],
-                    k,
-                )
-            else
-                vwc = setindex(vwc, sbm.theta_s[i], k)
-            end
-            vwc_perc = setindex(vwc_perc, (vwc[k] / sbm.theta_s[i]) * 100.0, k)
-        end
-
-        rootstore_unsat = 0
-        for k in 1:n_usl
-            rootstore_unsat =
-                rootstore_unsat +
-                min(1.0, (max(0.0, sbm.rootingdepth[i] - sbm.sumlayers[i][k]) / usl[k])) *
-                usld[k]
-        end
-
-        rootstore_sat =
-            max(0.0, sbm.rootingdepth[i] - zi[i]) * (sbm.theta_s[i] - sbm.theta_r[i])
-        rootstore = rootstore_sat + rootstore_unsat
-        vwc_root = rootstore / sbm.rootingdepth[i] + sbm.theta_r[i]
-        vwc_percroot = (vwc_root / sbm.theta_s[i]) * 100.0
-
-        satwaterdepth = (sbm.soilthickness[i] - zi[i]) * (sbm.theta_s[i] - sbm.theta_r[i])
-
-        # update the outputs and states
-        sbm.n_unsatlayers[i] = n_usl
-        sbm.ustorelayerdepth[i] = usld
-        sbm.ustoredepth[i] = ustoredepth
-        sbm.satwaterdepth[i] = satwaterdepth
-        sbm.exfiltsatwater[i] = exfiltsatwater[i]
-        sbm.exfiltustore[i] = exfiltustore
-        sbm.runoff[i] = runoff
-        sbm.net_runoff[i] = runoff - sbm.ae_openw_l[i]
-        sbm.vwc[i] = vwc
-        sbm.vwc_perc[i] = vwc_perc
-        sbm.rootstore[i] = rootstore
-        sbm.vwc_root[i] = vwc_root
-        sbm.vwc_percroot[i] = vwc_percroot
-        sbm.zi[i] = zi[i]
->>>>>>> e9322938
     end
     update_water_demand!(demand, soil)
     update_water_allocation!(allocation, demand, lateral, network, dt)
@@ -1022,19 +167,11 @@
         )
     end
 
-<<<<<<< HEAD
     # Add storage from interception, snow and glacier models
     total_storage .+=
         get_snow_storage(snow) .+ get_snow_water(snow) .+
         get_glacier_store(glacier) .* get_glacier_fraction(glacier) .+
         interception.variables.canopy_storage .+ get_water_depth(demand.paddy)
-=======
-    # Chunk the data for parallel computing
-    threaded_foreach(1:(sbm.n); basesize = 1000) do i
-
-        # Paddy water depth
-        paddy_h = isnothing(sbm.paddy) ? 0.0 : sbm.paddy.h[i]
->>>>>>> e9322938
 
     # Chunk the data for parallel computing
     n = length(ustoredepth)
@@ -1045,111 +182,7 @@
         )
 
         # Add everything to the total water storage
-<<<<<<< HEAD
         total_storage[i] += (sub_surface + lateral)
-=======
-        sbm.total_storage[i] += (surface + sub_surface + lateral)
-    end
-end
-
-"""
-    update_water_demand(sbm::SBM)
-
-Update water demand for vertical `SBM` concept for a single timestep. Water demand is
-computed for sectors `industry`, `domestic` and `livestock`, and `paddy` rice fields and
-`nonpaddy` (other crop) fields.
-
-Gross water demand for irrigation `irri_demand_gross` and non-irrigation
-`nonirri_demand_gross`, and total gross water demand `total_gross_demand` are updated as
-part of `SBM` water allocation (`allocation`)
-"""
-function update_water_demand(sbm::SBM)
-    for i in 1:(sbm.n)
-        industry_dem = update_non_irrigation_demand(sbm.industry, i)
-        domestic_dem = update_non_irrigation_demand(sbm.domestic, i)
-        livestock_dem = update_non_irrigation_demand(sbm.livestock, i)
-
-        irri_dem_gross = 0.0
-        if !isnothing(sbm.nonpaddy) && sbm.nonpaddy.irrigation_areas[i]
-            if sbm.nonpaddy.irrigation_trigger[i]
-                usl, _ = set_layerthickness(sbm.zi[i], sbm.sumlayers[i], sbm.act_thickl[i])
-                for k in 1:sbm.n_unsatlayers[i]
-                    # compute water demand only for root zone through root fraction per layer
-                    rootfrac = min(
-                        1.0,
-                        (max(0.0, sbm.rootingdepth[i] - sbm.sumlayers[i][k]) / usl[k]),
-                    )
-                    # vwc_f and vwc_h3 can be precalculated.
-                    vwc_fc = vwc_brooks_corey(
-                        -100.0,
-                        sbm.hb[i],
-                        sbm.theta_s[i],
-                        sbm.theta_r[i],
-                        sbm.c[i][k],
-                    )
-                    vwc_h3 = vwc_brooks_corey(
-                        sbm.h3[i],
-                        sbm.hb[i],
-                        sbm.theta_s[i],
-                        sbm.theta_r[i],
-                        sbm.c[i][k],
-                    )
-                    depletion =
-                        (vwc_fc * usl[k]) -
-                        (sbm.ustorelayerdepth[i][k] + sbm.theta_r[i] * usl[k])
-                    depletion *= rootfrac
-                    raw = (vwc_fc - vwc_h3) * usl[k] # readily available water
-                    raw *= rootfrac
-
-                    # check if maximum irrigation rate has been applied at the previous time step.
-                    max_irri_rate_applied =
-                        sbm.nonpaddy.demand_gross[i] ==
-                        sbm.nonpaddy.maximum_irrigation_rate[i]
-                    if depletion >= raw # start irrigation
-                        irri_dem_gross += depletion
-                        # add depletion to irrigation gross demand when the maximum irrigation rate has been 
-                        # applied at the previous time step (to get volumetric water content at field capacity)
-                    elseif depletion > 0.0 && max_irri_rate_applied # continue irrigation
-                        irri_dem_gross += depletion
-                    end
-                end
-                # limit irrigation demand to infiltration capacity    
-                infiltration_capacity =
-                    sbm.soilinfredu[i] * (1.0 - sbm.pathfrac[i]) * sbm.infiltcapsoil[i]
-                irri_dem_gross = min(irri_dem_gross, infiltration_capacity)
-                irri_dem_gross /= sbm.nonpaddy.irrigation_efficiency[i]
-                # limit irrigation demand to the maximum irrigation rate
-                irri_dem_gross =
-                    min(irri_dem_gross, sbm.nonpaddy.maximum_irrigation_rate[i])
-            else
-                irri_dem_gross = 0.0
-            end
-            sbm.nonpaddy.demand_gross[i] = irri_dem_gross
-        elseif !isnothing(sbm.paddy) && sbm.paddy.irrigation_areas[i]
-            if sbm.paddy.irrigation_trigger[i]
-                # check if maximum irrigation rate has been applied at the previous time step.
-                max_irri_rate_applied =
-                    sbm.paddy.demand_gross[i] == sbm.paddy.maximum_irrigation_rate[i]
-                # start irrigation
-                if sbm.paddy.h[i] < sbm.paddy.h_min[i]
-                    irr_depth_paddy = sbm.paddy.h_opt[i] - sbm.paddy.h[i]
-                elseif sbm.paddy.h[i] < sbm.paddy.h_opt[i] && max_irri_rate_applied # continue irrigation
-                    irr_depth_paddy = sbm.paddy.h_opt[i] - sbm.paddy.h[i]
-                else
-                    irr_depth_paddy = 0.0
-                end
-                irri_dem_gross += irr_depth_paddy / sbm.paddy.irrigation_efficiency[i]
-                # limit irrigation demand to the maximum irrigation rate
-                irri_dem_gross = min(irri_dem_gross, sbm.paddy.maximum_irrigation_rate[i])
-            end
-            sbm.paddy.demand_gross[i] = irri_dem_gross
-        end
-        # update gross water demands 
-        sbm.allocation.irri_demand_gross[i] = irri_dem_gross
-        sbm.allocation.nonirri_demand_gross[i] = industry_dem + domestic_dem + livestock_dem
-        sbm.allocation.total_gross_demand[i] =
-            irri_dem_gross + industry_dem + domestic_dem + livestock_dem
->>>>>>> e9322938
     end
     return nothing
 end