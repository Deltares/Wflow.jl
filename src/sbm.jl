--- conflicted
+++ resolved
@@ -809,15 +809,8 @@
             e_r = sbm.e_r[i]
         end
 
-<<<<<<< HEAD
-        potential_evaporation = sbm.potential_evaporation[i] * sbm.kc[i]
-        # should we include tempcor in SBM?
-        # potential_evaporation = PotenEvap #??
-
-=======
         canopy_potevap =
             sbm.kc[i] * sbm.potential_evaporation[i] * (1.0 - canopygapfraction)
->>>>>>> c886aa27
         if Second(sbm.Δt) >= Hour(23)
             throughfall, interception, stemflow, canopystorage = rainfall_interception_gash(
                 cmax,
@@ -1056,21 +1049,11 @@
         soilevap = soilevapunsat + soilevapsat
         satwaterdepth = sbm.satwaterdepth[i] - soilevapsat
 
-<<<<<<< HEAD
         # actual transpiration, first from ustore, potential transpiration is partitioned over
         # depth based on the rootfraction
-=======
-        # transpiration from saturated store
-        wetroots = scurve(sbm.zi[i], rootingdepth, Float(1.0), sbm.rootdistpar[i])
-        actevapsat = min(sbm.pottrans[i] * wetroots, satwaterdepth)
-        satwaterdepth = satwaterdepth - actevapsat
-        restpottrans = sbm.pottrans[i] - actevapsat
-
-        # actual transpiration from ustore
->>>>>>> c886aa27
         actevapustore = 0.0
         rootfraction_unsat = 0.0
-        h3 = feddes_h3(sbm.h3_high[i], sbm.h3_low[i], pottrans, Second(sbm.Δt))
+        h3 = feddes_h3(sbm.h3_high[i], sbm.h3_low[i], sbm.pottrans[i], Second(sbm.Δt))
         for k = 1:n_usl
             vwc = max(usld[k] / usl[k], Float(0.0000001))
             head = head_brooks_corey(vwc, sbm.θₛ[i], sbm.θᵣ[i], sbm.c[i][k], sbm.hb[i])
@@ -1100,7 +1083,7 @@
                 rootfraction_act = sbm.rootfraction[i][k]
             end
             actevapustore_layer =
-                min(alpha * rootfraction_act * pottrans, usld[k] * availcap)
+                min(alpha * rootfraction_act * sbm.pottrans[i], usld[k] * availcap)
             rootfraction_unsat = rootfraction_unsat + rootfraction_act
             ustorelayerdepth = usld[k] - actevapustore_layer
             actevapustore = actevapustore + actevapustore_layer
@@ -1117,8 +1100,10 @@
             sbm.h4[i],
             sbm.alpha_h1[i],
         )
-        actevapsat =
-            min(pottrans * wetroots * (1.0 - rootfraction_unsat) * alpha, satwaterdepth)
+        actevapsat = min(
+            sbm.pottrans[i] * wetroots * (1.0 - rootfraction_unsat) * alpha,
+            satwaterdepth,
+        )
         satwaterdepth = satwaterdepth - actevapsat
 
         # check soil moisture balance per layer
@@ -1254,7 +1239,6 @@
 
         ustoredepth = sum(@view usld[1:n_usl])
 
-<<<<<<< HEAD
         if sbm.paddy !== nothing && sbm.paddy.h_max[i] > 0.0
             paddy_h_add = min(
                 exfiltustore + exfiltsatwater[i] + sbm.excesswater[i] + sbm.infiltexcess[i],
@@ -1265,21 +1249,12 @@
             paddy_h_add = 0.0
         end
 
-        runoff = max(
-=======
         runoff =
->>>>>>> c886aa27
             exfiltustore +
             exfiltsatwater[i] +
             sbm.excesswater[i] +
             sbm.runoff_land[i] +
-<<<<<<< HEAD
-            sbm.infiltexcess[i] - sbm.ae_openw_l[i] - paddy_h_add,
-            0.0,
-        )
-=======
             sbm.infiltexcess[i]
->>>>>>> c886aa27
 
         # volumetric water content per soil layer and root zone
         vwc = sbm.vwc[i]
