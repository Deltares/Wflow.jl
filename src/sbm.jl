@get_units @exchange @grid_type @grid_location @with_kw struct SBM{T,N,M,P,NP,D,L,I,W}
    # Model time step [s]
    dt::T | "s" | 0 | "none" | "none"
    # Maximum number of soil layers
    maxlayers::Int | "-" | 0 | "none" | "none"
    # number of cells
    n::Int | "-" | 0 | "none" | "none"
    # Number of soil layers
    nlayers::Vector{Int} | "-"
    # Number of unsaturated soil layers
    n_unsatlayers::Vector{Int} | "-"
    # Number of soil layers with vertical hydraulic conductivity value `kv`
    nlayers_kv::Vector{Int} | "-"
    # Fraction of river [-]
    riverfrac::Vector{T} | "-"
    # Saturated water content (porosity) [-]
    theta_s::Vector{T} | "-"
    # Residual water content [-]
    theta_r::Vector{T} | "-"
    # Vertical hydraulic conductivity [mm Δt⁻¹] at soil surface
    kv_0::Vector{T}
    # Vertical hydraulic conductivity [mm Δt⁻¹] per soil layer
    kv::Vector{SVector{N,T}} | "-"
    # Muliplication factor [-] applied to kv_z (vertical flow)
    kvfrac::Vector{SVector{N,T}} | "-"
    # Air entry pressure [cm] of soil (Brooks-Corey)
    hb::Vector{T} | "cm"
    # Soil thickness [mm]
    soilthickness::Vector{T} | "mm"
    # Thickness of soil layers [mm]
    act_thickl::Vector{SVector{N,T}} | "mm"
    # Cumulative sum of soil layers [mm], starting at soil surface (0)
    sumlayers::Vector{SVector{M,T}} | "mm"
    # Infiltration capacity of the compacted areas [mm Δt⁻¹]
    infiltcappath::Vector{T}
    # Soil infiltration capacity [mm Δt⁻¹]
    infiltcapsoil::Vector{T}
    # Soil infiltration reduction factor (when soil is frozen) [-]
    soilinfredu::Vector{T} | "-"
    # Maximum leakage [mm Δt⁻¹] from saturated zone
    maxleakage::Vector{T}
    # Fraction of open water (excluding rivers) [-]
    waterfrac::Vector{T} | "-"
    # Fraction of compacted area  [-]
    pathfrac::Vector{T} | "-"
    # Rooting depth [mm]
    rootingdepth::Vector{T} | "mm"
    # Root fraction per soil layer (relative to the total rootingdepth) [-]
    rootfraction::Vector{SVector{N,T}} | "-"
    # Soil water pressure head h1 of the root water uptake reduction function (Feddes) [cm]
    h1::Vector{T} | "cm"
    # Soil water pressure head h2 of the root water uptake reduction function (Feddes) [cm]
    h2::Vector{T} | "cm"
    # Soil water pressure head h3_high of the root water uptake reduction function (Feddes) [cm]
    h3_high::Vector{T} | "cm"
    # Soil water pressure head h3_low of the root water uptake reduction function (Feddes) [cm]
    h3_low::Vector{T} | "cm"
    # Soil water pressure head h4 of the root water uptake reduction function (Feddes) [cm]
    h4::Vector{T} | "cm"
    # Calculated soil water pressure head h3 of the root water uptake reduction function (Feddes) [cm]
    h3::Vector{T} | "cm"
    # Root water uptake reduction at soil water pressure head h1 (0.0 or 1.0) [-]
    alpha_h1::Vector{T} | "-"
    # Controls how roots are linked to water table [-]
    rootdistpar::Vector{T} | "-"
    # Parameter [mm] controlling capillary rise
    cap_hmax::Vector{T} | "mm"
    # Coefficient [-] controlling capillary rise
    cap_n::Vector{T} | "-"
    # Crop coefficient Kc [-]
    kc::Vector{T} | "-"
    # Brooks-Corey power coefﬁcient [-] for each soil layer
    c::Vector{SVector{N,T}} | "-"
    # Stemflow [mm Δt⁻¹]
    stemflow::Vector{T}
    # Throughfall [mm Δt⁻¹]
    throughfall::Vector{T}
    # A scaling parameter [mm⁻¹] (controls exponential decline of kv_0)
    f::Vector{T} | "mm-1"
    # Depth [mm] from soil surface for which exponential decline of kv_0 is valid
    z_exp::Vector{T} | "mm"
    # Depth [mm] from soil surface for which layered profile is valid
    z_layered::Vector{T} | "mm"
    # Amount of water in the unsaturated store, per layer [mm]
    ustorelayerdepth::Vector{SVector{N,T}} | "mm"
    # Saturated store [mm]
    satwaterdepth::Vector{T} | "mm"
    # Pseudo-water table depth [mm] (top of the saturated zone)
    zi::Vector{T} | "mm"
    # Soilwater capacity [mm]
    soilwatercapacity::Vector{T} | "mm"
    # Canopy storage [mm]
    canopystorage::Vector{T} | "mm"
    # Maximum canopy storage [mm]
    cmax::Vector{T} | "mm"
    # Canopy gap fraction [-]
    canopygapfraction::Vector{T} | "-"
    # Gash interception model parameter, ratio of the average evaporation from the
    # wet canopy [mm Δt⁻¹] and the average precipitation intensity [mm Δt⁻¹] on a saturated canopy
    e_r::Vector{T} | "-"
    # Precipitation [mm Δt⁻¹]
    precipitation::Vector{T}
    # Temperature [ᵒC]
    temperature::Vector{T} | "°C"
    # Potential reference evapotranspiration [mm Δt⁻¹]
    potential_evaporation::Vector{T}
    # Potential transpiration (after subtracting interception from potential_evaporation)
    pottrans::Vector{T}
    # Transpiration [mm Δt⁻¹]
    transpiration::Vector{T}
    # Actual evaporation from unsaturated store [mm Δt⁻¹]
    ae_ustore::Vector{T}
    # Interception loss by evaporation [mm Δt⁻¹]
    interception::Vector{T}
    # Soil evaporation from unsaturated and saturated store [mm Δt⁻¹]
    soilevap::Vector{T}
    # Soil evaporation from saturated store [mm Δt⁻¹]
    soilevapsat::Vector{T}
    # Actual capillary rise [mm Δt⁻¹]
    actcapflux::Vector{T}
    # Actual transpiration from saturated store [mm Δt⁻¹]
    actevapsat::Vector{T}
    # Total actual evapotranspiration [mm Δt⁻¹]
    actevap::Vector{T}
    # Runoff from river based on riverfrac [mm Δt⁻¹]
    runoff_river::Vector{T}
    # Runoff from land based on waterfrac [mm Δt⁻¹]
    runoff_land::Vector{T}
    # Actual evaporation from open water (land) [mm Δt⁻¹]
    ae_openw_l::Vector{T}
    # Actual evaporation from river [mm Δt⁻¹]
    ae_openw_r::Vector{T}
    # Net runoff from river [mm Δt⁻¹]
    net_runoff_river::Vector{T}
    # Water available for infiltration [mm Δt⁻¹]
    avail_forinfilt::Vector{T}
    # Actual infiltration into the unsaturated zone [mm Δt⁻¹]
    actinfilt::Vector{T}
    # Actual infiltration non-compacted fraction [mm Δt⁻¹]
    actinfiltsoil::Vector{T}
    # Actual infiltration compacted fraction [mm Δt⁻¹]
    actinfiltpath::Vector{T}
    # Actual infiltration (compacted and the non-compacted areas) [mm Δt⁻¹]
    infiltsoilpath::Vector{T}
    # Infiltration excess water [mm Δt⁻¹]
    infiltexcess::Vector{T}
    # Water that cannot infiltrate due to saturated soil (saturation excess) [mm Δt⁻¹]
    excesswater::Vector{T}
    # Water exfiltrating during saturation excess conditions [mm Δt⁻¹]
    exfiltsatwater::Vector{T}
    # Water exfiltrating from unsaturated store because of change in water table [mm Δt⁻¹]
    exfiltustore::Vector{T}
    # Excess water for non-compacted fraction [mm Δt⁻¹]
    excesswatersoil::Vector{T}
    # Excess water for compacted fraction [mm Δt⁻¹]
    excesswaterpath::Vector{T}
    # Total surface runoff from infiltration and saturation excess (excluding actual open water evaporation) [mm Δt⁻¹]
    runoff::Vector{T}
    # Net surface runoff (surface runoff - actual open water evaporation) [mm Δt⁻¹]
    net_runoff::Vector{T}
    # Volumetric water content [-] per soil layer (including theta_r and saturated zone)
    vwc::Vector{SVector{N,T}} | "-"
    # Volumetric water content [%] per soil layer (including theta_r and saturated zone)
    vwc_perc::Vector{SVector{N,T}} | "%"
    # Root water storage [mm] in unsaturated and saturated zone (excluding theta_r)
    rootstore::Vector{T} | "mm"
    # Volumetric water content [-] in root zone (including theta_r and saturated zone)
    vwc_root::Vector{T} | "-"
    # Volumetric water content [%] in root zone (including theta_r and saturated zone)
    vwc_percroot::Vector{T} | "%"
    # Amount of available water in the unsaturated zone [mm]
    ustoredepth::Vector{T} | "mm"
    # Downward flux from unsaturated to saturated zone [mm Δt⁻¹]
    transfer::Vector{T}
    # Net recharge to saturated store [mm Δt⁻¹]
    recharge::Vector{T}
    # Actual leakage from saturated store [mm Δt⁻¹]
    actleakage::Vector{T}
    ### Snow parameters ###
    # Degree-day factor [mm ᵒC⁻¹ Δt⁻¹]
    cfmax::Vector{T} | "mm ᵒC-1 dt-1"
    # Threshold temperature for snowfall [ᵒC]
    tt::Vector{T} | "ᵒC"
    # Threshold temperature interval length [ᵒC]
    tti::Vector{T} | "ᵒC"
    # Threshold temperature for snowmelt [ᵒC]
    ttm::Vector{T} | "ᵒC"
    # Water holding capacity as fraction of current snow pack [-]
    whc::Vector{T} | "-"
    # Soil temperature smooth factor [-]
    w_soil::Vector{T} | "-"
    # Controls soil infiltration reduction factor when soil is frozen [-]
    cf_soil::Vector{T} | "-"
    # Snow storage [mm]
    snow::Vector{T} | "mm"
    # Liquid water content in the snow pack [mm]
    snowwater::Vector{T} | "mm"
    # Snow melt + precipitation as rainfall [mm]
    rainfallplusmelt::Vector{T} | "mm"
    # Threshold temperature for snowfall above glacier [ᵒC]
    g_tt::Vector{T} | "ᵒC"
    # Degree-day factor [mm ᵒC⁻¹ Δt⁻¹] for glacier
    g_cfmax::Vector{T} | "mm ᵒC-1 dt-1"
    # Fraction of the snowpack on top of the glacier converted into ice [Δt⁻¹]
    g_sifrac::Vector{T} | "dt-1"
    # Water within the glacier [mm]
    glacierstore::Vector{T} | "mm"
    # Fraction covered by a glacier [-]
    glacierfrac::Vector{T} | "-"
    # Top soil temperature [ᵒC]
    tsoil::Vector{T} | "ᵒC"
    ## Interception related to leaf_area_index climatology ###
    # Specific leaf storage [mm]
    sl::Vector{T} | "mm"
    # Storage woody part of vegetation [mm]
    swood::Vector{T} | "mm"
    # Extinction coefficient [-] (to calculate canopy gap fraction)
    kext::Vector{T} | "-"
    # Leaf area index [m² m⁻²]
    leaf_area_index::Vector{T} | "m2 m-2"
    # Water level land [mm]
    waterlevel_land::Vector{T} | "mm"
    # Water level river [mm]
    waterlevel_river::Vector{T} | "mm"
    # Total water storage (excluding floodplain volume, lakes and reservoirs) [mm]
    total_storage::Vector{T} | "mm"
    # Water demand structs (of arrays)
    paddy::P | "-" | 0
    nonpaddy::NP | "-" | 0
    domestic::D | "-" | 0
    livestock::L | "-" | 0
    industry::I | "-" | 0
    waterallocation::W | "-" | 0


    function SBM{T,N,M,P,NP,D,L,I,W}(args...) where {T,N,M,P,NP,D,L,I,W}
        equal_size_vectors(args)
        return new(args...)
    end
end


function initialize_canopy(nc, config, inds)
    n = length(inds)
    # if leaf area index climatology provided use sl, swood and kext to calculate cmax, e_r and canopygapfraction
    if haskey(config.input.vertical, "leaf_area_index")
        # TODO confirm if leaf area index climatology is present in the netCDF
        sl = ncread(
            nc,
            config,
            "vertical.specific_leaf";
            optional = false,
            sel = inds,
            type = Float,
        )
        swood = ncread(
            nc,
            config,
            "vertical.storage_wood";
            optional = false,
            sel = inds,
            type = Float,
        )
        kext =
            ncread(nc, config, "vertical.kext"; optional = false, sel = inds, type = Float)
        cmax = fill(mv, n)
        e_r = fill(mv, n)
        canopygapfraction = fill(mv, n)
    else
        sl = fill(mv, n)
        swood = fill(mv, n)
        kext = fill(mv, n)
        # cmax, e_r, canopygapfraction only required when leaf area index climatology not provided
        cmax = ncread(nc, config, "vertical.cmax"; sel = inds, defaults = 1.0, type = Float)
        e_r =
            ncread(nc, config, "vertical.eoverr"; sel = inds, defaults = 0.1, type = Float)
        canopygapfraction = ncread(
            nc,
            config,
            "vertical.canopygapfraction";
            sel = inds,
            defaults = 0.1,
            type = Float,
        )
    end
    return cmax, e_r, canopygapfraction, sl, swood, kext
end

function initialize_sbm(nc, config, riverfrac, inds)

    dt = Second(config.timestepsecs)
    config_thicknesslayers = get(config.model, "thicknesslayers", Float[])
    ksat_profile = get(config.input.vertical, "ksat_profile", "exponential")::String
    if length(config_thicknesslayers) > 0
        thicknesslayers = SVector(Tuple(push!(Float.(config_thicknesslayers), mv)))
        sumlayers = pushfirst(cumsum(thicknesslayers), 0.0)
        maxlayers = length(thicknesslayers) # max number of soil layers
    else
        maxlayers = 1
    end

    n = length(inds)

    cfmax =
        ncread(
            nc,
            config,
            "vertical.cfmax";
            sel = inds,
            defaults = 3.75653,
            type = Float,
        ) .* (dt / basetimestep)
    tt = ncread(nc, config, "vertical.tt"; sel = inds, defaults = 0.0, type = Float)
    tti = ncread(nc, config, "vertical.tti"; sel = inds, defaults = 1.0, type = Float)
    ttm = ncread(nc, config, "vertical.ttm"; sel = inds, defaults = 0.0, type = Float)
    whc = ncread(nc, config, "vertical.whc"; sel = inds, defaults = 0.1, type = Float)
    w_soil =
        ncread(
            nc,
            config,
            "vertical.w_soil";
            sel = inds,
            defaults = 0.1125,
            type = Float,
        ) .* (dt / basetimestep)
    cf_soil =
        ncread(nc, config, "vertical.cf_soil"; sel = inds, defaults = 0.038, type = Float)
    # glacier parameters
    g_tt = ncread(
        nc,
        config,
        "vertical.g_tt";
        sel = inds,
        defaults = 0.0,
        type = Float,
        fill = 0.0,
    )
    g_cfmax =
        ncread(
            nc,
            config,
            "vertical.g_cfmax";
            sel = inds,
            defaults = 3.0,
            type = Float,
            fill = 0.0,
        ) .* (dt / basetimestep)
    g_sifrac =
        ncread(
            nc,
            config,
            "vertical.g_sifrac";
            sel = inds,
            defaults = 0.001,
            type = Float,
            fill = 0.0,
        ) .* (dt / basetimestep)
    glacierfrac = ncread(
        nc,
        config,
        "vertical.glacierfrac";
        sel = inds,
        defaults = 0.0,
        type = Float,
        fill = 0.0,
    )
    glacierstore = ncread(
        nc,
        config,
        "vertical.glacierstore";
        sel = inds,
        defaults = 5500.0,
        type = Float,
        fill = 0.0,
    )
    # soil parameters
    theta_s = ncread(
        nc,
        config,
        "vertical.theta_s";
        sel = inds,
        defaults = 0.6,
        type = Float,
    )
    theta_r = ncread(
        nc,
        config,
        "vertical.theta_r";
        sel = inds,
        defaults = 0.01,
        type = Float,
    )
    kv_0 =
        ncread(
            nc,
            config,
            "vertical.kv_0";
            sel = inds,
            defaults = 3000.0,
            type = Float,
        ) .* (dt / basetimestep)
    f = ncread(nc, config, "vertical.f"; sel = inds, defaults = 0.001, type = Float)
    hb = ncread(nc, config, "vertical.hb"; sel = inds, defaults = -10.0, type = Float)
    h1 = ncread(nc, config, "vertical.h1"; sel = inds, defaults = 0.0, type = Float)
    h2 = ncread(nc, config, "vertical.h2"; sel = inds, defaults = -100.0, type = Float)
    h3_high =
        ncread(nc, config, "vertical.h3_high"; sel = inds, defaults = -400.0, type = Float)
    h3_low =
        ncread(nc, config, "vertical.h3_low"; sel = inds, defaults = -1000.0, type = Float)
    h4 = ncread(nc, config, "vertical.h4"; sel = inds, defaults = -15849.0, type = Float)
    alpha_h1 =
        ncread(nc, config, "vertical.alpha_h1"; sel = inds, defaults = 1.0, type = Float)
    soilthickness = ncread(
        nc,
        config,
        "vertical.soilthickness";
        sel = inds,
        defaults = 2000.0,
        type = Float,
    )
    infiltcappath =
        ncread(
            nc,
            config,
            "vertical.infiltcappath";
            sel = inds,
            defaults = 10.0,
            type = Float,
        ) .* (dt / basetimestep)
    infiltcapsoil =
        ncread(
            nc,
            config,
            "vertical.infiltcapsoil";
            sel = inds,
            defaults = 100.0,
            type = Float,
        ) .* (dt / basetimestep)
    maxleakage =
        ncread(
            nc,
            config,
            "vertical.maxleakage";
            sel = inds,
            defaults = 0.0,
            type = Float,
        ) .* (dt / basetimestep)

    c = ncread(
        nc,
        config,
        "vertical.c";
        sel = inds,
        defaults = 10.0,
        type = Float,
        dimname = :layer,
    )
    if size(c, 1) != maxlayers
        parname = param(config.input.vertical, "c")
        size1 = size(c, 1)
        error("$parname needs a layer dimension of size $maxlayers, but is $size1")
    end
    kvfrac = ncread(
        nc,
        config,
        "vertical.kvfrac";
        sel = inds,
        defaults = 1.0,
        type = Float,
        dimname = :layer,
    )
    if size(kvfrac, 1) != maxlayers
        parname = param(config.input, "vertical.kvfrac")
        size1 = size(kvfrac, 1)
        error("$parname needs a layer dimension of size $maxlayers, but is $size1")
    end

    # fraction open water and compacted area (land cover)
    waterfrac =
        ncread(nc, config, "vertical.waterfrac"; sel = inds, defaults = 0.0, type = Float)
    pathfrac =
        ncread(nc, config, "vertical.pathfrac"; sel = inds, defaults = 0.01, type = Float)

    # vegetation parameters
    rootingdepth = ncread(
        nc,
        config,
        "vertical.rootingdepth";
        sel = inds,
        defaults = 750.0,
        type = Float,
    )
    rootdistpar = ncread(
        nc,
        config,
        "vertical.rootdistpar";
        sel = inds,
        defaults = -500.0,
        type = Float,
    )
    cap_hmax =
        ncread(nc, config, "vertical.cap_hmax"; sel = inds, defaults = 2000.0, type = Float)
    cap_n = ncread(nc, config, "vertical.cap_n"; sel = inds, defaults = 2.0, type = Float)
    kc = ncread(
        nc,
        config,
        "vertical.kc";
        alias = "vertical.et_reftopot",
        sel = inds,
        defaults = 1.0,
        type = Float,
    )
    if haskey(config.input.vertical, "et_reftopot")
        @warn string(
            "The `et_reftopot` key in `[input.vertical]` is now called ",
            "`kc`. Please update your TOML file.",
        )
    end

    cmax, e_r, canopygapfraction, sl, swood, kext = initialize_canopy(nc, config, inds)

    theta_e = theta_s .- theta_r
    soilwatercapacity = soilthickness .* theta_e
    satwaterdepth = 0.85 .* soilwatercapacity # cold state value for satwaterdepth
    zi = max.(0.0, soilthickness .- satwaterdepth ./ theta_e) # cold state value for zi

    # these are filled in the loop below
    # TODO see if we can replace this approach
    nlayers = zeros(Int, n)
    n_unsatlayers = zeros(Int, n)
    act_thickl = zeros(Float, maxlayers, n)
    s_layers = zeros(Float, maxlayers + 1, n)

    for i = 1:n
        if length(config_thicknesslayers) > 0
            act_thickl_, nlayers_ =
                set_layerthickness(soilthickness[i], sumlayers, thicknesslayers)
            s_layers_ = pushfirst(cumsum(act_thickl_), 0.0)

            nlayers[i] = nlayers_
            act_thickl[:, i] = act_thickl_
            s_layers[:, i] = s_layers_
            _, n_unsatlayers[i] = set_layerthickness(zi[i], sumlayers, thicknesslayers)
        else
            nlayers[i] = 1
            act_thickl[:, i] = SVector(soilthickness[i])
            s_layers[:, i] = pushfirst(cumsum(SVector(soilthickness[i])), 0.0)
        end
    end

    if length(config_thicknesslayers) > 0
        # root fraction read from nc file, in case of multiple soil layers and TOML file
        # includes "vertical.rootfraction"
        if haskey(config.input.vertical, "rootfraction")
            rootfraction = ncread(
                nc,
                config,
                "vertical.rootfraction";
                sel = inds,
                optional = false,
                type = Float,
                dimname = :layer,
            )
        else
            # default root fraction in case of multiple soil layers
            rootfraction = zeros(Float, maxlayers, n)
            for i = 1:n
                rtd = min(soilthickness[i] * 0.99, rootingdepth[i])
                if rtd > 0.0
                    for k = 1:maxlayers
                        if (rtd - s_layers[k, i]) >= act_thickl[k, i]
                            rootfraction[k, i] = act_thickl[k, i] / rtd
                        else
                            rootfraction[k, i] = max(rtd - s_layers[k, i], 0.0) / rtd
                        end
                    end
                end
            end
        end
    else
        # for the case of 1 soil layer
        rootfraction = ones(Float, maxlayers, n)
    end

    # needed for derived parameters below
    act_thickl = svectorscopy(act_thickl, Val{maxlayers}())

    # copied to array of sarray below
    vwc = fill(mv, maxlayers, n)
    vwc_perc = fill(mv, maxlayers, n)
    sumlayers = svectorscopy(s_layers, Val{maxlayers + 1}())

    # ksat profiles
    if ksat_profile == "exponential"
        z_exp = soilthickness
        z_layered = fill(mv, n)
        kv = fill(mv, (maxlayers, n))
        nlayers_kv = fill(0, n)
    elseif ksat_profile == "exponential_constant"
        z_exp =
            ncread(nc, config, "vertical.z_exp"; optional = false, sel = inds, type = Float)
        z_layered = fill(mv, n)
        kv = fill(mv, (maxlayers, n))
        nlayers_kv = fill(0, n)
    elseif ksat_profile == "layered" || ksat_profile == "layered_exponential"
        z_exp = fill(mv, n)
        kv =
            ncread(
                nc,
                config,
                "vertical.kv";
                sel = inds,
                defaults = 1000.0,
                type = Float,
                dimname = :layer,
            ) .* (dt / basetimestep)
        if size(kv, 1) != maxlayers
            parname = param(config.input.vertical, "kv")
            size1 = size(kv, 1)
            error("$parname needs a layer dimension of size $maxlayers, but is $size1")
        end
        if ksat_profile == "layered"
            z_layered = soilthickness
            nlayers_kv = nlayers
        else
            z_layered = ncread(
                nc,
                config,
                "vertical.z_layered";
                optional = false,
                sel = inds,
                type = Float,
            )
            nlayers_kv = fill(0, n)
            for i in eachindex(nlayers_kv)
                layers = @view sumlayers[i][2:nlayers[i]]
                _, k = findmin(abs.(z_layered[i] .- layers))
                nlayers_kv[i] = k
                z_layered[i] = layers[k]
            end
        end
    else
        error("""An unknown "ksat_profile" is specified in the TOML file ($ksat_profile).
              This should be "exponential", "exponential_constant", "layered" or
              "layered_exponential".
              """)
    end

<<<<<<< HEAD
    # water demand and irrigation options
    do_water_demand = haskey(config.model, "water_demand")
    domestic = do_water_demand ? get(config.model.water_demand, "domestic", false) : false
    industry = do_water_demand ? get(config.model.water_demand, "industry", false) : false
    livestock = do_water_demand ? get(config.model.water_demand, "livestock", false) : false
    paddy = do_water_demand ? get(config.model.water_demand, "paddy", false) : false
    nonpaddy = do_water_demand ? get(config.model.water_demand, "nonpaddy", false) : false

    sbm = SBM(
        Δt = tosecond(Δt),
=======
    sbm = SBM{Float,maxlayers,maxlayers + 1}(
        dt = tosecond(dt),
>>>>>>> 3ad46dfa
        maxlayers = maxlayers,
        n = n,
        nlayers = nlayers,
        n_unsatlayers = n_unsatlayers,
        nlayers_kv = nlayers_kv,
        riverfrac = riverfrac,
        theta_s = theta_s,
        theta_r = theta_r,
        kv_0 = kv_0,
        kv = svectorscopy(kv, Val{maxlayers}()),
        kvfrac = svectorscopy(kvfrac, Val{maxlayers}()),
        hb = hb,
        h1 = h1,
        h2 = h2,
        h3_high = h3_high,
        h3_low = h3_low,
        h4 = h4,
        h3 = fill(mv, n),
        alpha_h1 = alpha_h1,
        soilthickness = soilthickness,
        act_thickl = act_thickl,
        sumlayers = sumlayers,
        infiltcappath = infiltcappath,
        infiltcapsoil = infiltcapsoil,
        soilinfredu = fill(Float(1), n),
        maxleakage = maxleakage,
        waterfrac = max.(waterfrac .- riverfrac, Float(0.0)),
        pathfrac = pathfrac,
        rootingdepth = rootingdepth,
        rootfraction = svectorscopy(rootfraction, Val{maxlayers}()),
        rootdistpar = rootdistpar,
        cap_hmax = cap_hmax,
        cap_n = cap_n,
        kc = kc,
        c = svectorscopy(c, Val{maxlayers}()),
        stemflow = fill(mv, n),
        throughfall = fill(mv, n),
        f = f,
        z_exp = z_exp,
        z_layered = z_layered,
        ustorelayerdepth = zero(act_thickl),
        satwaterdepth = satwaterdepth,
        zi = zi,
        soilwatercapacity = soilwatercapacity,
        canopystorage = zeros(Float, n),
        cmax = cmax,
        canopygapfraction = canopygapfraction,
        e_r = e_r,
        precipitation = fill(mv, n),
        temperature = fill(mv, n),
        potential_evaporation = fill(mv, n),
        pottrans = fill(mv, n),
        transpiration = fill(mv, n),
        ae_ustore = fill(mv, n),
        interception = fill(mv, n),
        soilevap = fill(mv, n),
        soilevapsat = fill(mv, n),
        actcapflux = fill(mv, n),
        actevapsat = fill(mv, n),
        actevap = fill(mv, n),
        runoff_river = fill(mv, n),
        runoff_land = fill(mv, n),
        ae_openw_l = fill(mv, n),
        ae_openw_r = fill(mv, n),
        avail_forinfilt = fill(mv, n),
        actinfilt = fill(mv, n),
        actinfiltsoil = fill(mv, n),
        actinfiltpath = fill(mv, n),
        infiltsoilpath = fill(mv, n),
        infiltexcess = fill(mv, n),
        excesswater = fill(mv, n),
        exfiltsatwater = fill(mv, n),
        exfiltustore = fill(mv, n),
        excesswatersoil = fill(mv, n),
        excesswaterpath = fill(mv, n),
        runoff = fill(mv, n),
        net_runoff = fill(mv, n),
        net_runoff_river = fill(mv, n),
        vwc = svectorscopy(vwc, Val{maxlayers}()),
        vwc_perc = svectorscopy(vwc_perc, Val{maxlayers}()),
        rootstore = fill(mv, n),
        vwc_root = fill(mv, n),
        vwc_percroot = fill(mv, n),
        ustoredepth = fill(mv, n),
        transfer = fill(mv, n),
        recharge = fill(mv, n),
        actleakage = fill(mv, n),
        # snow parameters
        cfmax = cfmax,
        tt = tt,
        tti = tti,
        ttm = ttm,
        whc = whc,
        w_soil = w_soil,
        cf_soil = cf_soil,
        snow = zeros(Float, n),
        snowwater = zeros(Float, n),
        rainfallplusmelt = fill(mv, n),
        tsoil = fill(Float(10.0), n),
        # glacier parameters
        g_tt = g_tt,
        g_sifrac = g_sifrac,
        g_cfmax = g_cfmax,
        glacierstore = glacierstore,
        glacierfrac = glacierfrac,
        # Interception related to climatology (leaf_area_index)
        sl = sl,
        swood = swood,
        kext = kext,
        leaf_area_index = fill(mv, n),
        # water level land and river domain
        waterlevel_land = fill(mv, n),
        waterlevel_river = zeros(Float, n), #set to zero to account for cells outside river domain
        total_storage = zeros(Float, n), # Set the total water storage from initialized values
        # water demand
        paddy = paddy ? initialize_paddy(nc, config, inds) : nothing,
        nonpaddy = nonpaddy ? initialize_nonpaddy(nc, config, inds) : nothing,
        domestic = domestic ? initialize_domestic_demand(nc, config, inds, Δt) : nothing,
        industry = industry ? initialize_industry_demand(nc, config, inds, Δt) : nothing,
        livestock = livestock ? initialize_livestock_demand(nc, config, inds, Δt) : nothing,
        waterallocation = do_water_demand ?
                          initialize_waterallocation_land(nc, config, inds) : nothing,
    )

    return sbm

end


function update_until_snow(sbm::SBM, config)

    do_lai = haskey(config.input.vertical, "leaf_area_index")
    modelglacier = get(config.model, "glacier", false)::Bool
    modelsnow = get(config.model, "snow", false)::Bool

    threaded_foreach(1:sbm.n, basesize = 1000) do i
        if do_lai
            cmax = sbm.sl[i] * sbm.leaf_area_index[i] + sbm.swood[i]
            canopygapfraction = exp(-sbm.kext[i] * sbm.leaf_area_index[i])
            canopyfraction = 1.0 - canopygapfraction
            ewet = canopyfraction * sbm.potential_evaporation[i] * sbm.kc[i]
            e_r =
                sbm.precipitation[i] > 0.0 ?
                min(0.25, ewet / max(0.0001, canopyfraction * sbm.precipitation[i])) : 0.0
        else
            cmax = sbm.cmax[i]
            canopygapfraction = sbm.canopygapfraction[i]
            e_r = sbm.e_r[i]
        end

        canopy_potevap =
            sbm.kc[i] * sbm.potential_evaporation[i] * (1.0 - canopygapfraction)
        if Second(sbm.dt) >= Hour(23)
            throughfall, interception, stemflow, canopystorage = rainfall_interception_gash(
                cmax,
                e_r,
                canopygapfraction,
                sbm.precipitation[i],
                sbm.canopystorage[i],
                canopy_potevap,
            )
            pottrans = max(0.0, canopy_potevap - interception) # now in mm
        else
            netinterception, throughfall, stemflow, leftover, interception, canopystorage =
                rainfall_interception_modrut(
                    sbm.precipitation[i],
                    canopy_potevap,
                    sbm.canopystorage[i],
                    canopygapfraction,
                    cmax,
                )
            pottrans = max(0.0, leftover)  # now in mm
        end

        if modelsnow
            tsoil = sbm.tsoil[i] + sbm.w_soil[i] * (sbm.temperature[i] - sbm.tsoil[i])
            snow, snowwater, snowmelt, rainfallplusmelt, snowfall = snowpack_hbv(
                sbm.snow[i],
                sbm.snowwater[i],
                throughfall + stemflow,
                sbm.temperature[i],
                sbm.tti[i],
                sbm.tt[i],
                sbm.ttm[i],
                sbm.cfmax[i],
                sbm.whc[i],
            )
        end
        # update the outputs and states
        sbm.e_r[i] = e_r
        sbm.cmax[i] = cmax
        sbm.canopygapfraction[i] = canopygapfraction
        sbm.canopystorage[i] = canopystorage
        sbm.interception[i] = interception
        sbm.stemflow[i] = stemflow
        sbm.throughfall[i] = throughfall
        sbm.pottrans[i] = pottrans
        if modelsnow
            sbm.snow[i] = snow
            sbm.snowwater[i] = snowwater
            sbm.tsoil[i] = tsoil
            sbm.rainfallplusmelt[i] = rainfallplusmelt
        end
    end
end

function update_until_recharge(sbm::SBM, config)

    # start dummy variables (should be generated from model reader and from Config.jl TOML)
    soilinfreduction = get(config.model, "soilinfreduction", false)::Bool
    modelglacier = get(config.model, "glacier", false)::Bool
    modelsnow = get(config.model, "snow", false)::Bool
    transfermethod = get(config.model, "transfermethod", false)::Bool
    ust = get(config.model, "whole_ust_available", false)::Bool # should be removed from optional setting and code?
    ksat_profile = get(config.input.vertical, "ksat_profile", "exponential")::String

    threaded_foreach(1:sbm.n, basesize = 250) do i
        if modelsnow
            rainfallplusmelt = sbm.rainfallplusmelt[i]
            if modelglacier
                # Run Glacier module and add the snowpack on-top of it.
                # Estimate the fraction of snow turned into ice (HBV-light).
                # Estimate glacier melt.

                snow, _, glacierstore, glaciermelt = glacier_hbv(
                    sbm.glacierfrac[i],
                    sbm.glacierstore[i],
                    sbm.snow[i],
                    sbm.temperature[i],
                    sbm.g_tt[i],
                    sbm.g_cfmax[i],
                    sbm.g_sifrac[i],
                    Second(sbm.dt),
                )
                # Convert to mm per grid cell and add to snowmelt
                glaciermelt = glaciermelt * sbm.glacierfrac[i]
                rainfallplusmelt = rainfallplusmelt + glaciermelt

            end
        else
            rainfallplusmelt = sbm.stemflow[i] + sbm.throughfall[i]
        end

        avail_forinfilt = rainfallplusmelt
        ustoredepth = sum(@view sbm.ustorelayerdepth[i][1:sbm.nlayers[i]])

        runoff_river = min(1.0, sbm.riverfrac[i]) * avail_forinfilt
        runoff_land = min(1.0, sbm.waterfrac[i]) * avail_forinfilt
        if !isnothing(sbm.paddy) || !isnothing(sbm.nonpaddy)
            avail_forinfilt = avail_forinfilt + sbm.waterallocation.irri_alloc[i]
        end
        avail_forinfilt = max(avail_forinfilt - runoff_river - runoff_land, 0.0)

        rootingdepth = min(sbm.soilthickness[i] * 0.99, sbm.rootingdepth[i])

        ae_openw_r = min(
            sbm.waterlevel_river[i] * sbm.riverfrac[i],
            sbm.riverfrac[i] * sbm.potential_evaporation[i],
        )
        ae_openw_l = min(
            sbm.waterlevel_land[i] * sbm.waterfrac[i],
            sbm.waterfrac[i] * sbm.potential_evaporation[i],
        )

        # evap available for soil evaporation
        soilevap_fraction = max(
            sbm.canopygapfraction[i] - sbm.riverfrac[i] - sbm.waterfrac[i] -
            sbm.glacierfrac[i],
            0.0,
        )
        potsoilevap = soilevap_fraction * sbm.potential_evaporation[i]

        if !isnothing(sbm.paddy)
            paddy_actevap = min(sbm.paddy.h[i], potsoilevap)
            sbm.paddy.h[i] -= paddy_actevap
            potsoilevap -= paddy_actevap
        else
            paddy_actevap = 0.0
        end

        # Calculate the initial capacity of the unsaturated store
        ustorecapacity = sbm.soilwatercapacity[i] - sbm.satwaterdepth[i] - ustoredepth

        # Calculate the infiltration flux into the soil column
        infiltsoilpath,
        infiltsoil,
        infiltpath,
        soilinf,
        pathinf,
        infiltexcess,
        soilinfredu = infiltration(
            avail_forinfilt,
            sbm.pathfrac[i],
            sbm.cf_soil[i],
            sbm.tsoil[i],
            sbm.infiltcapsoil[i],
            sbm.infiltcappath[i],
            ustorecapacity,
            modelsnow,
            soilinfreduction,
        )


        usl, n_usl = set_layerthickness(sbm.zi[i], sbm.sumlayers[i], sbm.act_thickl[i])
        z = cumsum(usl)
        usld = sbm.ustorelayerdepth[i]

        ast = 0.0
        soilevapunsat = 0.0
        if n_usl > 0
            # Using the surface infiltration rate, calculate the flow rate between the
            # different soil layers that contain unsaturated storage assuming gravity
            # based flow only, estimate the gravity based flux rate to the saturated zone
            # (ast) and the updated unsaturated storage for each soil layer.
            if transfermethod && sbm.maxlayers == 1
                ustorelayerdepth = sbm.ustorelayerdepth[i][1] + infiltsoilpath
                kv_z = hydraulic_conductivity_at_depth(sbm, sbm.zi[i], i, 1, ksat_profile)
                ustorelayerdepth, ast = unsatzone_flow_sbm(
                    ustorelayerdepth,
                    sbm.soilwatercapacity[i],
                    sbm.satwaterdepth[i],
                    kv_z,
                    usl[1],
                    sbm.theta_s[i],
                    sbm.theta_r[i],
                )
                usld = setindex(usld, ustorelayerdepth, 1)
            else
                for m = 1:n_usl
                    l_sat = usl[m] * (sbm.theta_s[i] - sbm.theta_r[i])
                    kv_z = hydraulic_conductivity_at_depth(sbm, z[m], i, m, ksat_profile)
                    ustorelayerdepth =
                        m == 1 ? sbm.ustorelayerdepth[i][m] + infiltsoilpath :
                        sbm.ustorelayerdepth[i][m] + ast
                    ustorelayerdepth, ast =
                        unsatzone_flow_layer(ustorelayerdepth, kv_z, l_sat, sbm.c[i][m])
                    usld = setindex(usld, ustorelayerdepth, m)
                end
            end

            # then evapotranspiration from layers
            # Calculate saturation deficit
            saturationdeficit = sbm.soilwatercapacity[i] - sbm.satwaterdepth[i]

            # First calculate the evaporation of unsaturated storage into the
            # atmosphere from the upper layer.
            if sbm.maxlayers == 1
                soilevapunsat =
                    potsoilevap * min(1.0, saturationdeficit / sbm.soilwatercapacity[i])
            else
                # In case only the most upper soil layer contains unsaturated storage
                if n_usl == 1
                    # Check if groundwater level lies below the surface
                    soilevapunsat =
                        potsoilevap *
                        min(1.0, usld[1] / (sbm.zi[i] * (sbm.theta_s[i] - sbm.theta_r[i])))
                else
                    # In case first layer contains no saturated storage
                    soilevapunsat =
                        potsoilevap *
                        min(1.0, usld[1] / (usl[1] * ((sbm.theta_s[i] - sbm.theta_r[i]))))
                end
            end
            # Ensure that the unsaturated evaporation rate does not exceed the
            # available unsaturated moisture
            soilevapunsat = min(soilevapunsat, usld[1])
            # Update the additional atmospheric demand
            potsoilevap = potsoilevap - soilevapunsat
            usld = setindex(usld, usld[1] - soilevapunsat, 1)
        end
        transfer = ast

        if sbm.maxlayers == 1
            soilevapsat = 0.0
        else
            if n_usl == 0 || n_usl == 1
                soilevapsat =
                    potsoilevap *
                    min(1.0, (sbm.act_thickl[i][1] - sbm.zi[i]) / sbm.act_thickl[i][1])
                soilevapsat = min(
                    soilevapsat,
                    (sbm.act_thickl[i][1] - sbm.zi[i]) * (sbm.theta_s[i] - sbm.theta_r[i]),
                )
            else
                soilevapsat = 0.0
            end
        end
        soilevap = soilevapunsat + soilevapsat
        satwaterdepth = sbm.satwaterdepth[i] - soilevapsat

        # actual transpiration, first from ustore, potential transpiration is partitioned over
        # depth based on the rootfraction
        actevapustore = 0.0
        rootfraction_unsat = 0.0
        h3 = feddes_h3(sbm.h3_high[i], sbm.h3_low[i], sbm.pottrans[i], Second(sbm.Δt))
        for k = 1:n_usl
<<<<<<< HEAD
            vwc = max(usld[k] / usl[k], Float(0.0000001))
            head = head_brooks_corey(vwc, sbm.θₛ[i], sbm.θᵣ[i], sbm.c[i][k], sbm.hb[i])
            alpha = rwu_reduction_feddes(
                head,
                sbm.h1[i],
                sbm.h2[i],
                h3,
                sbm.h4[i],
                sbm.alpha_h1[i],
=======
            ustorelayerdepth, actevapustore, restpottrans = acttransp_unsat_sbm(
                rootingdepth,
                usld[k],
                sbm.sumlayers[i][k],
                restpottrans,
                actevapustore,
                sbm.c[i][k],
                usl[k],
                sbm.theta_s[i],
                sbm.theta_r[i],
                sbm.hb[i],
                ust,
>>>>>>> 3ad46dfa
            )
            # availcap is fraction of soil layer containing roots
            # if `ust` is `true`, the whole unsaturated store is available for transpiration
            if ust
                availcap = usld[k] * 0.99
            else
                availcap =
                    min(1.0, max(0.0, (sbm.rootingdepth[i] - sbm.sumlayers[i][k]) / usl[k]))
            end
            # the rootfraction is valid for the root length in a soil layer, if zi decreases the root length
            # the rootfraction needs to be adapted
            if k == n_usl && sbm.zi[i] < sbm.rootingdepth[i]
                rootfraction_act =
                    sbm.rootfraction[i][k] *
                    (usl[k] / (sbm.rootingdepth[i] - sbm.sumlayers[i][k]))
            else
                rootfraction_act = sbm.rootfraction[i][k]
            end
            actevapustore_layer =
                min(alpha * rootfraction_act * sbm.pottrans[i], usld[k] * availcap)
            rootfraction_unsat = rootfraction_unsat + rootfraction_act
            ustorelayerdepth = usld[k] - actevapustore_layer
            actevapustore = actevapustore + actevapustore_layer
            usld = setindex(usld, ustorelayerdepth, k)
        end

        # transpiration from saturated store
        wetroots = scurve(sbm.zi[i], rootingdepth, Float(1.0), sbm.rootdistpar[i])
        alpha = rwu_reduction_feddes(
            Float(0.0),
            sbm.h1[i],
            sbm.h2[i],
            h3,
            sbm.h4[i],
            sbm.alpha_h1[i],
        )
        actevapsat = min(
            sbm.pottrans[i] * wetroots * (1.0 - rootfraction_unsat) * alpha,
            satwaterdepth,
        )
        satwaterdepth = satwaterdepth - actevapsat

        # check soil moisture balance per layer
        du = 0.0
        for k = n_usl:-1:1
            du = max(0.0, usld[k] - usl[k] * (sbm.theta_s[i] - sbm.theta_r[i]))
            usld = setindex(usld, usld[k] - du, k)
            if k > 1
                usld = setindex(usld, usld[k-1] + du, k - 1)
            end
        end

        actinfilt = infiltsoilpath - du
        excesswater = avail_forinfilt - infiltsoilpath - infiltexcess + du

        # Separation between compacted and non compacted areas (correction with the satflow du)
        # This is required for D-Emission/Delwaq
        if infiltsoil + infiltpath > 0.0
            actinfiltsoil = infiltsoil - du * infiltsoil / (infiltpath + infiltsoil)
            actinfiltpath = infiltpath - du * infiltpath / (infiltpath + infiltsoil)
        else
            actinfiltsoil = 0.0
            actinfiltpath = 0.0
        end
        excesswatersoil = max(soilinf - actinfiltsoil, 0.0)
        excesswaterpath = max(pathinf - actinfiltpath, 0.0)

        actcapflux = 0.0
        if n_usl > 0
            ksat = hydraulic_conductivity_at_depth(sbm, sbm.zi[i], i, n_usl, ksat_profile)
            ustorecapacity =
                sbm.soilwatercapacity[i] - satwaterdepth - sum(@view usld[1:sbm.nlayers[i]])
            maxcapflux = max(0.0, min(ksat, actevapustore, ustorecapacity, satwaterdepth))

            if sbm.zi[i] > rootingdepth
                capflux =
                    maxcapflux * pow(
                        1.0 - min(sbm.zi[i], sbm.cap_hmax[i]) / (sbm.cap_hmax[i]),
                        sbm.cap_n[i],
                    )
            else
                capflux = 0.0
            end

            netcapflux = capflux
            for k = n_usl:-1:1
                toadd =
                    min(netcapflux, max(usl[k] * (sbm.theta_s[i] - sbm.theta_r[i]) - usld[k], 0.0))
                usld = setindex(usld, usld[k] + toadd, k)
                netcapflux = netcapflux - toadd
                actcapflux = actcapflux + toadd
            end
        end
        deepksat = hydraulic_conductivity_at_depth(
            sbm,
            sbm.soilthickness[i],
            i,
            sbm.nlayers[i],
            ksat_profile,
        )
        deeptransfer = min(satwaterdepth, deepksat)
        actleakage = max(0.0, min(sbm.maxleakage[i], deeptransfer))

        # recharge (mm) for saturated zone
        recharge = (transfer - actcapflux - actleakage - actevapsat - soilevapsat)
        transpiration = actevapsat + actevapustore
        actevap =
            soilevap +
            transpiration +
            ae_openw_r +
            ae_openw_l +
            sbm.interception[i] +
            paddy_actevap

        # update the outputs and states
        sbm.n_unsatlayers[i] = n_usl
        sbm.net_runoff_river[i] = runoff_river - ae_openw_r
        sbm.avail_forinfilt[i] = avail_forinfilt
        sbm.actinfilt[i] = actinfilt
        sbm.infiltexcess[i] = infiltexcess
        sbm.recharge[i] = recharge
        sbm.transpiration[i] = transpiration
        sbm.soilevap[i] = soilevap
        sbm.soilevapsat[i] = soilevapsat
        sbm.ae_openw_r[i] = ae_openw_r
        sbm.ae_openw_l[i] = ae_openw_l
        sbm.runoff_land[i] = runoff_land
        sbm.runoff_river[i] = runoff_river
        sbm.actevapsat[i] = actevapsat
        sbm.actevap[i] = actevap
        sbm.ae_ustore[i] = actevapustore
        sbm.ustorelayerdepth[i] = usld
        sbm.transfer[i] = transfer
        sbm.actcapflux[i] = actcapflux
        sbm.actleakage[i] = actleakage
        sbm.actinfiltsoil[i] = actinfiltsoil
        sbm.actinfiltpath[i] = actinfiltpath
        sbm.excesswater[i] = excesswater
        sbm.excesswatersoil[i] = excesswatersoil
        sbm.excesswaterpath[i] = excesswaterpath
        sbm.rainfallplusmelt[i] = rainfallplusmelt
        sbm.infiltsoilpath[i] = infiltsoilpath
        sbm.satwaterdepth[i] = satwaterdepth
        sbm.h3[i] = h3
        sbm.soilinfredu[i] = soilinfredu
        if modelsnow
            if modelglacier
                sbm.snow[i] = snow
                sbm.glacierstore[i] = glacierstore
            end
        end
    end
end

function update_after_subsurfaceflow(sbm::SBM, zi, exfiltsatwater)

    threaded_foreach(1:sbm.n, basesize = 1000) do i
        usl, n_usl = set_layerthickness(zi[i], sbm.sumlayers[i], sbm.act_thickl[i])
        # exfiltration from ustore
        usld = sbm.ustorelayerdepth[i]
        exfiltustore = 0.0
        for k = sbm.n_unsatlayers[i]:-1:1
            if k <= n_usl
                exfiltustore = max(0, usld[k] - usl[k] * (sbm.theta_s[i] - sbm.theta_r[i]))
            else
                exfiltustore = usld[k]
            end
            usld = setindex(usld, usld[k] - exfiltustore, k)
            if k > 1
                usld = setindex(usld, usld[k-1] + exfiltustore, k - 1)
            end
        end

        ustoredepth = sum(@view usld[1:n_usl])

        if sbm.paddy !== nothing && sbm.paddy.h_max[i] > 0.0
            paddy_h_add = min(
                exfiltustore + exfiltsatwater[i] + sbm.excesswater[i] + sbm.infiltexcess[i],
                sbm.paddy.h_max[i] - sbm.paddy.h[i],
            )
            sbm.paddy.h[i] += paddy_h_add
        else
            paddy_h_add = 0.0
        end

        runoff =
            exfiltustore +
            exfiltsatwater[i] +
            sbm.excesswater[i] +
            sbm.runoff_land[i] +
            sbm.infiltexcess[i]

        # volumetric water content per soil layer and root zone
        vwc = sbm.vwc[i]
        vwc_perc = sbm.vwc_perc[i]
        for k = 1:sbm.nlayers[i]
            if k <= n_usl
                vwc = setindex(
                    vwc,
                    (usld[k] + (sbm.act_thickl[i][k] - usl[k]) * (sbm.theta_s[i] - sbm.theta_r[i])) / sbm.act_thickl[i][k] + sbm.theta_r[i],
                    k,
                )
            else
                vwc = setindex(vwc, sbm.theta_s[i], k)
            end
            vwc_perc = setindex(vwc_perc, (vwc[k] / sbm.theta_s[i]) * 100.0, k)
        end

        rootstore_unsat = 0
        for k = 1:n_usl
            rootstore_unsat =
                rootstore_unsat +
                min(1.0, (max(0.0, sbm.rootingdepth[i] - sbm.sumlayers[i][k]) / usl[k])) *
                usld[k]
        end

        rootstore_sat = max(0.0, sbm.rootingdepth[i] - zi[i]) * (sbm.theta_s[i] - sbm.theta_r[i])
        rootstore = rootstore_sat + rootstore_unsat
        vwc_root = rootstore / sbm.rootingdepth[i] + sbm.theta_r[i]
        vwc_percroot = (vwc_root / sbm.theta_s[i]) * 100.0

        satwaterdepth = (sbm.soilthickness[i] - zi[i]) * (sbm.theta_s[i] - sbm.theta_r[i])

        # update the outputs and states
        sbm.n_unsatlayers[i] = n_usl
        sbm.ustorelayerdepth[i] = usld
        sbm.ustoredepth[i] = ustoredepth
        sbm.satwaterdepth[i] = satwaterdepth
        sbm.exfiltsatwater[i] = exfiltsatwater[i]
        sbm.exfiltustore[i] = exfiltustore
        sbm.runoff[i] = runoff
        sbm.net_runoff[i] = runoff - sbm.ae_openw_l[i]
        sbm.vwc[i] = vwc
        sbm.vwc_perc[i] = vwc_perc
        sbm.rootstore[i] = rootstore
        sbm.vwc_root[i] = vwc_root
        sbm.vwc_percroot[i] = vwc_percroot
        sbm.zi[i] = zi[i]
    end
end

"""
Update the total water storage per cell at the end of a timestep.

Takes the following parameters:
- sbm:
    The vertical concept (SBM struct)
- river_network:
    The indices of the river cells in relation to the active cells, i.e. model.network.index_river
- area:
    Area of the cells acquired from model.network.land.area
- river_routing:
    The river routing struct, i.e. model.lateral.river
- land_routing:
    The land routing struct, i.e. model.lateral.land
"""
function update_total_water_storage(
    sbm::SBM,
    river_network,
    area,
    river_routing,
    land_routing,
)
    # Get length active river cells
    nriv = length(river_network)

    # Set the total storage to zero
    fill!(sbm.total_storage, 0)

    # Burn the river routing values
    sbm.total_storage[river_network] = (
        (
            river_routing.h_av[1:nriv] .* river_routing.width[1:nriv] .*
            river_routing.dl[1:nriv]
        ) ./ (area[river_network]) * 1000 # Convert to mm
    )

    # Chunk the data for parallel computing
    threaded_foreach(1:sbm.n, basesize = 1000) do i

        # Cumulate per vertical type
        # Maybe re-categorize in the future
        surface = (
            sbm.glacierstore[i] * sbm.glacierfrac[i] +
            sbm.snow[i] +
            sbm.snowwater[i] +
            sbm.canopystorage[i]
        )
        sub_surface = sbm.ustoredepth[i] + sbm.satwaterdepth[i]
        lateral = (
            land_routing.h_av[i] * (1 - sbm.riverfrac[i]) * 1000 # convert to mm
        )

        # Add everything to the total water storage
        sbm.total_storage[i] += (surface + sub_surface + lateral)
    end
end<|MERGE_RESOLUTION|>--- conflicted
+++ resolved
@@ -646,7 +646,6 @@
               """)
     end
 
-<<<<<<< HEAD
     # water demand and irrigation options
     do_water_demand = haskey(config.model, "water_demand")
     domestic = do_water_demand ? get(config.model.water_demand, "domestic", false) : false
@@ -656,11 +655,7 @@
     nonpaddy = do_water_demand ? get(config.model.water_demand, "nonpaddy", false) : false
 
     sbm = SBM(
-        Δt = tosecond(Δt),
-=======
-    sbm = SBM{Float,maxlayers,maxlayers + 1}(
         dt = tosecond(dt),
->>>>>>> 3ad46dfa
         maxlayers = maxlayers,
         n = n,
         nlayers = nlayers,
@@ -778,9 +773,9 @@
         # water demand
         paddy = paddy ? initialize_paddy(nc, config, inds) : nothing,
         nonpaddy = nonpaddy ? initialize_nonpaddy(nc, config, inds) : nothing,
-        domestic = domestic ? initialize_domestic_demand(nc, config, inds, Δt) : nothing,
-        industry = industry ? initialize_industry_demand(nc, config, inds, Δt) : nothing,
-        livestock = livestock ? initialize_livestock_demand(nc, config, inds, Δt) : nothing,
+        domestic = domestic ? initialize_domestic_demand(nc, config, inds, dt) : nothing,
+        industry = industry ? initialize_industry_demand(nc, config, inds, dt) : nothing,
+        livestock = livestock ? initialize_livestock_demand(nc, config, inds, dt) : nothing,
         waterallocation = do_water_demand ?
                           initialize_waterallocation_land(nc, config, inds) : nothing,
     )
@@ -1055,11 +1050,10 @@
         # depth based on the rootfraction
         actevapustore = 0.0
         rootfraction_unsat = 0.0
-        h3 = feddes_h3(sbm.h3_high[i], sbm.h3_low[i], sbm.pottrans[i], Second(sbm.Δt))
+        h3 = feddes_h3(sbm.h3_high[i], sbm.h3_low[i], sbm.pottrans[i], Second(sbm.dt))
         for k = 1:n_usl
-<<<<<<< HEAD
             vwc = max(usld[k] / usl[k], Float(0.0000001))
-            head = head_brooks_corey(vwc, sbm.θₛ[i], sbm.θᵣ[i], sbm.c[i][k], sbm.hb[i])
+            head = head_brooks_corey(vwc, sbm.theta_s[i], sbm.theta_r[i], sbm.c[i][k], sbm.hb[i])
             alpha = rwu_reduction_feddes(
                 head,
                 sbm.h1[i],
@@ -1067,20 +1061,6 @@
                 h3,
                 sbm.h4[i],
                 sbm.alpha_h1[i],
-=======
-            ustorelayerdepth, actevapustore, restpottrans = acttransp_unsat_sbm(
-                rootingdepth,
-                usld[k],
-                sbm.sumlayers[i][k],
-                restpottrans,
-                actevapustore,
-                sbm.c[i][k],
-                usl[k],
-                sbm.theta_s[i],
-                sbm.theta_r[i],
-                sbm.hb[i],
-                ust,
->>>>>>> 3ad46dfa
             )
             # availcap is fraction of soil layer containing roots
             # if `ust` is `true`, the whole unsaturated store is available for transpiration
