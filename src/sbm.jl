--- conflicted
+++ resolved
@@ -212,7 +212,8 @@
     waterlevel_land::Vector{T} | "mm"
     # Water level river [mm]
     waterlevel_river::Vector{T} | "mm"
-<<<<<<< HEAD
+    # Total water storage (excluding floodplain volume, lakes and reservoirs) [mm]
+    total_storage::Vector{T} | "mm"
     # Water demand structs (of arrays)
     paddy::P | "-" | 0
     nonpaddy::NP | "-" | 0
@@ -221,13 +222,8 @@
     industry::I | "-" | 0
     waterallocation::W | "-" | 0
 
+
     function SBM{T,N,M,P,NP,D,L,I,W}(args...) where {T,N,M,P,NP,D,L,I,W}
-=======
-    # Total water storage (excluding floodplain volume, lakes and reservoirs) [mm]
-    total_storage::Vector{T} | "mm"
-
-    function SBM{T,N,M}(args...) where {T,N,M}
->>>>>>> 27c3160d
         equal_size_vectors(args)
         return new(args...)
     end
@@ -700,7 +696,7 @@
         # water level land and river domain
         waterlevel_land = fill(mv, n),
         waterlevel_river = zeros(Float, n), #set to zero to account for cells outside river domain
-<<<<<<< HEAD
+        total_storage = zeros(Float, n), # Set the total water storage from initialized values
         # water demand
         paddy = paddy ? initialize_paddy(nc, config, inds) : nothing,
         nonpaddy = nonpaddy ? initialize_nonpaddy(nc, config, inds) : nothing,
@@ -709,9 +705,6 @@
         livestock = livestock ? initialize_livestock_demand(nc, config, inds, Δt) : nothing,
         waterallocation = do_water_demand ?
                           initialize_waterallocation_land(nc, config, inds) : nothing,
-=======
-        total_storage = zeros(Float, n), # Set the total water storage from initialized values
->>>>>>> 27c3160d
     )
 
     return sbm
@@ -1237,10 +1230,8 @@
     The vertical concept (SBM struct)
 - river_network:
     The indices of the river cells in relation to the active cells, i.e. model.network.index_river
-- cell_xsize:
-    Size in X direction of the cells acquired from model.network.land.xl
-- cell_ysize:
-    Size in Y direction of the cells acquired from model.network.land.yl
+- area:
+    Area of the cells acquired from model.network.land.area
 - river_routing:
     The river routing struct, i.e. model.lateral.river
 - land_routing:
@@ -1249,8 +1240,7 @@
 function update_total_water_storage(
     sbm::SBM,
     river_network,
-    cell_xsize,
-    cell_ysize,
+    area,
     river_routing,
     land_routing,
 )
@@ -1265,7 +1255,7 @@
         (
             river_routing.h_av[1:nriv] .* river_routing.width[1:nriv] .*
             river_routing.dl[1:nriv]
-        ) ./ (cell_xsize[river_network] .* cell_ysize[river_network]) * 1000 # Convert to mm
+        ) ./ (area[river_network]) * 1000 # Convert to mm
     )
 
     # Chunk the data for parallel computing
