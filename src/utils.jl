--- conflicted
+++ resolved
@@ -77,21 +77,12 @@
     return indices, reverse_indices
 end
 
-<<<<<<< HEAD
-function active_indices(network::NamedTuple, key::AbstractString)
+function active_indices(network::Network, key::AbstractString)
     if occursin("reservoir", key)
-=======
-function active_indices(network::Network, key::Tuple)
-    if :reservoir in key
->>>>>>> 5e1f7f67
         return network.reservoir.indices_outlet
     elseif occursin("lake", key)
         return network.lake.indices_outlet
-<<<<<<< HEAD
     elseif occursin("river", key)
-=======
-    elseif :river in key || :river_flow in key
->>>>>>> 5e1f7f67
         return network.river.indices
     elseif occursin("drain", key)
         return network.drain.indices
@@ -163,7 +154,7 @@
 - `type = nothing`: type to convert data to after reading. By default no conversion is done.
 """
 function set_states!(instate_path, model; type = nothing, dimname = nothing)
-    (; network, vertical, config) = model
+    (; network, land, config) = model
 
     # Check if required states are covered
     state_ncnames = check_states(config)
@@ -197,7 +188,7 @@
                     end
                 end
                 # set state in model object
-                lens = standard_name_map(vertical)[state]
+                lens = standard_name_map(land)[state]
                 lens(model) .= svectorscopy(A, Val{size(A)[1]}())
                 # 3 dims (x,y,time)
             elseif dims == 3
@@ -211,7 +202,7 @@
                     end
                 end
                 # set state in model object, only set active cells ([1:n]) (ignore boundary conditions/ghost points)
-                lens = standard_name_map(vertical)[state]
+                lens = standard_name_map(land)[state]
                 lens(model)[1:n] .= A
             else
                 error(
