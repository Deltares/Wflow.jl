--- conflicted
+++ resolved
@@ -657,11 +657,6 @@
     return nothing
 end
 
-<<<<<<< HEAD
-function divide(x, y; max = 1.0, default = 0.0)
-    z = y > 0.0 ? min(x / y, max) : default
-    return z
-=======
 """
     hydraulic_conductivity_at_depth(sbm::SBM, z, i, ksat_profile)
 
@@ -830,5 +825,9 @@
         kh_max = kh_max * ssf.khfrac[i] * 0.001 * 0.001
         ssf.ssfmax[i] = kh_max * ssf.βₗ[i]
     end
->>>>>>> d58c8fd1
+end
+
+function divide(x, y; max = 1.0, default = 0.0)
+    z = y > 0.0 ? min(x / y, max) : default
+    return z
 end