--- conflicted
+++ resolved
@@ -34,32 +34,12 @@
 function NonIrrigationDemand(dataset, config, indices, dt, sector)
     lens = lens_input_parameter(config, "land~$(sector)__gross_water_demand_volume_flux")
     demand_gross =
-<<<<<<< HEAD
-        ncread(
-            dataset,
-            config,
-            "land.demand.$(sector).demand_gross";
-            sel = indices,
-            defaults = 0.0,
-            type = Float64,
-        ) .* (dt / BASETIMESTEP)
-    demand_net =
-        ncread(
-            dataset,
-            config,
-            "land.demand.$(sector).demand_net";
-            sel = indices,
-            defaults = 0.0,
-            type = Float64,
-        ) .* (dt / BASETIMESTEP)
-=======
-        ncread(dataset, config, lens; sel = indices, defaults = 0.0, type = Float) .*
-        (dt / basetimestep)
+        ncread(dataset, config, lens; sel = indices, defaults = 0.0, type = Float64) .*
+        (dt / BASETIMESTEP)
     lens = lens_input_parameter(config, "land~$(sector)__net_water_demand_volume_flux")
     demand_net =
-        ncread(dataset, config, lens; sel = indices, defaults = 0.0, type = Float) .*
-        (dt / basetimestep)
->>>>>>> ca7a1f41
+        ncread(dataset, config, lens; sel = indices, defaults = 0.0, type = Float64) .*
+        (dt / BASETIMESTEP)
     n = length(indices)
     returnflow_f = return_flow_fraction.(demand_gross, demand_net)
 
@@ -94,23 +74,11 @@
 
 "Initialize non-paddy irrigation model"
 function NonPaddy(dataset, config, indices, dt)
-<<<<<<< HEAD
-    efficiency = ncread(
-        dataset,
-        config,
-        "land.demand.nonpaddy.parameters.irrigation_efficiency";
-        sel = indices,
-        defaults = 1.0,
-        type = Float64,
-    )
-    areas = ncread(
-        dataset,
-=======
     lens = lens_input_parameter(config, "land~irrigated-non-paddy__irrigation_efficiency")
-    efficiency = ncread(dataset, config, lens; sel = indices, defaults = 1.0, type = Float)
+    efficiency =
+        ncread(dataset, config, lens; sel = indices, defaults = 1.0, type = Float64)
 
     lens = lens_input_parameter(
->>>>>>> ca7a1f41
         config,
         "land~irrigated-non-paddy_area__number";
         optional = false,
@@ -125,19 +93,8 @@
         ncread(dataset, config, lens; sel = indices, defaults = 1, type = Bool)
     lens = lens_input_parameter(config, "land~irrigated-non-paddy__max_irrigation_rate")
     max_irri_rate =
-<<<<<<< HEAD
-        ncread(
-            dataset,
-            config,
-            "land.demand.nonpaddy.parameters.maximum_irrigation_rate";
-            sel = indices,
-            defaults = 25.0,
-            type = Float64,
-        ) .* (dt / BASETIMESTEP)
-=======
-        ncread(dataset, config, lens; sel = indices, defaults = 25.0, type = Float) .*
-        (dt / basetimestep)
->>>>>>> ca7a1f41
+        ncread(dataset, config, lens; sel = indices, defaults = 25.0, type = Float64) .*
+        (dt / BASETIMESTEP)
 
     params = NonPaddyParameters{Float64}(;
         maximum_irrigation_rate = max_irri_rate,
@@ -249,68 +206,24 @@
 
 "Initialize paddy irrigation model"
 function Paddy(dataset, config, indices, dt)
-<<<<<<< HEAD
-    h_min = ncread(
-        dataset,
-        config,
-        "land.demand.paddy.parameters.h_min";
-        sel = indices,
-        defaults = 20.0,
-        type = Float64,
-    )
-    h_opt = ncread(
-        dataset,
-        config,
-        "land.demand.paddy.parameters.h_opt";
-        sel = indices,
-        defaults = 50.0,
-        type = Float64,
-    )
-    h_max = ncread(
-        dataset,
-        config,
-        "land.demand.paddy.parameters.h_max";
-        sel = indices,
-        defaults = 80.0,
-        type = Float64,
-    )
-    efficiency = ncread(
-        dataset,
-        config,
-        "land.demand.paddy.parameters.irrigation_efficiency";
-        sel = indices,
-        defaults = 1.0,
-        type = Float64,
-    )
-    areas = ncread(
-        dataset,
-        config,
-        "land.demand.paddy.parameters.irrigation_areas";
-        sel = indices,
-        optional = false,
-        type = Bool,
-    )
-    irrigation_trigger = ncread(
-        dataset,
-=======
     lens = lens_input_parameter(config, "land~irrigated-paddy__min_depth")
-    h_min = ncread(dataset, config, lens; sel = indices, defaults = 20.0, type = Float)
+    h_min = ncread(dataset, config, lens; sel = indices, defaults = 20.0, type = Float64)
 
     lens = lens_input_parameter(config, "land~irrigated-paddy__optimal_depth")
-    h_opt = ncread(dataset, config, lens; sel = indices, defaults = 50.0, type = Float)
+    h_opt = ncread(dataset, config, lens; sel = indices, defaults = 50.0, type = Float64)
 
     lens = lens_input_parameter(config, "land~irrigated-paddy__max_depth")
-    h_max = ncread(dataset, config, lens; sel = indices, defaults = 80.0, type = Float)
+    h_max = ncread(dataset, config, lens; sel = indices, defaults = 80.0, type = Float64)
 
     lens = lens_input_parameter(config, "land~irrigated-paddy__irrigation_efficiency")
-    efficiency = ncread(dataset, config, lens; sel = indices, defaults = 1.0, type = Float)
+    efficiency =
+        ncread(dataset, config, lens; sel = indices, defaults = 1.0, type = Float64)
 
     lens =
         lens_input_parameter(config, "land~irrigated-paddy_area__number"; optional = false)
     areas = ncread(dataset, config, lens; sel = indices, type = Bool)
 
     lens = lens_input_parameter(
->>>>>>> ca7a1f41
         config,
         "land~irrigated-paddy__irrigation_trigger_flag";
         optional = false,
@@ -318,19 +231,8 @@
     irrigation_trigger = ncread(dataset, config, lens; sel = indices, type = Bool)
     lens = lens_input_parameter(config, "land~irrigate-paddy__max_irrigation_rate")
     max_irri_rate =
-<<<<<<< HEAD
-        ncread(
-            dataset,
-            config,
-            "land.demand.paddy.parameters.maximum_irrigation_rate";
-            sel = indices,
-            defaults = 25.0,
-            type = Float64,
-        ) .* (dt / BASETIMESTEP)
-=======
-        ncread(dataset, config, lens; sel = indices, defaults = 25.0, type = Float) .*
-        (dt / basetimestep)
->>>>>>> ca7a1f41
+        ncread(dataset, config, lens; sel = indices, defaults = 25.0, type = Float64) .*
+        (dt / BASETIMESTEP)
     n = length(indices)
     params = PaddyParameters{Float64}(;
         irrigation_efficiency = efficiency,
@@ -589,30 +491,12 @@
 
 "Initialize water allocation for the land domain"
 function AllocationLand(dataset, config, indices)
-<<<<<<< HEAD
-    frac_sw_used = ncread(
-        dataset,
-        config,
-        "land.allocation.parameters.frac_sw_used";
-        sel = indices,
-        defaults = 1,
-        type = Float64,
-    )
-    areas = ncread(
-        dataset,
-        config,
-        "land.allocation.parameters.areas";
-        sel = indices,
-        defaults = 1,
-        type = Int,
-    )
-=======
     lens = lens_input_parameter(config, "land_surface_water__withdrawal_fraction")
-    frac_sw_used = ncread(dataset, config, lens; sel = indices, defaults = 1, type = Float)
+    frac_sw_used =
+        ncread(dataset, config, lens; sel = indices, defaults = 1, type = Float64)
 
     lens = lens_input_parameter(config, "land_water_allocation_area__number")
     areas = ncread(dataset, config, lens; sel = indices, defaults = 1, type = Int)
->>>>>>> ca7a1f41
 
     n = length(indices)
 
