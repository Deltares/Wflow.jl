--- conflicted
+++ resolved
@@ -419,14 +419,8 @@
             order = toposort,
             indices = inds,
             reverse_indices = rev_inds,
-<<<<<<< HEAD
             area = xl .* yl,
-            slope = βₗ,
-=======
-            xl = xl,
-            yl = yl,
             slope = landslope,
->>>>>>> 3ad46dfa
             altitude = altitude,
         )
     elseif land_routing == "local-inertial"
@@ -435,14 +429,8 @@
             order = toposort,
             indices = inds,
             reverse_indices = rev_inds,
-<<<<<<< HEAD
             area = xl .* yl,
-            slope = βₗ,
-=======
-            xl = xl,
-            yl = yl,
             slope = landslope,
->>>>>>> 3ad46dfa
             altitude = altitude,
             index_river = index_river_nf,
             staggered_indices = indices,
