--- conflicted
+++ resolved
@@ -423,10 +423,6 @@
             EdgesAtNode(adjacent_edges_at_node(graph_river, nodes_at_edge)...)
     end
 
-<<<<<<< HEAD
-    # n = ?
-    # water_balance = WaterBalance(n, Float64)
-=======
     network = Network(;
         land = network_land,
         river = network_river,
@@ -436,7 +432,9 @@
     )
 
     routing = Routing(; subsurface_flow, overland_flow, river_flow)
->>>>>>> 5e1f7f67
+
+    # n = ?
+    # water_balance = WaterBalance(n, Float64)
 
     model = Model(
         config,
