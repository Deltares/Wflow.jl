--- conflicted
+++ resolved
@@ -51,7 +51,6 @@
     river_location_2d =
         ncread(dataset, config, lens; optional = false, type = Bool, fill = false)
     river_location = river_location_2d[indices]
-<<<<<<< HEAD
 
     lens = lens_input_parameter("river__width")
     river_width_2d = ncread(dataset, config, lens; optional = false, type = Float, fill = 0)
@@ -60,25 +59,6 @@
     lens = lens_input_parameter("river__length")
     river_length_2d =
         ncread(dataset, config, lens; optional = false, type = Float, fill = 0)
-=======
-    river_width_2d = ncread(
-        dataset,
-        config,
-        "routing.river_flow.width";
-        optional = false,
-        type = Float,
-        fill = 0,
-    )
-    river_width = river_width_2d[indices]
-    river_length_2d = ncread(
-        dataset,
-        config,
-        "routing.river_flow.length";
-        optional = false,
-        type = Float,
-        fill = 0,
-    )
->>>>>>> 5e1f7f67
     river_length = river_length_2d[indices]
 
     lens = lens_input("altitude")
@@ -125,20 +105,9 @@
     end
 
     # overland flow (kinematic wave)
-<<<<<<< HEAD
     lens = lens_input_parameter("land_surface__slope")
     land_slope =
         ncread(dataset, config, lens; optional = false, sel = indices, type = Float)
-=======
-    land_slope = ncread(
-        dataset,
-        config,
-        "routing.overland_flow.slope";
-        optional = false,
-        sel = indices,
-        type = Float,
-    )
->>>>>>> 5e1f7f67
     clamp!(land_slope, 0.00001, Inf)
 
     lens = lens_input("ldd")
@@ -279,19 +248,8 @@
 
     # drain boundary of unconfined aquifer (optional)
     if do_drains
-<<<<<<< HEAD
         lens = lens_input_parameter("land_drain_location__flag")
         drain_2d = ncread(dataset, config, lens; type = Bool, fill = false)
-=======
-        drain_2d = ncread(
-            dataset,
-            config,
-            "routing.subsurface_flow.drain";
-            type = Bool,
-            fill = false,
-        )
-
->>>>>>> 5e1f7f67
         drain = drain_2d[indices]
 
         # check if drain occurs where overland flow is not possible (surface_flow_width =
@@ -484,12 +442,7 @@
         routing.river_flow.variables.h_av .+ boundaries.river.parameters.bottom
 
     # determine stable time step for groundwater flow
-<<<<<<< HEAD
     conductivity_profile = get(config.model, "conductivity_profile", "uniform")
-=======
-    conductivity_profile =
-        get(config.input.routing.subsurface_flow, "conductivity_profile", "uniform")
->>>>>>> 5e1f7f67
     dt_gw = stable_timestep(aquifer, conductivity_profile) # time step in day (Float64)
     dt_sbm = (dt / tosecond(basetimestep)) # dt is in seconds (Float64)
     if dt_gw < dt_sbm
