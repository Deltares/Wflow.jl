--- conflicted
+++ resolved
@@ -530,14 +530,9 @@
 end
 
 "update the sbm_gwf model for a single timestep"
-<<<<<<< HEAD
 function update(model::Model{N, L, V, R, W, T}) where {N, L, V, R, W, T <: SbmGwfModel}
-    @unpack lateral, vertical, network, clock, config = model
+    (; lateral, vertical, network, clock, config) = model
     (; soil, runoff, demand) = vertical
-=======
-function update(model::Model{N,L,V,R,W,T}) where {N,L,V,R,W,T<:SbmGwfModel}
-    (; lateral, vertical, network, config) = model
->>>>>>> e8b76031
 
     do_water_demand = haskey(config.model, "water_demand")
     inds_riv = network.index_river
