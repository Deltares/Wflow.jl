"""
    initialize_sbm_gwf_model(config::Config)

Initial part of the sbm_gwf model concept. The model contains:
    - the land hydrology model with the SBM soil model
    - unconfined aquifer with groundwater flow in four directions (adjacent cells)
    - the following surface routing options:
        - 1-D kinematic wave for river flow and 1-D kinematic wave for overland flow
        - 1-D local inertial model for river flow (optional floodplain) and 1-D kinematic wave for overland flow
        - 1-D local inertial model for river flow (optional floodplain) and 2-D local inertial model for overland flow

The unconfined aquifer contains a recharge, river and a drain (optional) boundary.

The initial part reads the input settings and data as defined in the Config object.
Will return a Model that is ready to run.
"""
function initialize_sbm_gwf_model(config::Config)

    # unpack the paths to the netCDF files
    static_path = input_path(config, config.input.path_static)

    reader = prepare_reader(config)
    clock = Clock(config, reader)

    do_reservoirs = get(config.model, "reservoirs", false)::Bool
    do_lakes = get(config.model, "lakes", false)::Bool
    do_drains = get(config.model, "drains", false)::Bool
    do_constanthead = get(config.model, "constanthead", false)::Bool

    routing_options = ("kinematic-wave", "local-inertial")
    river_routing = get_options(
        config.model,
        "river_routing",
        routing_options,
        "kinematic-wave",
    )::String
    land_routing =
        get_options(config.model, "land_routing", routing_options, "kinematic-wave")::String
    do_water_demand = haskey(config.model, "water_demand")

    dataset = NCDataset(static_path)

    lens = lens_input(config, "subcatchment_location__count"; optional = false)
    subcatch_2d = ncread(dataset, config, lens; allow_missing = true)
    # indices based on catchment
    indices, reverse_indices = active_indices(subcatch_2d, missing)
    n_land_cells = length(indices)
    modelsize_2d = size(subcatch_2d)

    lens = lens_input(config, "river_location__mask"; optional = false)
    river_location_2d = ncread(dataset, config, lens; type = Bool, fill = false)
    river_location = river_location_2d[indices]
<<<<<<< HEAD
    river_width_2d = ncread(
        dataset,
        config,
        "routing.river_flow.width";
        optional = false,
        type = Float64,
        fill = 0,
    )
    river_width = river_width_2d[indices]
    river_length_2d = ncread(
        dataset,
        config,
        "routing.river_flow.length";
        optional = false,
        type = Float64,
        fill = 0,
    )
    river_length = river_length_2d[indices]

    altitude =
        ncread(dataset, config, "altitude"; optional = false, sel = indices, type = Float64)
=======

    lens = lens_input_parameter(config, "river__width"; optional = false)
    river_width_2d = ncread(dataset, config, lens; type = Float, fill = 0)
    river_width = river_width_2d[indices]

    lens = lens_input_parameter(config, "river__length"; optional = false)
    river_length_2d = ncread(dataset, config, lens; type = Float, fill = 0)
    river_length = river_length_2d[indices]

    lens = lens_input_parameter(config, "land_surface__elevation"; optional = false)
    altitude = ncread(dataset, config, lens; sel = indices, type = Float)
>>>>>>> ca7a1f41

    # read x, y coordinates and calculate cell length [m]
    y_coords = read_y_axis(dataset)
    x_coords = read_x_axis(dataset)
    y = permutedims(repeat(y_coords; outer = (1, length(x_coords))))[indices]
    cell_length = abs(mean(diff(x_coords)))

    size_in_metres = get(config.model, "sizeinmetres", false)::Bool
    x_length, y_length = cell_lengths(y, cell_length, size_in_metres)
    river_fraction =
        get_river_fraction(river_location, river_length, river_width, x_length, y_length)

    inds_river, reverse_inds_river = active_indices(river_location_2d, 0)
    n_river_cells = length(inds_river)

    # initialize SBM concept
    land_hydrology = LandHydrologySBM(dataset, config, river_fraction, indices)

    # reservoirs
    pits = zeros(Bool, modelsize_2d)
    if do_reservoirs
        reservoir, reservoir_network, inds_reservoir_map2river, pits =
            SimpleReservoir(dataset, config, inds_river, n_river_cells, pits)
        network_reservoir = NetworkWaterBody(; reservoir_network...)
    else
        network_reservoir = NetworkWaterBody()
        inds_reservoir_map2river = fill(0, n_river_cells)
        reservoir = nothing
    end

    # lakes
    if do_lakes
        lake, lake_network, inds_lake_map2river, pits =
            Lake(dataset, config, inds_river, n_river_cells, pits)
        network_lake = NetworkWaterBody(; lake_network...)
    else
        network_lake = NetworkWaterBody()
        inds_lake_map2river = fill(0, n_river_cells)
        lake = nothing
    end

    # overland flow (kinematic wave)
<<<<<<< HEAD
    land_slope = ncread(
        dataset,
        config,
        "routing.overland_flow.slope";
        optional = false,
        sel = indices,
        type = Float64,
    )
=======
    lens = lens_input_parameter(config, "land_surface__slope"; optional = false)
    land_slope = ncread(dataset, config, lens; sel = indices, type = Float)
>>>>>>> ca7a1f41
    clamp!(land_slope, 0.00001, Inf)

    lens = lens_input(config, "local_drain_direction"; optional = false)
    ldd_2d = ncread(dataset, config, lens; allow_missing = true)
    ldd = ldd_2d[indices]

    flow_length = map(get_flow_length, ldd, x_length, y_length)
    flow_width = (x_length .* y_length) ./ flow_length
    surface_flow_width = map(det_surfacewidth, flow_width, river_width, river_location)

    graph = flowgraph(ldd, indices, PCR_DIR)
    ldd_river = ldd_2d[inds_river]
    graph_river = flowgraph(ldd_river, inds_river, PCR_DIR)

    # land indices where river is located
    inds_land_map2river = filter(i -> !isequal(river_location[i], 0), 1:n_land_cells)
    frac_to_river = fraction_runoff_to_river(graph, ldd, inds_land_map2river, land_slope)

    allocation_area_inds = Vector{Int}[]
    river_allocation_area_inds = Vector{Int}[]
    if do_water_demand
        areas = unique(land_hydrology.allocation.parameters.areas)
        for a in areas
            area_index = findall(x -> x == a, land_hydrology.allocation.parameters.areas)
            push!(allocation_area_inds, area_index)
            area_riv_index = findall(
                x -> x == a,
                land_hydrology.allocation.parameters.areas[inds_land_map2river],
            )
            push!(river_allocation_area_inds, area_riv_index)
        end
    end

    if land_routing == "kinematic-wave"
        overland_flow = KinWaveOverlandFlow(
            dataset,
            config,
            indices;
            slope = land_slope,
            flow_length,
            flow_width = surface_flow_width,
        )
    elseif land_routing == "local-inertial"
        inds_river_map2land = reverse_inds_river[indices] # not filtered (with zeros)
        overland_flow, edge_indices = LocalInertialOverlandFlow(
            dataset,
            config,
            indices;
            modelsize_2d,
            reverse_indices,
            x_length,
            y_length,
            river_width = river_width_2d[inds_river],
            graph_river,
            ldd_river,
            inds_river,
            river_location,
            waterbody = !=(0).(inds_reservoir_map2river + inds_lake_map2river),
        )
    end

    # river flow (kinematic wave)
    river_length = river_length_2d[inds_river]
    river_width = river_width_2d[inds_river]
    minimum(river_length) > 0 || error("river length must be positive on river cells")
    minimum(river_width) > 0 || error("river width must be positive on river cells")

    if river_routing == "kinematic-wave"
        river_flow = KinWaveRiverFlow(
            dataset,
            config,
            inds_river;
            river_length,
            river_width,
            reservoir,
            lake,
        )
    elseif river_routing == "local-inertial"
        river_flow, nodes_at_edge = LocalInertialRiverFlow(
            dataset,
            config,
            inds_river;
            graph_river,
            ldd_river,
            river_length,
            river_width,
            reservoir,
            lake,
            waterbody = !=(0).(inds_reservoir_map2river + inds_lake_map2river),
        )
    else
        error(
            """An unknown "river_routing" method is specified in the TOML file ($river_routing).
            This should be "kinematic-wave" or "local-inertial".
            """,
        )
    end

    # unconfined aquifer
    if do_constanthead
        constant_head = ConstantHead(dataset, config, indices)
    else
        variables = ConstantHeadVariables{Float64}(; head = Float64[])
        constant_head = ConstantHead{Float64}(; variables, index = Int64[])
    end

    connectivity = Connectivity(indices, reverse_indices, x_length, y_length)

    initial_head = altitude .- land_hydrology.soil.variables.zi / 1000.0 # cold state for groundwater head based on SBM zi
    initial_head[inds_land_map2river] = altitude[inds_land_map2river]
    if do_constanthead
        initial_head[constant_head.index] = constant_head.variables.head
    end

    bottom = altitude .- land_hydrology.soil.parameters.soilthickness ./ Float64(1000.0)
    area = x_length .* y_length
    conductance = zeros(Float64, connectivity.nconnection)
    aquifer = UnconfinedAquifer(
        dataset,
        config,
        indices,
        altitude,
        bottom,
        area,
        conductance,
        initial_head,
    )

    # river boundary of unconfined aquifer
    river = River(dataset, config, inds_river, inds_land_map2river)

    # recharge boundary of unconfined aquifer
    recharge = Recharge(
        fill(MISSING_VALUE, n_land_cells),
        zeros(Float64, n_land_cells),
        collect(1:n_land_cells),
    )

    # drain boundary of unconfined aquifer (optional)
    if do_drains
        lens = lens_input_parameter(config, "land_drain_location__flag")
        drain_2d = ncread(dataset, config, lens; type = Bool, fill = false)
        drain = drain_2d[indices]

        # check if drain occurs where overland flow is not possible (surface_flow_width =
        # 0.0) and correct if this is the case
        false_drain = filter(
            i -> !isequal(drain[i], 0) && surface_flow_width[i] == Float64(0),
            1:n_land_cells,
        )
        n_false_drain = length(false_drain)
        if n_false_drain > 0
            drain_2d[indices[false_drain]] .= 0
            drain[false_drain] .= 0
            @info "$n_false_drain drain locations are removed that occur where overland flow
             is not possible (overland flow width is zero)"
        end

        indices_drain, reverse_inds_drain = active_indices(drain_2d, 0)
        inds_land_map2drain = filter(i -> !isequal(drain[i], 0), 1:n_land_cells)

        drain = Drainage(dataset, config, indices, inds_land_map2drain)
        network_drain =
            NetworkDrain(; indices = indices_drain, reverse_indices = reverse_inds_drain)
        aquifer_boundaries = (; recharge, river, drain)
    else
        aquifer_boundaries = (; recharge, river)
        network_drain = NetworkDrain()
    end

    subsurface_flow = GroundwaterFlow{Float64}(;
        aquifer,
        connectivity,
        constanthead = constant_head,
        boundaries = aquifer_boundaries,
    )

    # setup subdomains for the land and river kinematic wave domain, if nthreads = 1
    # subdomain is equal to the complete domain
    toposort = topological_sort_by_dfs(graph)
    if land_routing == "kinematic-wave" || river_routing == "kinematic-wave"
        streamorder = stream_order(graph, toposort)
    end
    if land_routing == "kinematic-wave"
        toposort = topological_sort_by_dfs(graph)
        land_pit_inds = findall(x -> x == 5, ldd)
        min_streamorder_land = get(config.model, "min_streamorder_land", 5)
        order_of_subdomains, subdomain_inds, toposort_subdomain = kinwave_set_subdomains(
            graph,
            toposort,
            land_pit_inds,
            streamorder,
            min_streamorder_land,
        )
    end
    if river_routing == "kinematic-wave"
        min_streamorder_river = get(config.model, "min_streamorder_river", 6)
        toposort_river = topological_sort_by_dfs(graph_river)
        river_pit_inds = findall(x -> x == 5, ldd_river)
        order_of_river_subdomains, river_subdomain_inds, toposort_river_subdomain =
            kinwave_set_subdomains(
                graph_river,
                toposort_river,
                river_pit_inds,
                streamorder[inds_land_map2river],
                min_streamorder_river,
            )
    end

    modelmap =
        (land = land_hydrology, routing = (; subsurface_flow, overland_flow, river_flow))
    indices_reverse = (
        land = reverse_indices,
        river = reverse_inds_river,
        reservoir = network_reservoir.reverse_indices,
        lake = isnothing(lake) ? nothing : lake.reverse_indices,
        drain = network_drain.reverse_indices,
    )
    writer = prepare_writer(
        config,
        modelmap,
        indices_reverse,
        x_coords,
        y_coords,
        dataset;
        extra_dim = (
            name = "layer",
            value = Float64.(1:(land_hydrology.soil.parameters.maxlayers)),
        ),
    )
    close(dataset)

    network_land = NetworkLand(;
        graph,
        order = toposort,
        indices,
        reverse_indices,
        area = x_length .* y_length,
        slope = land_slope,
        frac_to_river,
        altitude,
        allocation_area_indices = allocation_area_inds,
    )
    if land_routing == "kinematic-wave"
        @reset network_land.upstream_nodes = filter_upsteam_nodes(graph, pits[indices])
        @reset network_land.order_of_subdomains = order_of_subdomains
        @reset network_land.order_subdomain = toposort_subdomain
        @reset network_land.subdomain_indices = subdomain_inds
    elseif land_routing == "local-inertial"
        @reset network_land.river_indices = inds_river_map2land
        @reset network_land.edge_indices = edge_indices
    end
    if do_water_demand
        # exclude waterbodies for local surface and ground water abstraction
        inds_riv_2d = copy(reverse_inds_river)
        inds_2d = zeros(Bool, modelsize_2d)
        if do_reservoirs
            inds_cov = collect(Iterators.flatten(network_reservoir.indices_coverage))
            inds_riv_2d[inds_cov] .= 0
            inds_2d[inds_cov] .= 1
        end
        if do_lakes
            inds_cov = collect(Iterators.flatten(network_lake.indices_coverage))
            inds_riv_2d[inds_cov] .= 0
            inds_2d[inds_cov] .= 1
        end
        @reset network_land.river_inds_excl_waterbody = inds_riv_2d[indices]
        @reset network_land.waterbody = inds_2d[indices]
    end
    network_river = NetworkRiver(;
        graph = graph_river,
        indices = inds_river,
        reverse_indices = reverse_inds_river,
        reservoir_indices = inds_reservoir_map2river,
        lake_indices = inds_lake_map2river,
        land_indices = inds_land_map2river,
        allocation_area_indices = river_allocation_area_inds,
        cell_area = x_length[inds_land_map2river] .* y_length[inds_land_map2river],
    )
    if river_routing == "kinematic-wave"
        @reset network_river.upstream_nodes =
            filter_upsteam_nodes(graph_river, pits[inds_river])
        @reset network_river.order_of_subdomains = order_of_river_subdomains
        @reset network_river.order_subdomain = toposort_river_subdomain
        @reset network_river.subdomain_indices = river_subdomain_inds
        @reset network_river.order = toposort_river
    elseif river_routing == "local-inertial"
        @reset network_river.nodes_at_edge = NodesAtEdge(nodes_at_edge...)
        @reset network_river.edges_at_node =
            EdgesAtNode(adjacent_edges_at_node(graph_river, nodes_at_edge)...)
    end

    network = Network(;
        land = network_land,
        river = network_river,
        reservoir = network_reservoir,
        lake = network_lake,
        drain = network_drain,
    )

    routing = Routing(; subsurface_flow, overland_flow, river_flow)

    model = Model(
        config,
        network,
        routing,
        land_hydrology,
        clock,
        reader,
        writer,
        SbmGwfModel(),
    )

    set_states!(model)

    return model
end

"update the sbm_gwf model for a single timestep"
function update!(model::AbstractModel{<:SbmGwfModel})
    (; routing, land, network, clock, config) = model
    (; soil, runoff, demand) = land

    do_water_demand = haskey(config.model, "water_demand")
    (; aquifer, boundaries) = routing.subsurface_flow
    dt = tosecond(clock.dt)

    update!(land, routing, network, config, dt)

    # set river stage and storage (groundwater boundary) based on river flow routing
    # variables
    boundaries.river.variables.stage .=
        routing.river_flow.variables.h_av .+ boundaries.river.parameters.bottom
    boundaries.river.variables.storage .= routing.river_flow.variables.storage

    # determine stable time step for groundwater flow
    conductivity_profile = get(config.model, "conductivity_profile", "uniform")
    dt_gw = stable_timestep(aquifer, conductivity_profile) # time step in day (Float64)
    dt_sbm = (dt / tosecond(BASETIMESTEP)) # dt is in seconds (Float64)
    if dt_gw < dt_sbm
        @warn(
            "stable time step dt $dt_gw for groundwater flow is smaller than `LandHydrologySBM` model dt $dt_sbm"
        )
    end

    Q = zeros(routing.subsurface_flow.connectivity.ncell)
    # exchange of recharge between SBM soil model and groundwater flow domain
    # recharge rate groundwater is required in units [m d⁻¹]
    @. boundaries.recharge.variables.rate =
        soil.variables.recharge / 1000.0 * (1.0 / dt_sbm)
    if do_water_demand
        @. boundaries.recharge.variables.rate -=
            land.allocation.variables.act_groundwater_abst / 1000.0 * (1.0 / dt_sbm)
    end
    # update groundwater domain
    update!(routing.subsurface_flow, Q, dt_sbm, conductivity_profile)

    # update SBM soil model (runoff, ustorelayerdepth and satwaterdepth)
    update!(soil, (; runoff, demand, subsurface_flow = routing.subsurface_flow))

    surface_routing!(model)

    return nothing
end<|MERGE_RESOLUTION|>--- conflicted
+++ resolved
@@ -50,41 +50,17 @@
     lens = lens_input(config, "river_location__mask"; optional = false)
     river_location_2d = ncread(dataset, config, lens; type = Bool, fill = false)
     river_location = river_location_2d[indices]
-<<<<<<< HEAD
-    river_width_2d = ncread(
-        dataset,
-        config,
-        "routing.river_flow.width";
-        optional = false,
-        type = Float64,
-        fill = 0,
-    )
+
+    lens = lens_input_parameter(config, "river__width"; optional = false)
+    river_width_2d = ncread(dataset, config, lens; type = Float64, fill = 0)
     river_width = river_width_2d[indices]
-    river_length_2d = ncread(
-        dataset,
-        config,
-        "routing.river_flow.length";
-        optional = false,
-        type = Float64,
-        fill = 0,
-    )
+
+    lens = lens_input_parameter(config, "river__length"; optional = false)
+    river_length_2d = ncread(dataset, config, lens; type = Float64, fill = 0)
     river_length = river_length_2d[indices]
 
-    altitude =
-        ncread(dataset, config, "altitude"; optional = false, sel = indices, type = Float64)
-=======
-
-    lens = lens_input_parameter(config, "river__width"; optional = false)
-    river_width_2d = ncread(dataset, config, lens; type = Float, fill = 0)
-    river_width = river_width_2d[indices]
-
-    lens = lens_input_parameter(config, "river__length"; optional = false)
-    river_length_2d = ncread(dataset, config, lens; type = Float, fill = 0)
-    river_length = river_length_2d[indices]
-
     lens = lens_input_parameter(config, "land_surface__elevation"; optional = false)
-    altitude = ncread(dataset, config, lens; sel = indices, type = Float)
->>>>>>> ca7a1f41
+    altitude = ncread(dataset, config, lens; sel = indices, type = Float64)
 
     # read x, y coordinates and calculate cell length [m]
     y_coords = read_y_axis(dataset)
@@ -127,19 +103,8 @@
     end
 
     # overland flow (kinematic wave)
-<<<<<<< HEAD
-    land_slope = ncread(
-        dataset,
-        config,
-        "routing.overland_flow.slope";
-        optional = false,
-        sel = indices,
-        type = Float64,
-    )
-=======
     lens = lens_input_parameter(config, "land_surface__slope"; optional = false)
-    land_slope = ncread(dataset, config, lens; sel = indices, type = Float)
->>>>>>> ca7a1f41
+    land_slope = ncread(dataset, config, lens; sel = indices, type = Float64)
     clamp!(land_slope, 0.00001, Inf)
 
     lens = lens_input(config, "local_drain_direction"; optional = false)
