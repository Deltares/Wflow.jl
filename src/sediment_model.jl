--- conflicted
+++ resolved
@@ -153,13 +153,8 @@
     return model
 end
 
-<<<<<<< HEAD
 function update(model::Model{N, L, V, R, W, T}) where {N, L, V, R, W, T <: SedimentModel}
-    @unpack lateral, vertical, network, clock, config = model
-=======
-function update(model::Model{N,L,V,R,W,T}) where {N,L,V,R,W,T<:SedimentModel}
     (; lateral, vertical, network, config) = model
->>>>>>> e8b76031
 
     update_until_ols(vertical, config)
     update_until_oltransport(vertical, config)
