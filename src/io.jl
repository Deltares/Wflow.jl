--- conflicted
+++ resolved
@@ -204,11 +204,7 @@
     symbols"vertical.atmospheric_forcing.potential_evaporation",
 )
 
-<<<<<<< HEAD
-function load_fixed_forcing(model)
-=======
 function load_fixed_forcing!(model)
->>>>>>> 2a63e957
     (; reader, network, config) = model
     (; forcing_parameters) = reader
 
