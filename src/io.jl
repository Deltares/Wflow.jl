#=
Code to support input and output of data and configuration.
Input data can be loaded from netCDF files.
Output data can be written to netCDF or CSV files.
For configuration files we use TOML.
=#

#TODO (v1.0): check if mapping of variables (input and output) in TOML file should be
#simplified. Direct mapping is now used.

"""Turn "a.aa.aaa" into (:a, :aa, :aaa)"""
symbols(s) = Tuple(Symbol(x) for x in split(s, '.'))

"""Turn symbols"a.aa.aaa" into (:a, :aa, :aaa)"""
macro symbols_str(s)
    return Tuple(Symbol(x) for x in split(s, '.'))
end

"Get a nested field using a tuple of Symbols"
param(obj, fields) = foldl(getproperty, fields; init = obj)
param(obj, fields::AbstractString) = param(obj, symbols(fields))
function param(obj, fields, default)
    try
        return param(obj, fields)
    catch
        return default
    end
end

"""
    Config(path::AbstractString)
    Config(dict::AbstractDict)
    Config(dict::Dict{String,Any}, path::Union{String,Nothing})

Struct that contains the parsed TOML configuration, as well as a reference to the TOML path,
if it exists. It behaves largely like a distionary, but it overloads `getproperty` and
`setproperty` to support syntax like `config.model.reinit = false`.
"""
struct Config
    dict::Dict{String, Any}  # nested key value mapping of all settings
    path::Union{String, Nothing}  # path to the TOML file, or nothing
end

Config(path::AbstractString) = Config(TOML.parsefile(path), path)
Config(dict::AbstractDict) = Config(dict, nothing)

# allows using getproperty, e.g. config.input.time instead of config["input"]["time"]
function Base.getproperty(config::Config, f::Symbol)
    dict = Dict(config)
    path = pathof(config)
    a = dict[String(f)]
    # if it is a Dict, wrap the result in Config to keep the getproperty behavior
    return a isa AbstractDict ? Config(a, path) : a
end

function Base.setproperty!(config::Config, f::Symbol, x)
    dict = Dict(config)
    dict[String(f)] = x
    return nothing
end

"Access nested Config object using a `lens`"
function _lens(obj::Config, lens::ComposedFunction, default)
    try
        l = lens(obj)
        return l isa AbstractDict ? Config(l, pathof(obj)) : l
    catch
        return default
    end
end

"Get a value from the Config with either the key or an alias of the key."
function get_alias(config::Config, key::ComposedFunction, alias::ComposedFunction, default)
    alias_or_default = _lens(config, alias, default)
    return _lens(config, key, alias_or_default)
end

"Get a value from the Config with a key, throwing an error if it is not one of the options."
function get_options(config::Config, key, options, default)
    dict = Dict(config)
    a = get(dict, key, default)
    if !(a in options)
        error("TOML key `$key` is set to $(repr(a)). Valid options are: $options.")
    end
    return a
end

# also used in autocomplete
Base.propertynames(config::Config) = collect(keys(Dict(config)))
Base.haskey(config::Config, key) = haskey(Dict(config), key)
Base.keys(config::Config) = keys(Dict(config))
Base.values(config::Config) = values(Dict(config))
Base.pairs(config::Config) = pairs(Dict(config))
Base.get(config::Config, key, default) = get(Dict(config), key, default)
Base.getindex(config::Config, key) = getindex(Dict(config), key)
Base.setindex!(config::Config, val, key) = setindex!(Dict(config), val, key)
Base.pop!(config::Config, key) = pop!(Dict(config), key)
Base.pop!(config::Config, key, default) = pop!(Dict(config), key, default)
Base.Dict(config::Config) = getfield(config, :dict)
Base.pathof(config::Config) = getfield(config, :path)
Base.iterate(config::Config) = iterate(Dict(config))
Base.iterate(config::Config, state) = iterate(Dict(config), state)

function Base.dirname(config::Config)
    path = pathof(config)
    return path === nothing ? nothing : dirname(path)
end

function combined_path(config::Config, dir::AbstractString, path::AbstractString)
    tomldir = dirname(config)
    return normpath(tomldir, dir, path)
end

"Construct a path relative to both the TOML directory and the optional `dir_input`"
function input_path(config::Config, path::AbstractString)
    dir = get(config, "dir_input", ".")
    return combined_path(config, dir, path)
end

"Construct a path relative to both the TOML directory and the optional `dir_output`"
function output_path(config::Config, path::AbstractString)
    dir = get(config, "dir_output", ".")
    return combined_path(config, dir, path)
end

"Extract netCDF variable name `ncname` from `var` (type `String` or `Config`). If `var` has
type `Config`, either `scale`, `offset` and an optional `index` are expected (with `ncname`)
or a `value` (uniform value), these are stored as part of `NamedTuple` `modifier`."
function ncvar_name_modifier(var; config = nothing)
    ncname = nothing
    modifier = (scale = 1.0, offset = 0.0, value = nothing, index = nothing)
    if isa(var, Config)
        if haskey(var, "netcdf") &&
           haskey(var.netcdf, "variable") &&
           haskey(var.netcdf.variable, "name")
            ncname = var.netcdf.variable.name
            scale = param(var, "scale", 1.0)
            offset = param(var, "offset", 0.0)
            if haskey(var, "layer") || haskey(var, "class")
                haskey(var, "layer") ? dim_name = "layer" : dim_name = "class"
                if length(var[dim_name]) > 1
                    # if modifier is provided as a list for each dim item
                    indices = []
                    for i in 1:length(var[dim_name])
                        index = get_index_dimension(var, config, var[dim_name][i])
                        @info "NetCDF parameter `$ncname` is modified with scale `$(scale[i])` and offset `$(offset[i])` at index `$index`."
                        push!(indices, index)
                    end
                    modifier =
                        (scale = scale, offset = offset, value = nothing, index = indices)
                else
                    index = get_index_dimension(var, config, var[dim_name])
                    modifier =
                        (scale = scale, offset = offset, value = nothing, index = index)
                    @info "NetCDF parameter `$ncname` is modified with scale `$scale` and offset `$offset` at index `$index`."
                end
            else
                modifier =
                    (scale = scale, offset = offset, value = nothing, index = nothing)
                @info "NetCDF parameter `$ncname` is modified with scale `$scale` and offset `$offset`."
            end
        elseif haskey(var, "value")
            modifier =
                (scale = 1.0, offset = 0.0, value = param(var, "value"), index = nothing)
        else
            error("Unrecognized modifier $(Dict(var))")
        end
    elseif isa(var, String)
        ncname = var
    else
        error("Unknown type")
    end
    return ncname, modifier
end

"Extract a netCDF variable at a given time"
function get_at(
    ds::CFDataset,
    varname::AbstractString,
    times::AbstractVector{<:TimeType},
    t::TimeType,
)
    # this behaves like a backward fill interpolation
    i = findfirst(>=(t), times)
    t < first(times) && throw(DomainError("time $t before dataset begin $(first(times))"))
    i === nothing && throw(DomainError("time $t after dataset end $(last(times))"))
    return get_at(ds, varname, i)
end

function get_at(ds::CFDataset, varname::AbstractString, i)
    return read_standardized(ds, varname, (x = :, y = :, time = i))
end

function get_param_res(model)
    return Dict(
<<<<<<< HEAD
        "atmosphere_water__precipitation_volume_flux" =>
            model.lateral.river.boundary_conditions.reservoir.boundary_conditions.precipitation,
        "land_surface_water__potential_evaporation_volume_flux" =>
            model.lateral.river.boundary_conditions.reservoir.boundary_conditions.evaporation,
=======
        symbols"land.atmospheric_forcing.precipitation" =>
            model.routing.river_flow.boundary_conditions.reservoir.boundary_conditions.precipitation,
        symbols"land.atmospheric_forcing.potential_evaporation" =>
            model.routing.river_flow.boundary_conditions.reservoir.boundary_conditions.evaporation,
>>>>>>> 5e1f7f67
    )
end

function get_param_lake(model)
    return Dict(
<<<<<<< HEAD
        "atmosphere_water__precipitation_volume_flux" =>
            model.lateral.river.boundary_conditions.lake.boundary_conditions.precipitation,
        "land_surface_water__potential_evaporation_volume_flux" =>
            model.lateral.river.boundary_conditions.lake.boundary_conditions.evaporation,
=======
        symbols"land.atmospheric_forcing.precipitation" =>
            model.routing.river_flow.boundary_conditions.lake.boundary_conditions.precipitation,
        symbols"land.atmospheric_forcing.potential_evaporation" =>
            model.routing.river_flow.boundary_conditions.lake.boundary_conditions.evaporation,
>>>>>>> 5e1f7f67
    )
end

mover_params = (
<<<<<<< HEAD
    "atmosphere_water__precipitation_volume_flux",
    "land_surface_water__potential_evaporation_volume_flux",
=======
    symbols"land.atmospheric_forcing.precipitation",
    symbols"land.atmospheric_forcing.potential_evaporation",
>>>>>>> 5e1f7f67
)

function load_fixed_forcing!(model)
    (; reader, vertical, network, config) = model
    (; forcing_parameters) = reader

    do_reservoirs = get(config.model, "reservoirs", false)::Bool
    do_lakes = get(config.model, "lakes", false)::Bool

    reverse_indices = network.land.reverse_indices
    if do_reservoirs
        sel_reservoirs = network.reservoir.indices_coverage
        param_res = get_param_res(model)
    end
    if do_lakes
        sel_lakes = network.lake.indices_coverage
        param_lake = get_param_lake(model)
    end

    for (par, ncvar) in forcing_parameters
        if ncvar.name === nothing
            val = ncvar.value * ncvar.scale + ncvar.offset
            lens = standard_name_map(vertical)[par]
            param_vector = lens(model)
            param_vector .= val
            # set fixed precipitation and evaporation over the lakes and reservoirs and put
            # these into the lakes and reservoirs structs and set the precipitation and
            # evaporation to 0 in the land model
            if par in mover_params
                if do_reservoirs
                    for (i, sel_reservoir) in enumerate(sel_reservoirs)
                        param_vector[reverse_indices[sel_reservoir]] .= 0
                        param_res[par][i] = val
                    end
                end
                if do_lakes
                    for (i, sel_lake) in enumerate(sel_lakes)
                        param_vector[reverse_indices[sel_lake]] .= 0
                        param_lake[par][i] = val
                    end
                end
            end
        end
    end
    return nothing
end

"Get dynamic netCDF input for the given time"
function update_forcing!(model)
    (; clock, reader, vertical, network, config) = model
    (; dataset, dataset_times, forcing_parameters) = reader

    do_reservoirs = get(config.model, "reservoirs", false)::Bool
    do_lakes = get(config.model, "lakes", false)::Bool

    if do_reservoirs
        sel_reservoirs = network.reservoir.indices_coverage
        param_res = get_param_res(model)
    end
    if do_lakes
        sel_lakes = network.lake.indices_coverage
        param_lake = get_param_lake(model)
    end

    # Wflow expects `right` labeling of the forcing time interval, e.g. daily precipitation
    # at 01-02-2000 00:00:00 is the accumulated total precipitation between 01-01-2000
    # 00:00:00 and 01-02-2000 00:00:00.

    # load from netCDF into the model according to the mapping
    for (par, ncvar) in forcing_parameters
        # no need to update fixed values
        ncvar.name === nothing && continue

        time = convert(eltype(dataset_times), clock.time)
        data = get_at(dataset, ncvar.name, dataset_times, time)

        if ncvar.scale != 1.0 || ncvar.offset != 0.0
            data .= data .* ncvar.scale .+ ncvar.offset
        end

        # calculate the mean precipitation and evaporation over the lakes and reservoirs
        # and put these into the lakes and reservoirs structs
        # and set the precipitation and evaporation to 0 in the land model
        if par in mover_params
            if do_reservoirs
                for (i, sel_reservoir) in enumerate(sel_reservoirs)
                    avg = mean(data[sel_reservoir])
                    data[sel_reservoir] .= 0
                    param_res[par][i] = avg
                end
            end
            if do_lakes
                for (i, sel_lake) in enumerate(sel_lakes)
                    avg = mean(data[sel_lake])
                    data[sel_lake] .= 0
                    param_lake[par][i] = avg
                end
            end
        end
        lens = standard_name_map(vertical)[par]
        param_vector = lens(model)
        sel = active_indices(network, par)
        data_sel = data[sel]
        if any(ismissing, data_sel)
            print(par)
            msg = "Forcing data has missing values on active model cells for $(ncvar.name)"
            throw(ArgumentError(msg))
        end
        param_vector .= data_sel
    end

    return nothing
end

"""
    monthday_passed(curr, avail)

Given two monthday tuples such as (12, 31) and (12, 15), return true if the first argument
falls after or on the same day as the second argument, assuming the same year. The tuples
generally come from `Dates.monthday`.

# Examples
```julia-repl
julia> monthday_passed((12, 31), (12, 15))
true
```
"""
monthday_passed(curr, avail) = (curr[1] >= avail[1]) && (curr[2] >= avail[2])

"Get dynamic and cyclic netCDF input"
function load_dynamic_input!(model)
    update_forcing!(model)
    if haskey(model.config.input.dynamic, "cyclic")
        update_cyclic!(model)
    end
    return nothing
end

"Get cyclic netCDF input for the given time"
function update_cyclic!(model)
    (; clock, reader, vertical, network) = model
    (; cyclic_dataset, cyclic_times, cyclic_parameters) = reader

    # pick up the data that is valid for the past model time step
    month_day = monthday(clock.time - clock.dt)

    is_first_timestep = clock.iteration == 1

    for (par, ncvar) in cyclic_parameters
        if is_first_timestep || (month_day in cyclic_times[par])
            # time for an update of the cyclic forcing
            i = findlast(t -> monthday_passed(month_day, t), cyclic_times[par])
            isnothing(i) &&
                error("Could not find applicable cyclic timestep for $month_day")
            # load from netCDF into the model according to the mapping
            data = get_at(cyclic_dataset, ncvar.name, i)
            lens = standard_name_map(vertical)[par]
            param_vector = lens(model)
            sel = active_indices(network, par)
            param_vector .= data[sel]
            if ncvar.scale != 1.0 || ncvar.offset != 0.0
                param_vector .= param_vector .* ncvar.scale .+ ncvar.offset
            end
        end
    end
    return nothing
end

"""
    nc_handles::Dict{String, NCDataset{Nothing}}

For each netCDF file that will be opened for writing, store an entry in this Dict from the
absolute path of the file to the NCDataset. This allows us to close the NCDataset if we try
to create them twice in the same session, and thus providing a workaround for this issue:
https://github.com/Alexander-Barth/NCDatasets.jl/issues/106

Note that using this will prevent automatic garbage collection and thus closure of the
NCDataset.
"""
const nc_handles = Dict{String, NCDataset{Nothing}}()

"Safely create a netCDF file, even if it has already been opened for creation"
function create_tracked_netcdf(path)
    abs_path = abspath(path)
    # close existing NCDataset if it exists
    if haskey(nc_handles, abs_path)
        # fine if it was already closed
        close(nc_handles[abs_path])
    end
    # create directory if needed
    mkpath(dirname(path))
    ds = NCDataset(path, "c")
    nc_handles[abs_path] = ds
    return ds
end

"prepare an output dataset for scalar data"
function setup_scalar_netcdf(
    path,
    ncvars,
    modelmap,
    calendar,
    time_units,
    extra_dim,
    config,
    float_type = Float32,
)
    (; vertical) = modelmap
    ds = create_tracked_netcdf(path)
    defDim(ds, "time", Inf)  # unlimited
    defVar(
        ds,
        "time",
        Float64,
        ("time",);
        attrib = ["units" => time_units, "calendar" => calendar],
    )
    set_extradim_netcdf(ds, extra_dim)
    for (nc, netcdfvars) in zip(ncvars, config.netcdf.variable)
        # Delft-FEWS requires the attribute :cf_role = "timeseries_id" when a netCDF file
        # contains more than one location list
        defVar(
            ds,
            nc.location_dim,
            nc.locations,
            (nc.location_dim,);
            attrib = ["cf_role" => "timeseries_id"],
        )
        v = if haskey(standard_name_map(vertical), nc.par)
            lens = standard_name_map(vertical)[nc.par]
            lens(modelmap)
        else
            param(modelmap, nc.par)
        end
        if eltype(v) <: AbstractFloat
            defVar(
                ds,
                nc.var,
                float_type,
                (nc.location_dim, "time");
                attrib = ["_FillValue" => float_type(NaN)],
            )
        elseif eltype(v) <: SVector
            if haskey(netcdfvars, extra_dim.name)
                # `extra_dim.name` as specified in the TOML file is used to index
                defVar(
                    ds,
                    nc.var,
                    float_type,
                    (nc.location_dim, "time");
                    attrib = ["_FillValue" => float_type(NaN)],
                )
            else
                defVar(
                    ds,
                    nc.var,
                    float_type,
                    (nc.location_dim, extra_dim.name, "time");
                    attrib = ["_FillValue" => float_type(NaN)],
                )
            end
        else
            error("Unsupported output type: ", typeof(v))
        end
    end
    return ds
end

"set extra dimension in output netCDF file"
function set_extradim_netcdf(
    ds,
    extra_dim::NamedTuple{
        (:name, :value),
        Tuple{String, Vector{T}},
    } where {T <: Union{String, Float64}},
)
    # the axis attribute `Z` is required to import this type of 3D data by Delft-FEWS the
    # values of this dimension `extra_dim.value` should be of type Float64
    if extra_dim.name == "layer"
        attributes =
            ["long_name" => "layer_index", "standard_name" => "layer_index", "axis" => "Z"]
    end
    defVar(ds, extra_dim.name, extra_dim.value, (extra_dim.name,); attrib = attributes)
    return nothing
end

set_extradim_netcdf(ds, extra_dim::Nothing) = nothing

"prepare an output dataset for grid data"
function setup_grid_netcdf(
    path,
    ncx,
    ncy,
    parameters,
    calendar,
    time_units,
    extra_dim,
    sizeinmetres;
    float_type = Float32,
    deflatelevel = 0,
)
    ds = create_tracked_netcdf(path)
    defDim(ds, "time", Inf)  # unlimited
    if sizeinmetres
        defVar(
            ds,
            "x",
            ncx,
            ("x",);
            attrib = [
                "long_name" => "x coordinate of projection",
                "standard_name" => "projection_x_coordinate",
                "axis" => "X",
                "units" => "m",
            ],
            deflatelevel = deflatelevel,
        )
        defVar(
            ds,
            "y",
            ncy,
            ("y",);
            attrib = [
                "long_name" => "y coordinate of projection",
                "standard_name" => "projection_y_coordinate",
                "axis" => "Y",
                "units" => "m",
            ],
            deflatelevel = deflatelevel,
        )

    else
        defVar(
            ds,
            "lon",
            ncx,
            ("lon",);
            attrib = [
                "long_name" => "longitude",
                "standard_name" => "longitude",
                "axis" => "X",
                "units" => "degrees_east",
            ],
        )
        defVar(
            ds,
            "lat",
            ncy,
            ("lat",);
            attrib = [
                "long_name" => "latitude",
                "standard_name" => "latitude",
                "axis" => "Y",
                "units" => "degrees_north",
            ],
            deflatelevel = deflatelevel,
        )
    end
    set_extradim_netcdf(ds, extra_dim)
    defVar(
        ds,
        "time",
        Float64,
        ("time",);
        attrib = ["units" => time_units, "calendar" => calendar],
        deflatelevel = deflatelevel,
    )
    if sizeinmetres
        for (key, val) in pairs(parameters)
            if eltype(val.vector) <: AbstractFloat
                # all floats are saved as Float32
                defVar(
                    ds,
                    key,
                    float_type,
                    ("x", "y", "time");
                    attrib = ["_FillValue" => float_type(NaN)],
                    deflatelevel = deflatelevel,
                )
            elseif eltype(val.vector) <: SVector
                # for SVectors an additional dimension (`extra_dim`) is required
                defVar(
                    ds,
                    key,
                    float_type,
                    ("x", "y", extra_dim.name, "time");
                    attrib = ["_FillValue" => float_type(NaN)],
                    deflatelevel = deflatelevel,
                )
            else
                error("Unsupported output type: ", typeof(val.vector))
            end
        end
    else
        for (key, val) in pairs(parameters)
            if eltype(val.vector) <: AbstractFloat
                # all floats are saved as Float32
                defVar(
                    ds,
                    key,
                    float_type,
                    ("lon", "lat", "time");
                    attrib = ["_FillValue" => float_type(NaN)],
                    deflatelevel = deflatelevel,
                )
            elseif eltype(val.vector) <: SVector
                # for SVectors an additional dimension (`extra_dim`) is required
                defVar(
                    ds,
                    key,
                    float_type,
                    ("lon", "lat", extra_dim.name, "time");
                    attrib = ["_FillValue" => float_type(NaN)],
                    deflatelevel = deflatelevel,
                )
            else
                error("Unsupported output type: ", typeof(val.vector))
            end
        end
    end
    return ds
end

"Add a new time to the unlimited time dimension, and return the index"
function add_time(ds, time)
    i = length(ds["time"]) + 1
    ds["time"][i] = time
    return i
end

struct NCReader{T}
    dataset::CFDataset
    dataset_times::Vector{T}
    cyclic_dataset::Union{NCDataset, Nothing}
    cyclic_times::Dict{String, Vector{Tuple{Int, Int}}}
    forcing_parameters::Dict{String, NamedTuple}
    cyclic_parameters::Dict{String, NamedTuple}
end

struct Writer
    dataset::Union{NCDataset, Nothing}           # dataset (netCDF) for grid data
    parameters::Dict{String, Any}                # mapping of netCDF variable names to model parameters (arrays)
    nc_path::Union{String, Nothing}              # path netCDF file (grid data)
    csv_path::Union{String, Nothing}             # path of CSV file
    csv_cols::Vector                            # model parameter (arrays) and associated reducer function for CSV output
    csv_io::IO                                  # file handle to CSV file
    state_dataset::Union{NCDataset, Nothing}     # dataset with model states (netCDF)
    state_parameters::Dict{String, Any}          # mapping of netCDF variable names to model states (arrays)
    state_nc_path::Union{String, Nothing}        # path netCDF file with states
    dataset_scalar::Union{NCDataset, Nothing}    # dataset (netCDF) for scalar data
    nc_scalar::Vector                           # model parameter (arrays) and associated reducer function for netCDF scalar output
    ncvars_dims::Vector                         # model parameter (String) and associated netCDF variable, location dimension and location name for scalar data
    nc_scalar_path::Union{String, Nothing}       # path netCDF file (scalar data)
    extra_dim::Union{NamedTuple, Nothing}        # name and values for extra dimension (to store SVectors)
end

function prepare_reader(config)
    path_forcing = config.input.path_forcing
    abspath_forcing = input_path(config, path_forcing)
    cyclic_path = input_path(config, config.input.path_static)

    @info "Cyclic parameters are provided by `$cyclic_path`."

    # absolute paths are not supported, see Glob.jl#2
    # the path separator in a glob pattern is always /
    if isabspath(path_forcing)
        parts = splitpath(path_forcing)
        # use the root/drive as the dir, to support * in directory names as well
        glob_dir = parts[1]
        glob_path = join(parts[2:end], '/')
    else
        tomldir = dirname(config)
        dir_input = get(config, "dir_input", ".")
        glob_dir = normpath(tomldir, dir_input)
        glob_path = replace(path_forcing, '\\' => '/')
    end
    @info "Forcing parameters are provided by `$abspath_forcing`."

    dynamic_paths = glob(glob_path, glob_dir)  # expand "data/forcing-year-*.nc"
    if isempty(dynamic_paths)
        error("No files found with name '$glob_path' in '$glob_dir'")
    end
    dataset = NCDataset(dynamic_paths; aggdim = "time", deferopen = false)

    if haskey(dataset["time"].attrib, "_FillValue")
        @warn "Time dimension contains `_FillValue` attribute, this is not in line with CF conventions."
        nctimes = dataset["time"][:]
        times_dropped = collect(skipmissing(nctimes))
        # check if lenght has changed (missings in time dimension are not allowed), and throw
        # an error if the lenghts are different
        if length(times_dropped) != length(nctimes)
            error("Time dimension in `$abspath_forcing` contains missing values")
        else
            nctimes = times_dropped
            nctimes_type = eltype(nctimes)
        end
    else
        nctimes = dataset["time"][:]
        nctimes_type = eltype(nctimes)
    end

    # check for cyclic parameters
    do_cyclic = haskey(config.input.dynamic, "cyclic")

    # create map from internal location to netCDF variable name for forcing parameters
    forcing_parameters = Dict{String, NamedTuple}()
    for par in config.input.dynamic.forcing
        ncname, mod = ncvar_name_modifier(param(config.input.forcing, symbols(par)))
        forcing_parameters[par] =
            (name = ncname, scale = mod.scale, offset = mod.offset, value = mod.value)

        @info "Set `$par` using netCDF variable `$ncname` as forcing parameter."
    end

    # create map from internal location to netCDF variable name for cyclic parameters and
    # store cyclic times for each internal location (duplicate cyclic times are possible
    # this way, however it seems not worth to keep track of unique cyclic times for now
    # (memory usage))
    if do_cyclic == true
        cyclic_dataset = NCDataset(cyclic_path)
        cyclic_parameters = Dict{String, NamedTuple}()
        cyclic_times = Dict{String, Vector{Tuple{Int, Int}}}()
        for par in config.input.dynamic.cyclic
            #fields = standard_name_map[par]
            ncname, mod = ncvar_name_modifier(param(config.input.parameters, par))
            i = findfirst(x -> startswith(x, "time"), dimnames(cyclic_dataset[ncname]))
            dimname = dimnames(cyclic_dataset[ncname])[i]
            cyclic_nc_times = collect(cyclic_dataset[dimname])
            cyclic_times[par] = timecycles(cyclic_nc_times)
            cyclic_parameters[par] = (name = ncname, scale = mod.scale, offset = mod.offset)

            @info "Set `$par` using netCDF variable `$ncname` as cyclic parameter, with `$(length(cyclic_nc_times))` timesteps."
        end
    else
        cyclic_parameters = Dict{String, NamedTuple}()
        cyclic_dataset = nothing
        cyclic_times = Dict{String, Vector{Tuple{Int, Int}}}()
    end

    # check if there is overlap
    if do_cyclic == true
        forcing_keys = keys(forcing_parameters)
        cyclic_keys = keys(cyclic_parameters)
        for forcing_key in forcing_keys
            if forcing_key in cyclic_keys
                error("parameter specified in both forcing and cyclic")
            end
        end
    end

    return NCReader{nctimes_type}(
        dataset,
        nctimes,
        cyclic_dataset,
        cyclic_times,
        forcing_parameters,
        cyclic_parameters,
    )
end

"Get a Vector of all unique location ids from a 2D map"
function locations_map(ds, mapname, config)
    lens = lens_input(mapname)
    map_2d = ncread(
        ds,
        config,
        lens;
        optional = false,
        type = Union{Int, Missing},
        allow_missing = true,
    )
    ids = unique(skipmissing(map_2d))
    return ids
end

"Get a Vector{Tuple} with model parameter and associated netCDF variable name, dimension and location names for scalar data"
function nc_variables_dims(nc_variables, dataset, config)
    ncvars_dims = []
    for nc_var in nc_variables
        var = nc_var["name"]::String
        par = nc_var["parameter"]::String
        if haskey(nc_var, "map")
            mapname = nc_var["map"]
            ids = string.(locations_map(dataset, mapname, config))
            location_dim = string(var, '_', nc_var["map"])
            push!(
                ncvars_dims,
                (par = par, var = var, location_dim = location_dim, locations = ids),
            )
        else
            push!(
                ncvars_dims,
                (
                    par = par,
                    var = var,
                    location_dim = nc_var["location"],
                    locations = [nc_var["location"]],
                ),
            )
        end
    end
    return ncvars_dims
end

"Get a Vector{String} of all columns names for the CSV header, except the first, time"
function csv_header(cols, dataset, config)
    header = [col["header"] for col in cols]
    header = String[]
    for col in cols
        h = col["header"]::String
        if haskey(col, "map")
            mapname = col["map"]
            ids = locations_map(dataset, mapname, config)
            hvec = [string(h, '_', id) for id in ids]
            append!(header, hvec)
        else
            push!(header, h)
        end
    end
    return header
end

"""
Flatten a nested dictionary, keeping track of the full address of the keys.
Useful for converting TOML of the format:

    [a.b]
    field_of_b = "name_in_output"

    [a.d.c]
    field_of_c = "other_name_in_output"

to a non-nested format:

Dict(
    symbols"a.b.field_of_b" => "name_in_output,
    symbols"a.d.c.field_of_c" => "other_name_in_output,
)
"""
function flat!(d, path, el::Dict)
    for (k, v) in pairs(el)
        flat!(d, string(path, '.', k), v)
    end
    return nothing
end

function flat!(d, path, el)
    k = path
    d[k] = el
    return nothing
end

"""
    ncnames(dict)

Create a flat mapping from internal parameter locations to netCDF variable names.

Ignores top level values in the Dict. This function is used to convert a TOML such as:

```toml
[output]
path = "path/to/file.nc"

[output.land]
canopystorage = "my_canopystorage"

[output.routing.river_flow]
q = "my_q"
```

To a dictionary of the flattened parameter locations and netCDF names. The top level
values are ignored since the output path is not a netCDF name.

```julia
Dict(
    (:land, :canopystorage) => "my_canopystorage,
    (:routing, :river_flow, :q) => "my_q,
)
```
"""
function ncnames(dict)
    ncnames_dict = Dict{String, String}()
    for (k, v) in dict
        flat!(ncnames_dict, k, v)
    end
    return ncnames_dict
end

"""
    out_map(ncnames_dict, modelmap)

Create a Dict that maps parameter netCDF names to arrays in the Model.
"""
function out_map(ncnames_dict, modelmap)
    output_map = Dict{String, Any}()
    (; vertical) = modelmap
    for (par, ncname) in ncnames_dict
        A = if haskey(standard_name_map(vertical), par)
            lens = standard_name_map(vertical)[par]
            lens(modelmap)
        else
            param(modelmap, par)
        end
        output_map[ncname] = (par = par, vector = A)
    end
    return output_map
end

function get_reducer_func(col, rev_inds, args...)
    parameter = col["parameter"]
    if occursin("reservoir", parameter)
        reducer_func = reducer(col, rev_inds.reservoir, args...)
    elseif occursin("lake", parameter)
        reducer_func = reducer(col, rev_inds.lake, args...)
    elseif occursin("river", parameter)
        reducer_func = reducer(col, rev_inds.river, args...)
    elseif occursin("drain", parameter)
        reducer_func = reducer(col, rev_inds.drain, args...)
    else
        reducer_func = reducer(col, rev_inds.land, args...)
    end
end

function prepare_writer(
    config,
    modelmap,
    rev_inds,
    x_nc,
    y_nc,
    nc_static;
    extra_dim = nothing,
)
    sizeinmetres = get(config.model, "sizeinmetres", false)::Bool

    calendar = get(config.time, "calendar", "standard")::String
    time_units = get(config.time, "time_units", CFTime.DEFAULT_TIME_UNITS)

    # create an output netCDF that will hold all timesteps of selected parameters for grid
    # data but only if config.output.path has been set
    if haskey(config, "output") && haskey(config.output, "path")
        nc_path = output_path(config, config.output.path)
        deflatelevel = get(config.output, "compressionlevel", 0)::Int
        @info "Create an output netCDF file `$nc_path` for grid data, using compression level `$deflatelevel`."
        # create a flat mapping from internal parameter locations to netCDF variable names
        output_ncnames = ncnames(config.output.variables)
        # fill the output_map by mapping parameter netCDF names to arrays
        output_map = out_map(output_ncnames, modelmap)
        ds = setup_grid_netcdf(
            nc_path,
            x_nc,
            y_nc,
            output_map,
            calendar,
            time_units,
            extra_dim,
            sizeinmetres;
            deflatelevel = deflatelevel,
        )
    else
        nc_path = nothing
        output_map = Dict{String, Any}()
        ds = nothing
    end

    # create a separate state output netCDF that will hold the last timestep of all states
    # but only if config.state.path_output has been set
    if haskey(config, "state") && haskey(config.state, "path_output")
        state_ncnames = check_states(config)
        state_map = out_map(state_ncnames, modelmap)
        nc_state_path = output_path(config, config.state.path_output)
        @info "Create a state output netCDF file `$nc_state_path`."
        ds_outstate = setup_grid_netcdf(
            nc_state_path,
            x_nc,
            y_nc,
            state_map,
            calendar,
            time_units,
            extra_dim,
            sizeinmetres;
            float_type = Float,
        )
    else
        ds_outstate = nothing
        state_map = Dict{String, Any}()
        nc_state_path = nothing
    end

    # create an output netCDF that will hold all timesteps of selected parameters for scalar
    # data, but only if config.netcdf.variable has been set.
    if haskey(config, "netcdf") && haskey(config.netcdf, "variable")
        nc_scalar_path = output_path(config, config.netcdf.path)
        @info "Create an output netCDF file `$nc_scalar_path` for scalar data."
        # get netCDF info for scalar data (variable name, locationset (dim) and
        # location ids)
        ncvars_dims = nc_variables_dims(config.netcdf.variable, nc_static, config)
        ds_scalar = setup_scalar_netcdf(
            nc_scalar_path,
            ncvars_dims,
            modelmap,
            calendar,
            time_units,
            extra_dim,
            config,
        )
        # create a vector of (parameter, reducer) named tuples which will be used to
        # retrieve and reduce data during a model run
        nc_scalar = []
        for var in config.netcdf.variable
            parameter = var["parameter"]
            reducer_func =
                get_reducer_func(var, rev_inds, x_nc, y_nc, config, nc_static, "netCDF")
            push!(nc_scalar, (parameter = parameter, reducer = reducer_func))
        end
    else
        ds_scalar = nothing
        nc_scalar = []
        ncvars_dims = []
        nc_scalar_path = nothing
    end

    if haskey(config, "csv") && haskey(config.csv, "column")
        # open CSV file and write header
        csv_path = output_path(config, config.csv.path)
        @info "Create an output CSV file `$csv_path` for scalar data."
        # create directory if needed
        mkpath(dirname(csv_path))
        csv_io = open(csv_path, "w")
        print(csv_io, "time,")
        header = csv_header(config.csv.column, nc_static, config)
        println(csv_io, join(header, ','))
        flush(csv_io)

        # create a vector of (parameter, reducer) named tuples which will be used to
        # retrieve and reduce the CSV data during a model run
        csv_cols = []
        for col in config.csv.column
            parameter = col["parameter"]
            reducer_func =
                get_reducer_func(col, rev_inds, x_nc, y_nc, config, nc_static, "CSV")
            push!(csv_cols, (parameter = parameter, reducer = reducer_func))
        end
    else
        # no CSV file is checked by isnothing(csv_path)
        csv_path = nothing
        csv_cols = []
        csv_io = IOBuffer()
    end

    return Writer(
        ds,
        output_map,
        nc_path,
        csv_path,
        csv_cols,
        csv_io,
        ds_outstate,
        state_map,
        nc_state_path,
        ds_scalar,
        nc_scalar,
        ncvars_dims,
        nc_scalar_path,
        extra_dim,
    )
end

"Write a new timestep with scalar data to a netCDF file"
function write_netcdf_timestep(model, dataset)
    (; writer, vertical, clock, config) = model

    time_index = add_time(dataset, clock.time)
    for (nt, nc) in zip(writer.nc_scalar, config.netcdf.variable)
        A = if haskey(standard_name_map(vertical), nt.parameter)
            lens = standard_name_map(vertical)[nt.parameter]
            lens(model)
        else
            param(model, nt.parameter)
        end
        elemtype = eltype(A)
        # could be a value, or a vector in case of map
        if elemtype <: AbstractFloat
            v = nt.reducer(A)
            dataset[nc["name"]][:, time_index] .= v
        elseif elemtype <: SVector
            # check if an extra dimension and index is specified in the TOML file
            if haskey(nc, writer.extra_dim.name)
                i = get_index_dimension(nc, model)
                v = nt.reducer(getindex.(A, i))
                dataset[nc["name"]][:, time_index] .= v
            else
                nlayer = length(first(A))
                for i in 1:nlayer
                    v = nt.reducer(getindex.(A, i))
                    dataset[nc["name"]][:, i, time_index] .= v
                end
            end
        else
            error("Unsupported output type: ", elemtype)
        end
    end
    return model
end

"Write a new timestep with grid data to a netCDF file"
function write_netcdf_timestep(model, dataset, parameters)
    (; clock, network) = model

    time_index = add_time(dataset, clock.time)

    buffer = zeros(Union{Float, Missing}, size(model.network.land.reverse_indices))
    for (key, val) in parameters
        (; par, vector) = val
        sel = active_indices(network, par)
        # write the active cells vector to the 2d buffer matrix
        elemtype = eltype(vector)
        if elemtype <: AbstractFloat
            # ensure no other information is written
            fill!(buffer, missing)
            # cut off possible boundary conditions/ ghost points with [1:length(sel)]
            buffer[sel] .= vector[1:length(sel)]
            dataset[key][:, :, time_index] = buffer
        elseif elemtype <: SVector
            nlayer = length(first(vector))
            for i in 1:nlayer
                # ensure no other information is written
                fill!(buffer, missing)
                buffer[sel] .= getindex.(vector, i)
                dataset[key][:, :, i, time_index] = buffer
            end
        else
            error("Unsupported output type: ", elemtype)
        end
    end

    return model
end

# don't do anything for no dataset, used if no output netCDF is needed
write_netcdf_timestep(model, dataset::Nothing, parameters) = model
write_netcdf_timestep(model, dataset::Nothing) = model

"Write model output"
function write_output(model)
    (; writer) = model
    (; dataset, dataset_scalar, parameters) = writer

    write_csv_row(model)
    write_netcdf_timestep(model, dataset, parameters)
    write_netcdf_timestep(model, dataset_scalar)

    return model
end

"""
    timecycles(times)

Given a vector of times, return a tuple of (month, day) for each time entry, to use as a
cyclic time series that repeats every year. By using `monthday` rather than `dayofyear`,
leap year offsets are avoided.

It can generate such a series from either TimeTypes given that the year is constant, or
it will interpret integers as either months or days of year if possible.
"""
function timecycles(times)
    if eltype(times) <: TimeType
        # all timestamps are from the same year
        year1 = year(first(times))
        if !all(==(year1), year.(times))
            error("unsupported cyclic timeseries")
        end
        # sub-daily time steps are not allowed
        min_tstep = Second(minimum(diff(times)))
        if min_tstep < Second(Day(1))
            error("unsupported cyclic timeseries")
        else
            # returns a (month, day) tuple for each date
            return monthday.(times)
        end
    elseif eltype(times) <: Integer
        if length(times) == 12
            months = Date(2000, 1, 1):Month(1):Date(2000, 12, 31)
            return monthday.(months)
        elseif length(times) == 365
            days = Date(2001, 1, 1):Day(1):Date(2001, 12, 31)
            return monthday.(days)
        elseif length(times) == 366
            days = Date(2000, 1, 1):Day(1):Date(2000, 12, 31)
            return monthday.(days)
        else
            error("unsupported cyclic timeseries")
        end
    else
        error("unsupported cyclic timeseries")
    end
end

"Close input and output datasets that are opened on model initialization"
function close_files(model; delete_output::Bool = false)
    (; reader, writer, config) = model

    close(reader.dataset)
    if haskey(config.input.dynamic, "cyclic")
        close(reader.cyclic_dataset)
    end
    writer.dataset === nothing || close(writer.dataset)
    writer.dataset_scalar === nothing || close(writer.dataset_scalar)
    close(writer.csv_io)  # can be an IOBuffer
    writer.state_dataset === nothing || close(writer.state_dataset)

    if delete_output
        if writer.nc_path !== nothing
            isfile(writer.nc_path) && rm(writer.nc_path)
        end
        if writer.csv_path !== nothing
            isfile(writer.csv_path) && rm(writer.csv_path)
        end
        if writer.state_nc_path !== nothing
            isfile(writer.state_nc_path) && rm(writer.state_nc_path)
        end
        if writer.nc_scalar_path !== nothing
            isfile(writer.nc_scalar_path) && rm(writer.nc_scalar_path)
        end
    end
    return nothing
end

"Mapping from reducer strings in the TOML to functions"
function reducerfunction(reducer::AbstractString)
    functionmap = Dict{String, Function}(
        "maximum" => maximum,
        "minimum" => minimum,
        "mean" => mean,
        "median" => median,
        "first" => first,
        "last" => last,
        "only" => only,
        "sum" => sum,
    )
    f = get(functionmap, reducer, nothing)
    isnothing(f) && error("unknown reducer")
    return f
end

"Get a reducer function based on output settings for scalar data defined in a dictionary"
function reducer(col, rev_inds, x_nc, y_nc, config, dataset, fileformat)
    param = col["parameter"]
    if haskey(col, "map")
        # assumes the parameter in "map" has a 2D input map, with
        # integers indicating the points or zones that are to be aggregated
        mapname = col["map"]
        # if no reducer is given, pick "only", this is the only safe reducer,
        # and makes sense in the case of a gauge map
        reducer_name = get(col, "reducer", "only")
        f = reducerfunction(reducer_name)
        lens = lens_input(mapname)
        map_2d = ncread(
            dataset,
            config,
            lens;
            optional = false,
            type = Union{Int, Missing},
            allow_missing = true,
        )
        @info "Adding scalar output for a map with a reducer function." fileformat param mapname reducer_name
        ids = unique(skipmissing(map_2d))
        # from id to list of internal indices
        inds = Dict{Int, Vector{Int}}(id => Vector{Int}() for id in ids)
        for i in eachindex(map_2d)
            v = map_2d[i]
            ismissing(v) && continue
            v::Int
            vector = inds[v]
            ind = rev_inds[i]
            if iszero(ind)
                error("""inactive cell found in requested scalar output
                    map `$mapname` value $v for parameter $param""")
            end
            push!(vector, ind)
        end
        return A -> (f(A[inds[id]]) for id in ids)
    elseif haskey(col, "reducer")
        # reduce over all active cells
        # needs to be behind the map if statement, because it also can use a reducer
        reducer_name = col["reducer"]
        @info "Adding scalar output of all active cells with reducer function." fileformat param reducer_name
        return reducerfunction(reducer_name)
    elseif haskey(col, "index")
        index = col["index"]
        if index isa Int
            # linear index into the internal vector of active cells
            # this one mostly makes sense for debugging, or for vectors of only a few elements
            @info "Adding scalar output for linear index." fileformat param index
            return x -> getindex(x, index)
        elseif index isa Dict
            # index into the 2D input/output arrays
            # the first always corresponds to the x dimension, then the y dimension
            # this is 1-based
            i = index["x"]::Int
            j = index["y"]::Int
            ind = rev_inds[i, j]
            @info "Adding scalar output for 2D index." fileformat param index
            iszero(ind) && error("inactive loc specified for output")
            return A -> getindex(A, ind)
        else
            error("unknown index used")
        end
    elseif haskey(col, "coordinate")
        x = col["coordinate"]["x"]::Float64
        y = col["coordinate"]["y"]::Float64
        # find the closest cell center index
        _, iy = findmin(abs.(y_nc .- y))
        _, ix = findmin(abs.(x_nc .- x))
        I = CartesianIndex(ix, iy)
        i = rev_inds[I]
        @info "Adding scalar output for coordinate." fileformat param x y
        iszero(i) && error("inactive coordinate specified for output")
        return A -> getindex(A, i)
    else
        error("unknown reducer")
    end
end

function write_csv_row(model)
    (; writer, vertical, clock, config) = model
    isnothing(writer.csv_path) && return nothing
    io = writer.csv_io
    print(io, string(clock.time))
    for (nt, col) in zip(writer.csv_cols, config.csv.column)
        A = if haskey(standard_name_map(vertical), nt.parameter)
            lens = standard_name_map(vertical)[nt.parameter]
            lens(model)
        else
            param(model, nt.parameter)
        end
        # v could be a value, or a vector in case of map
        if eltype(A) <: SVector
            # indexing is required in case of a SVector and CSV output
            i = get_index_dimension(col, model)
            v = nt.reducer(getindex.(A, i))
        else
            v = nt.reducer(A)
        end
        # numbers are also iterable
        for el in v
            print(io, ',', el)
        end
    end
    return println(io)
end

"From a time and a calendar, create the right CFTime DateTimeX type"
function cftime(time, calendar)
    timetype = CFTime.timetype(calendar)
    # invalid Gregorian dates like 2020-02-30 cannot be made into a DateTime
    # even though they may exist in the target calendar
    # though this constructor does offer support for string formatted dates
    dt = DateTime(time)
    cal_time = reinterpret(timetype, dt)
    return cal_time
end

function reset_clock!(clock::Clock, config)
    new_clock = Clock(config)
    # we want this method to be mutating
    clock.time = new_clock.time
    clock.iteration = new_clock.iteration
    clock.dt = new_clock.dt
    return nothing
end

function advance!(clock)
    clock.iteration += 1
    clock.time += clock.dt
    return nothing
end

function rewind!(clock)
    clock.iteration -= 1
    clock.time -= clock.dt
    return nothing
end

"Read a rating curve from CSV into a NamedTuple of vectors"
function read_sh_csv(path)
    data, header = readdlm(path, ',', Float; header = true)
    names = vec(uppercase.(header))
    idx_h = findfirst(==("H"), names)
    idx_s = findfirst(==("S"), names)

    if isnothing(idx_h) || isnothing(idx_s)
        error("$path needs to provide H and S columns, got $names")
    end

    return (H = data[:, idx_h], S = data[:, idx_s])
end

"Read a specific storage curve from CSV into a NamedTuple of vectors"
function read_hq_csv(path)
    data = readdlm(path, ',', Float; skipstart = 1)
    # Q is a matrix with 365 columns, one for each day in the year
    return (H = data[:, 1], Q = data[:, 2:end])
end

# these represent the type of the rating curve and specific storage data
const SH = NamedTuple{(:H, :S), Tuple{Vector{Float}, Vector{Float}}}
const HQ = NamedTuple{(:H, :Q), Tuple{Vector{Float}, Matrix{Float}}}

is_increasing(v) = last(v) > first(v)

"""
    nc_dim_name(dims::Vector{Symbol}, name::Symbol)
    nc_dim_name(ds::CFDataset, name::Symbol)

Given a netCDF dataset or list of dimensions, and an internal dimension name, return the
corresponding netCDF dimension name. Certain common alternatives are supported, e.g. :lon or
:longitude instead of :x.
"""
function nc_dim_name(dims::Vector{Symbol}, name::Symbol)
    # direct naming
    name in dims && return name
    # list of common alternative names
    if name == :x
        for candidate in (:lon, :longitude)
            candidate in dims && return candidate
        end
        error("No x dimension candidate found")
    elseif name == :y
        for candidate in (:lat, :latitude)
            candidate in dims && return candidate
        end
        error("No y dimension candidate found")
    else
        error("Unknown dimension $name")
    end
end

nc_dim_name(ds::CFDataset, name::Symbol) = nc_dim_name(Symbol.(keys(ds.dim)), name)

"""
    nc_dim(ds::CFDataset, name::Symbol)

Return the dimension coordinate, based on the internal name (:x, :y, :`extra_dim.name`,
:time), `extra_dim` depends on the model type, which will map to the correct netCDF name
using `nc_dim_name`.
"""
nc_dim(ds::CFDataset, name) = ds[nc_dim_name(ds, name)]

"""
    internal_dim_name(name::Symbol)

Given a netCDF dimension name string, return the corresponding internal dimension name.
"""
function internal_dim_name(name::Symbol)
    if name in (:x, :lon, :longitude)
        return :x
    elseif name in (:y, :lat, :latitude)
        return :y
    elseif name in (:time, :layer, :flood_depth)
        return name
    elseif startswith(string(name), "time")
        return :time
    else
        error("Unknown dimension $name")
    end
end

"""
    read_dims(A::CFVariable_MF, dim_sel)

Return the data of a netCDF data variable as an Array. Only dimensions in `dim_sel`, a
NamedTuple like (x=:, y=:, time=1). Other dimensions that may be present need to be size 1,
otherwise an error is thrown.

`dim_sel` keys should be the internal dimension names; :x, :y, :time, :`extra_dim.name`.
"""
function read_dims(A::CFVariable_MF, dim_sel::NamedTuple)
    dimsizes = dimsize(A)
    indexer = []
    data_dim_order = Symbol[]
    # need to iterate in this order, to get the indices in order
    for (dim_name, dim_size) in pairs(dimsizes)
        if dim_size == 1
            push!(indexer, 1)
        else
            dim = internal_dim_name(dim_name)
            # each dim should either be in dim_sel or be size 1
            if dim in keys(dim_sel)
                idx = dim_sel[dim]
                push!(indexer, idx)
                # Would be nice to generalize this to anything that drops the dimension
                # when used to index. Not sure how we could support `begin` or `end` here.
                if !(idx isa Int)
                    push!(data_dim_order, dim)
                end
            else
                throw(ArgumentError("""NetCDF dimension $dim_name has length $dim_size.
                    Only extra dimensions of length 1 are supported."""))
            end
        end
    end
    data = A[indexer...]
    order = Tuple(data_dim_order)
    @assert ndims(data) == length(order) "dimensions not properly recorded"
    return data, order
end

"""
    dim_directions(ds, dim_names)

Given a NCDataset and a list of internal dimension names, return a NamedTuple, which maps
the dimension name to `true` if it is increasing, or `false` otherwise.

For the layer dimension, we allow coordinate arrays to be missing, in which case we
consider it increasing, going from the top layer (1) to deeper layers. This is to keep
accepting data that we have accepted before.
"""
function dim_directions(ds::CFDataset, dim_names)
    pairs = Pair{Symbol, Bool}[]
    for d in dim_names
        if d == :layer && !(haskey(ds, "layer"))
            inc = true
        elseif d == :flood_depth && !(haskey(ds, "flood_depth"))
            inc = true
        else
            inc = is_increasing(nc_dim(ds, d))
        end
        push!(pairs, d => inc)
    end
    return NamedTuple(pairs)
end

"""
    permute_data(data, dim_names)

Given an Array of data, and a list of its dimension names, return a permuted version of the
data such that the dimension order will follow (:x, :y, `extra_dim.name`). No permutation is
done if this is not needed.
"""
function permute_data(data, dim_names)
    @assert ndims(data) == length(dim_names)
    if :layer in dim_names
        desired_order = (:x, :y, :layer)
    elseif :flood_depth in dim_names
        desired_order = (:x, :y, :flood_depth)
    else
        desired_order = (:x, :y)
    end
    @assert dim_names ⊆ desired_order
    if length(dim_names) == 2
        if first(dim_names) == :x
            return data, dim_names
        else
            return permutedims(data), reverse(dim_names)
        end
    elseif length(dim_names) == 3
        permutation = [findfirst(==(d), dim_names) for d in desired_order]
        if permutation == (1, 2, 3)
            return data, dim_names
        else
            return permutedims(data, permutation), dim_names[permutation]
        end
    else
        error("Unsupported number of dimensions")
    end
end

"""
    reverse_data!(data, dims_increasing)

Reverse the data as needed, such that it is increasing along all dimensions.
"""
function reverse_data!(data, dims_increasing)
    # for the reverse call it is important that the dims_increasing tuple is ordered in the
    # desired internal ordering, just like the data is after permutation
    if length(dims_increasing) == 2
        dims_increasing_ordered = (x = dims_increasing.x, y = dims_increasing.y)
    elseif length(dims_increasing) == 3 && haskey(dims_increasing, :layer)
        dims_increasing_ordered =
            (x = dims_increasing.x, y = dims_increasing.y, layer = dims_increasing.layer)
    elseif length(dims_increasing) == 3 && haskey(dims_increasing, :flood_depth)
        dims_increasing_ordered = (
            x = dims_increasing.x,
            y = dims_increasing.y,
            flood_depth = dims_increasing.flood_depth,
        )
    else
        error("Unsupported number of dimensions")
    end
    # the non increasing dimensions should be reversed, to make them all increasing
    dims = Tuple(findall(.!values(dims_increasing_ordered)))
    return reverse!(data; dims)
end

"""
    read_standardized(ds::CFDataset, varname::AbstractString, dim_names)

Read the dimensions listed in dim_names from a variable with name `varname` from a netCDF
dataset `ds`. `dim_sel` should be a NamedTuple like (x=:, y=:, time=1), which will return
a 2 dimensional array with x and y axes, representing the first index in the time dimension.
"""
function read_standardized(ds::CFDataset, varname::AbstractString, dim_sel::NamedTuple)
    data, data_dim_order = read_dims(ds[varname], dim_sel)
    data, new_dim_order = permute_data(data, data_dim_order)
    dims_increasing = dim_directions(ds, new_dim_order)
    data = reverse_data!(data, dims_increasing)
    return data
end

"""
    read_x_axis(ds::CFDataset)

Return the x coordinate Vector{Float64}, whether it is called x, lon or longitude.
Also sorts the vector to be increasing, to match `read_standardized`.
"""
function read_x_axis(ds::CFDataset)::Vector{Float64}
    candidates = ("x", "lon", "longitude")
    for candidate in candidates
        if haskey(ds.dim, candidate)
            return sort!(Float64.(ds[candidate][:]))
        end
    end
    return error("no x axis found in $(path(ds))")
end

"""
    read_y_axis(ds::CFDataset)

Return the y coordinate Vector{Float64}, whether it is called y, lat or latitude.
Also sorts the vector to be increasing, to match `read_standardized`.
"""
function read_y_axis(ds::CFDataset)::Vector{Float64}
    candidates = ("y", "lat", "latitude")
    for candidate in candidates
        if haskey(ds.dim, candidate)
            return sort!(Float64.(ds[candidate][:]))
        end
    end
    return error("no y axis found in $(path(ds))")
end

"Get `index` for dimension name `layer` based on `model`"
function get_index_dimension(var, model)::Int
    (; land) = model
    if haskey(var, "layer")
        inds = collect(1:(land.soil.parameters.maxlayers))
        index = inds[var["layer"]]
    else
        error("Unrecognized or missing dimension name to index $(var)")
    end
    return index
end

"Get `index` for dimension name `layer` based on `config` (TOML file)"
function get_index_dimension(var, config::Config, dim_value)::Int
    if haskey(var, "layer")
        v = get(config.model, "thicknesslayers", Float[])
        inds = collect(1:(length(v) + 1))
        index = inds[dim_value]
    else
        error("Unrecognized or missing dimension name to index $(var)")
    end
    return index
end<|MERGE_RESOLUTION|>--- conflicted
+++ resolved
@@ -193,48 +193,29 @@
 
 function get_param_res(model)
     return Dict(
-<<<<<<< HEAD
         "atmosphere_water__precipitation_volume_flux" =>
-            model.lateral.river.boundary_conditions.reservoir.boundary_conditions.precipitation,
+            model.routing.river_flow.boundary_conditions.reservoir.boundary_conditions.precipitation,
         "land_surface_water__potential_evaporation_volume_flux" =>
-            model.lateral.river.boundary_conditions.reservoir.boundary_conditions.evaporation,
-=======
-        symbols"land.atmospheric_forcing.precipitation" =>
-            model.routing.river_flow.boundary_conditions.reservoir.boundary_conditions.precipitation,
-        symbols"land.atmospheric_forcing.potential_evaporation" =>
             model.routing.river_flow.boundary_conditions.reservoir.boundary_conditions.evaporation,
->>>>>>> 5e1f7f67
     )
 end
 
 function get_param_lake(model)
     return Dict(
-<<<<<<< HEAD
         "atmosphere_water__precipitation_volume_flux" =>
-            model.lateral.river.boundary_conditions.lake.boundary_conditions.precipitation,
+            model.routing.river_flow.river.boundary_conditions.lake.boundary_conditions.precipitation,
         "land_surface_water__potential_evaporation_volume_flux" =>
-            model.lateral.river.boundary_conditions.lake.boundary_conditions.evaporation,
-=======
-        symbols"land.atmospheric_forcing.precipitation" =>
-            model.routing.river_flow.boundary_conditions.lake.boundary_conditions.precipitation,
-        symbols"land.atmospheric_forcing.potential_evaporation" =>
-            model.routing.river_flow.boundary_conditions.lake.boundary_conditions.evaporation,
->>>>>>> 5e1f7f67
+            model.routing.river_flow.river.boundary_conditions.lake.boundary_conditions.evaporation,
     )
 end
 
 mover_params = (
-<<<<<<< HEAD
     "atmosphere_water__precipitation_volume_flux",
     "land_surface_water__potential_evaporation_volume_flux",
-=======
-    symbols"land.atmospheric_forcing.precipitation",
-    symbols"land.atmospheric_forcing.potential_evaporation",
->>>>>>> 5e1f7f67
 )
 
 function load_fixed_forcing!(model)
-    (; reader, vertical, network, config) = model
+    (; reader, land, network, config) = model
     (; forcing_parameters) = reader
 
     do_reservoirs = get(config.model, "reservoirs", false)::Bool
@@ -253,7 +234,7 @@
     for (par, ncvar) in forcing_parameters
         if ncvar.name === nothing
             val = ncvar.value * ncvar.scale + ncvar.offset
-            lens = standard_name_map(vertical)[par]
+            lens = standard_name_map(land)[par]
             param_vector = lens(model)
             param_vector .= val
             # set fixed precipitation and evaporation over the lakes and reservoirs and put
@@ -280,7 +261,7 @@
 
 "Get dynamic netCDF input for the given time"
 function update_forcing!(model)
-    (; clock, reader, vertical, network, config) = model
+    (; clock, reader, land, network, config) = model
     (; dataset, dataset_times, forcing_parameters) = reader
 
     do_reservoirs = get(config.model, "reservoirs", false)::Bool
@@ -330,7 +311,7 @@
                 end
             end
         end
-        lens = standard_name_map(vertical)[par]
+        lens = standard_name_map(land)[par]
         param_vector = lens(model)
         sel = active_indices(network, par)
         data_sel = data[sel]
@@ -371,7 +352,7 @@
 
 "Get cyclic netCDF input for the given time"
 function update_cyclic!(model)
-    (; clock, reader, vertical, network) = model
+    (; clock, reader, land, network) = model
     (; cyclic_dataset, cyclic_times, cyclic_parameters) = reader
 
     # pick up the data that is valid for the past model time step
@@ -387,7 +368,7 @@
                 error("Could not find applicable cyclic timestep for $month_day")
             # load from netCDF into the model according to the mapping
             data = get_at(cyclic_dataset, ncvar.name, i)
-            lens = standard_name_map(vertical)[par]
+            lens = standard_name_map(land)[par]
             param_vector = lens(model)
             sel = active_indices(network, par)
             param_vector .= data[sel]
@@ -438,7 +419,7 @@
     config,
     float_type = Float32,
 )
-    (; vertical) = modelmap
+    (; land) = modelmap
     ds = create_tracked_netcdf(path)
     defDim(ds, "time", Inf)  # unlimited
     defVar(
@@ -459,8 +440,8 @@
             (nc.location_dim,);
             attrib = ["cf_role" => "timeseries_id"],
         )
-        v = if haskey(standard_name_map(vertical), nc.par)
-            lens = standard_name_map(vertical)[nc.par]
+        v = if haskey(standard_name_map(land), nc.par)
+            lens = standard_name_map(land)[nc.par]
             lens(modelmap)
         else
             param(modelmap, nc.par)
@@ -926,10 +907,10 @@
 """
 function out_map(ncnames_dict, modelmap)
     output_map = Dict{String, Any}()
-    (; vertical) = modelmap
+    (; land) = modelmap
     for (par, ncname) in ncnames_dict
-        A = if haskey(standard_name_map(vertical), par)
-            lens = standard_name_map(vertical)[par]
+        A = if haskey(standard_name_map(land), par)
+            lens = standard_name_map(land)[par]
             lens(modelmap)
         else
             param(modelmap, par)
@@ -1100,12 +1081,12 @@
 
 "Write a new timestep with scalar data to a netCDF file"
 function write_netcdf_timestep(model, dataset)
-    (; writer, vertical, clock, config) = model
+    (; writer, land, clock, config) = model
 
     time_index = add_time(dataset, clock.time)
     for (nt, nc) in zip(writer.nc_scalar, config.netcdf.variable)
-        A = if haskey(standard_name_map(vertical), nt.parameter)
-            lens = standard_name_map(vertical)[nt.parameter]
+        A = if haskey(standard_name_map(land), nt.parameter)
+            lens = standard_name_map(land)[nt.parameter]
             lens(model)
         else
             param(model, nt.parameter)
@@ -1355,13 +1336,13 @@
 end
 
 function write_csv_row(model)
-    (; writer, vertical, clock, config) = model
+    (; writer, land, clock, config) = model
     isnothing(writer.csv_path) && return nothing
     io = writer.csv_io
     print(io, string(clock.time))
     for (nt, col) in zip(writer.csv_cols, config.csv.column)
-        A = if haskey(standard_name_map(vertical), nt.parameter)
-            lens = standard_name_map(vertical)[nt.parameter]
+        A = if haskey(standard_name_map(land), nt.parameter)
+            lens = standard_name_map(land)[nt.parameter]
             lens(model)
         else
             param(model, nt.parameter)
