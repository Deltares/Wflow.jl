--- conflicted
+++ resolved
@@ -700,15 +700,6 @@
 abstract type AbstractSedimentConcentrationsRiverModel end
 
 "Struct to store river sediment concentrations model variables"
-<<<<<<< HEAD
-@get_units @grid_loc @with_kw struct SedimentConcentrationsRiverVariables{T}
-    # Total sediment concentration in the river
-    total::Vector{T} | "g m-3"
-    # suspended sediment concentration in the river
-    suspended::Vector{T} | "g m-3"
-    # bed load sediment concentration in the river
-    bed::Vector{T} | "g m-3"
-=======
 @with_kw struct SedimentConcentrationsRiverVariables
     # Total sediment concentration in the river [g m-3]
     total::Vector{Float64}
@@ -716,7 +707,6 @@
     suspended::Vector{Float64}
     # bed load sediment concentration in the river [g m-3]
     bed::Vector{Float64}
->>>>>>> f91011ca
 end
 
 "Initialize river sediment concentrations model variables"
