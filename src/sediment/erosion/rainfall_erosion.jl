--- conflicted
+++ resolved
@@ -54,65 +54,22 @@
 
 "Initialize EUROSEM rainfall erosion model parameters"
 function RainfallErosionEurosemParameters(dataset, config, indices)
-<<<<<<< HEAD
-    soil_detachability = ncread(
-        dataset,
-        config,
-        "land.rainfall_erosion.parameters.soil_detachability";
-        sel = indices,
-        defaults = 0.6,
-        type = Float64,
-    )
-    eurosem_exponent = ncread(
-        dataset,
-        config,
-        "land.rainfall_erosion.parameters.eurosem_exponent";
-        sel = indices,
-        defaults = 2.0,
-        type = Float64,
-    )
-    canopyheight = ncread(
-        dataset,
-        config,
-        "land.rainfall_erosion.parameters.canopyheight";
-        sel = indices,
-        defaults = 0.5,
-        type = Float64,
-    )
-    canopygapfraction = ncread(
-        dataset,
-        config,
-        "land.rainfall_erosion.parameters.canopygapfraction";
-        sel = indices,
-        defaults = 0.1,
-        type = Float64,
-    )
-    soilcover_fraction = ncread(
-        dataset,
-        config,
-        "land.rainfall_erosion.parameters.pathfrac";
-        sel = indices,
-        defaults = 0.01,
-        type = Float64,
-    )
-=======
     lens = lens_input_parameter(config, "soil_erosion__rainfall_soil_detachability_factor")
     soil_detachability =
-        ncread(dataset, config, lens; sel = indices, defaults = 0.6, type = Float)
+        ncread(dataset, config, lens; sel = indices, defaults = 0.6, type = Float64)
     lens = lens_input_parameter(config, "soil_erosion__eurosem_exponent")
     eurosem_exponent =
-        ncread(dataset, config, lens; sel = indices, defaults = 2.0, type = Float)
+        ncread(dataset, config, lens; sel = indices, defaults = 2.0, type = Float64)
     lens = lens_input_parameter(config, "vegetation_canopy__height")
     canopyheight =
-        ncread(dataset, config, lens; sel = indices, defaults = 0.5, type = Float)
+        ncread(dataset, config, lens; sel = indices, defaults = 0.5, type = Float64)
     lens = lens_input_parameter(config, "vegetation_canopy__gap_fraction")
     canopygapfraction =
-        ncread(dataset, config, lens; sel = indices, defaults = 0.1, type = Float)
+        ncread(dataset, config, lens; sel = indices, defaults = 0.1, type = Float64)
     lens = lens_input_parameter(config, "soil~compacted__area_fraction")
     soilcover_fraction =
-        ncread(dataset, config, lens; sel = indices, defaults = 0.01, type = Float)
-
->>>>>>> ca7a1f41
+        ncread(dataset, config, lens; sel = indices, defaults = 0.01, type = Float64)
+
     eurosem_parameters = RainfallErosionEurosemParameters(;
         soil_detachability = soil_detachability,
         eurosem_exponent = eurosem_exponent,
@@ -209,29 +166,10 @@
 
 "Initialize ANSWERS rainfall erosion model parameters"
 function RainfallErosionAnswersParameters(dataset, config, indices)
-<<<<<<< HEAD
-    usle_k = ncread(
-        dataset,
-        config,
-        "land.rainfall_erosion.parameters.usle_k";
-        sel = indices,
-        defaults = 0.1,
-        type = Float64,
-    )
-    usle_c = ncread(
-        dataset,
-        config,
-        "land.rainfall_erosion.parameters.usle_c";
-        sel = indices,
-        defaults = 0.01,
-        type = Float64,
-    )
-=======
     lens = lens_input_parameter(config, "soil_erosion__usle_k_factor")
-    usle_k = ncread(dataset, config, lens; sel = indices, defaults = 0.1, type = Float)
+    usle_k = ncread(dataset, config, lens; sel = indices, defaults = 0.1, type = Float64)
     lens = lens_input_parameter(config, "soil_erosion__usle_c_factor")
-    usle_c = ncread(dataset, config, lens; sel = indices, defaults = 0.01, type = Float)
->>>>>>> ca7a1f41
+    usle_c = ncread(dataset, config, lens; sel = indices, defaults = 0.01, type = Float64)
     answers_parameters =
         RainfallErosionAnswersParameters(; usle_k = usle_k, usle_c = usle_c)
     return answers_parameters
