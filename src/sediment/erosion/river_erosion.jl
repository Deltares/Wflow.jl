abstract type AbstractRiverErosionModel{T} end

"Struct for storing river bed and bank erosion model variables"
@get_units @grid_loc @with_kw struct RiverErosionModelVariables{T}
    # Potential river bed erosion
    bed::Vector{T} | "t dt-1"
    # Potential river bank erosion
    bank::Vector{T} | "t dt-1"
end

"Initialize river bed and bank erosion model variables"
function RiverErosionModelVariables(
    n;
    bed::Vector{T} = fill(MISSING_VALUE, n),
    bank::Vector{T} = fill(MISSING_VALUE, n),
) where {T}
    return RiverErosionModelVariables{T}(; bed = bed, bank = bank)
end

"Struct for storing river erosion model boundary conditions"
@get_units @grid_loc @with_kw struct RiverErosionBC{T}
    # Waterlevel
    waterlevel::Vector{T} | "t dt-1"
end

"Initialize river erosion model boundary conditions"
function RiverErosionBC(n; waterlevel::Vector{T} = fill(MISSING_VALUE, n)) where {T}
    return RiverErosionBC{T}(; waterlevel = waterlevel)
end

"Struct for storing river erosion model parameters"
@get_units @grid_loc @with_kw struct RiverErosionParameters{T}
    # Mean diameter in the river bed/bank
    d50::Vector{T} | "mm"
end

"Julian and Torres river erosion model"
@with_kw struct RiverErosionJulianTorresModel{T} <: AbstractRiverErosionModel{T}
    boundary_conditions::RiverErosionBC{T}
    parameters::RiverErosionParameters{T}
    variables::RiverErosionModelVariables{T}
end

"Initialize Julian and Torres river erosion parameters"
function RiverErosionParameters(dataset, config, indices)
<<<<<<< HEAD
    d50 = ncread(
        dataset,
        config,
        "routing.river_flow.potential_erosion.parameters.d50";
        sel = indices,
        defaults = 0.1,
        type = Float64,
    )
=======
    lens = lens_input_parameter(config, "river_bottom-and-bank_sediment__d50_diameter")
    d50 = ncread(dataset, config, lens; sel = indices, defaults = 0.1, type = Float)
>>>>>>> ca7a1f41
    river_parameters = RiverErosionParameters(; d50 = d50)

    return river_parameters
end

"Initialize Julian and Torres river erosion model"
function RiverErosionJulianTorresModel(dataset, config, indices)
    n = length(indices)
    vars = RiverErosionModelVariables(n)
    params = RiverErosionParameters(dataset, config, indices)
    bc = RiverErosionBC(n)
    model = RiverErosionJulianTorresModel(;
        boundary_conditions = bc,
        parameters = params,
        variables = vars,
    )
    return model
end

"Update river erosion model boundary conditions"
function update_boundary_conditions!(
    model::RiverErosionJulianTorresModel,
    hydrological_forcing::HydrologicalForcing,
)
    (; waterlevel) = model.boundary_conditions
    (; waterlevel_river) = hydrological_forcing
    @. waterlevel = waterlevel_river
end

"Update Julian and Torres river erosion model for a single timestep"
function update!(model::RiverErosionJulianTorresModel, geometry::RiverGeometry, dt)
    (; waterlevel) = model.boundary_conditions
    (; d50) = model.parameters
    (; bed, bank) = model.variables

    n = length(waterlevel)
    threaded_foreach(1:n; basesize = 1000) do i
        bed[i], bank[i] = river_erosion_julian_torres(
            waterlevel[i],
            d50[i],
            geometry.width[i],
            geometry.length[i],
            geometry.slope[i],
            dt,
        )
    end
end<|MERGE_RESOLUTION|>--- conflicted
+++ resolved
@@ -43,19 +43,8 @@
 
 "Initialize Julian and Torres river erosion parameters"
 function RiverErosionParameters(dataset, config, indices)
-<<<<<<< HEAD
-    d50 = ncread(
-        dataset,
-        config,
-        "routing.river_flow.potential_erosion.parameters.d50";
-        sel = indices,
-        defaults = 0.1,
-        type = Float64,
-    )
-=======
     lens = lens_input_parameter(config, "river_bottom-and-bank_sediment__d50_diameter")
-    d50 = ncread(dataset, config, lens; sel = indices, defaults = 0.1, type = Float)
->>>>>>> ca7a1f41
+    d50 = ncread(dataset, config, lens; sel = indices, defaults = 0.1, type = Float64)
     river_parameters = RiverErosionParameters(; d50 = d50)
 
     return river_parameters
