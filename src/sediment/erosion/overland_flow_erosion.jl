--- conflicted
+++ resolved
@@ -37,40 +37,13 @@
 
 "Initialize ANSWERS overland flow erosion model parameters"
 function OverlandFlowErosionAnswersParameters(dataset, config, indices)
-<<<<<<< HEAD
-    usle_k = ncread(
-        dataset,
-        config,
-        "land.overland_flow_erosion.parameters.usle_k";
-        sel = indices,
-        defaults = 0.1,
-        type = Float64,
-    )
-    usle_c = ncread(
-        dataset,
-        config,
-        "land.overland_flow_erosion.parameters.usle_c";
-        sel = indices,
-        defaults = 0.01,
-        type = Float64,
-    )
-    answers_k = ncread(
-        dataset,
-        config,
-        "land.overland_flow_erosion.parameters.answers_k";
-        sel = indices,
-        defaults = 0.9,
-        type = Float64,
-    )
-=======
     lens = lens_input_parameter(config, "soil_erosion__usle_k_factor")
-    usle_k = ncread(dataset, config, lens; sel = indices, defaults = 0.1, type = Float)
+    usle_k = ncread(dataset, config, lens; sel = indices, defaults = 0.1, type = Float64)
     lens = lens_input_parameter(config, "soil_erosion__usle_c_factor")
-    usle_c = ncread(dataset, config, lens; sel = indices, defaults = 0.01, type = Float)
+    usle_c = ncread(dataset, config, lens; sel = indices, defaults = 0.01, type = Float64)
     lens = lens_input_parameter(config, "soil_erosion__answers_overland_flow_factor")
-    answers_k = ncread(dataset, config, lens; sel = indices, defaults = 0.9, type = Float)
+    answers_k = ncread(dataset, config, lens; sel = indices, defaults = 0.9, type = Float64)
 
->>>>>>> ca7a1f41
     answers_parameters = OverlandFlowErosionAnswersParameters(;
         usle_k = usle_k,
         usle_c = usle_c,
