abstract type AbstractSoilModel{T} end

"Struct for storing SBM soil model variables"
@get_units @grid_loc @with_kw struct SbmSoilVariables{T, N}
    # Calculated soil water pressure head h3 of the root water uptake reduction function (Feddes) [cm]
    h3::Vector{T} | "cm"
    # Unsaturated store capacity [mm]
    ustorecapacity::Vector{T} | "mm"
    # Amount of water in the unsaturated store, per layer [mm]
    ustorelayerdepth::Vector{SVector{N, T}} | "mm"
    # Thickness of unsaturated zone, per layer [mm]
    ustorelayerthickness::Vector{SVector{N, T}} | "mm"
    # Saturated store [mm]
    satwaterdepth::Vector{T} | "mm"
    # Pseudo-water table depth [mm] (top of the saturated zone)
    zi::Vector{T} | "mm"
    # Number of unsaturated soil layers
    n_unsatlayers::Vector{Int} | "-"
    # Transpiration [mm Δt⁻¹]
    transpiration::Vector{T}
    # Actual evaporation from unsaturated store [mm Δt⁻¹]
    ae_ustore::Vector{T}
    # Soil evaporation from unsaturated and saturated store [mm Δt⁻¹]
    soilevap::Vector{T}
    # Soil evaporation from saturated store [mm Δt⁻¹]
    soilevapsat::Vector{T}
    # Actual capillary rise [mm Δt⁻¹]
    actcapflux::Vector{T}
    # Actual transpiration from saturated store [mm Δt⁻¹]
    actevapsat::Vector{T}
    # Total actual evapotranspiration [mm Δt⁻¹]
    actevap::Vector{T}
    # Actual infiltration into the unsaturated zone [mm Δt⁻¹]
    actinfilt::Vector{T}
    # Actual infiltration non-compacted fraction [mm Δt⁻¹]
    actinfiltsoil::Vector{T}
    # Actual infiltration compacted fraction [mm Δt⁻¹]
    actinfiltpath::Vector{T}
    # Actual infiltration (compacted and the non-compacted areas) [mm Δt⁻¹]
    infiltsoilpath::Vector{T}
    # Infiltration excess water [mm Δt⁻¹]
    infiltexcess::Vector{T}
    # Water that cannot infiltrate due to saturated soil (saturation excess) [mm Δt⁻¹]
    excesswater::Vector{T}
    # Water exfiltrating during saturation excess conditions [mm Δt⁻¹]
    exfiltsatwater::Vector{T}
    # Water exfiltrating from unsaturated store because of change in water table [mm Δt⁻¹]
    exfiltustore::Vector{T}
    # Excess water for non-compacted fraction [mm Δt⁻¹]
    excesswatersoil::Vector{T}
    # Excess water for compacted fraction [mm Δt⁻¹]
    excesswaterpath::Vector{T}
    # Total surface runoff from infiltration and saturation excess (excluding actual open water evaporation) [mm Δt⁻¹]
    runoff::Vector{T}
    # Net surface runoff (surface runoff - actual open water evaporation) [mm Δt⁻¹]
    net_runoff::Vector{T}
    # Volumetric water content [-] per soil layer (including theta_r and saturated zone)
    vwc::Vector{SVector{N, T}} | "-"
    # Volumetric water content [%] per soil layer (including theta_r and saturated zone)
    vwc_perc::Vector{SVector{N, T}} | "%"
    # Root water storage [mm] in unsaturated and saturated zone (excluding theta_r)
    rootstore::Vector{T} | "mm"
    # Volumetric water content [-] in root zone (including theta_r and saturated zone)
    vwc_root::Vector{T} | "-"
    # Volumetric water content [%] in root zone (including theta_r and saturated zone)
    vwc_percroot::Vector{T} | "%"
    # Amount of available water in the unsaturated zone [mm]
    ustoredepth::Vector{T} | "mm"
    # Downward flux from unsaturated to saturated zone [mm Δt⁻¹]
    transfer::Vector{T}
    # Net recharge to saturated store [mm Δt⁻¹]
    recharge::Vector{T}
    # Actual leakage from saturated store [mm Δt⁻¹]
    actleakage::Vector{T}
    # Total water storage (excluding floodplain volume, lakes and reservoirs) [mm]
    total_storage::Vector{T} | "mm"
    # Top soil temperature [ᵒC]
    tsoil::Vector{T} | "ᵒC"
    # Soil infiltration reduction factor (when soil is frozen) [-]
    f_infiltration_reduction::Vector{T} | "-"
end

"Initialize SBM soil model variables"
function SbmSoilVariables(n, parameters)
    (;
        soilthickness,
        maxlayers,
        act_thickl,
        sumlayers,
        soilwatercapacity,
        theta_s,
        theta_r,
    ) = parameters
    satwaterdepth = 0.85 .* soilwatercapacity # cold state value for satwaterdepth
    zi = @. max(0.0, soilthickness - satwaterdepth / (theta_s - theta_r))
    ustorelayerthickness = set_layerthickness.(zi, sumlayers, act_thickl)
    n_unsatlayers = number_of_active_layers.(ustorelayerthickness)

    vwc = fill(mv, maxlayers, n)
    vwc_perc = fill(mv, maxlayers, n)

    vars = SbmSoilVariables(;
        ustorelayerdepth = zero(act_thickl),
        ustorecapacity = soilwatercapacity .- satwaterdepth,
        ustorelayerthickness,
        satwaterdepth,
        zi,
        n_unsatlayers,
        transpiration = fill(mv, n),
        h3 = fill(mv, n),
        ae_ustore = fill(mv, n),
        soilevap = fill(mv, n),
        soilevapsat = fill(mv, n),
        actcapflux = fill(mv, n),
        actevapsat = fill(mv, n),
        actevap = fill(mv, n),
        f_infiltration_reduction = fill(Float(1), n),
        actinfilt = fill(mv, n),
        actinfiltsoil = fill(mv, n),
        actinfiltpath = fill(mv, n),
        infiltsoilpath = fill(mv, n),
        infiltexcess = fill(mv, n),
        excesswater = fill(mv, n),
        exfiltsatwater = fill(mv, n),
        exfiltustore = fill(mv, n),
        excesswatersoil = fill(mv, n),
        excesswaterpath = fill(mv, n),
        runoff = fill(mv, n),
        net_runoff = fill(mv, n),
        vwc = svectorscopy(vwc, Val{maxlayers}()),
        vwc_perc = svectorscopy(vwc_perc, Val{maxlayers}()),
        rootstore = fill(mv, n),
        vwc_root = fill(mv, n),
        vwc_percroot = fill(mv, n),
        ustoredepth = fill(mv, n),
        transfer = fill(mv, n),
        recharge = fill(mv, n),
        actleakage = fill(mv, n),
        tsoil = fill(Float(10.0), n),
        total_storage = zeros(Float, n), # Set the total water storage from initialized values
    )
    return vars
end

"Struct for storing SBM soil model boundary conditions"
@get_units @grid_loc @with_kw struct SbmSoilBC{T}
    # Water flux at the soil surface [mm Δt⁻¹]
    water_flux_surface::Vector{T}
    # Potential transpiration rate [mm Δt⁻¹]
    potential_transpiration::Vector{T}
    # Potential soil evaporation rate [mm Δt⁻¹]
    potential_soilevaporation::Vector{T}
end

"Initialize SBM soil model boundary conditions"
function SbmSoilBC(
    n;
    water_flux_surface::Vector{T} = fill(mv, n),
    potential_transpiration::Vector{T} = fill(mv, n),
    potential_soilevaporation::Vector{T} = fill(mv, n),
) where {T}
    return SbmSoilBC{T}(;
        water_flux_surface = water_flux_surface,
        potential_transpiration = potential_transpiration,
        potential_soilevaporation = potential_soilevaporation,
    )
end

"Exponential depth profile of vertical hydraulic conductivity at the soil surface"
@get_units @grid_loc struct KvExponential{T}
    # Vertical hydraulic conductivity [mm Δt⁻¹] at soil surface
    kv_0::Vector{T}
    # A scaling parameter [mm⁻¹] (controls exponential decline of kv_0)
    f::Vector{T} | "mm-1"
end

"Exponential constant depth profile of vertical hydraulic conductivity"
@get_units @grid_loc struct KvExponentialConstant{T}
    exponential::KvExponential{T}
    # Depth [mm] from soil surface for which exponential decline of kv_0 is valid
    z_exp::Vector{T} | "mm"
end

"Layered depth profile of vertical hydraulic conductivity"
@get_units @grid_loc struct KvLayered{T, N}
    # Vertical hydraulic conductivity [mm Δt⁻¹] per soil layer
    kv::Vector{SVector{N, T}}
end

"Layered exponential depth profile of vertical hydraulic conductivity"
@get_units @grid_loc struct KvLayeredExponential{T, N}
    # A scaling parameter [mm⁻¹] (controls exponential decline of kv_0)
    f::Vector{T} | "mm-1"
    # Vertical hydraulic conductivity [mm Δt⁻¹] per soil layer
    kv::Vector{SVector{N, T}}
    # Number of soil layers with vertical hydraulic conductivity value `kv`
    nlayers_kv::Vector{Int} | "-"
    # Depth [mm] from soil surface for which layered profile is valid
    z_layered::Vector{T} | "mm"
end

"Initialize SBM soil model hydraulic conductivity depth profile"
function sbm_kv_profiles(
    dataset,
    config,
    indices,
    kv_0,
    f,
    maxlayers,
    nlayers,
    sumlayers,
    dt,
)
<<<<<<< HEAD
    kv_profile_type =
        get(config.model, "saturated_hydraulic_conductivity_profile", "exponential")::String
=======
    kv_profile_type = get(config.input.land, "ksat_profile", "exponential")::String
>>>>>>> 5e1f7f67
    n = length(indices)
    if kv_profile_type == "exponential"
        kv_profile = KvExponential(kv_0, f)
    elseif kv_profile_type == "exponential_constant"
<<<<<<< HEAD
        lens = lens_input_parameter(
            "soil_vertical_saturated_hydraulic_conductivity_profile~exponential_below-surface__depth",
=======
        z_exp = ncread(
            dataset,
            config,
            "land.soil.parameters.z_exp";
            optional = false,
            sel = indices,
            type = Float,
>>>>>>> 5e1f7f67
        )
        z_exp = ncread(dataset, config, lens; optional = false, sel = indices, type = Float)
        exp_profile = KvExponential(kv_0, f)
        kv_profile = KvExponentialConstant(exp_profile, z_exp)
    elseif kv_profile_type == "layered" || kv_profile_type == "layered_exponential"
        lens = lens_input_parameter(
            "soil_water__vertical_saturated_hydraulic_conductivity-per-soil_layer",
        )
        kv =
            ncread(
                dataset,
                config,
<<<<<<< HEAD
                lens;
=======
                "land.soil.parameters.kv";
>>>>>>> 5e1f7f67
                sel = indices,
                defaults = 1000.0,
                type = Float,
                dimname = :layer,
            ) .* (dt / basetimestep)
        if size(kv, 1) != maxlayers
<<<<<<< HEAD
            parname = lens(config)
=======
            parname = param(config.input.land.soil.parameter, "kv")
>>>>>>> 5e1f7f67
            size1 = size(kv, 1)
            error("$parname needs a layer dimension of size $maxlayers, but is $size1")
        end
        if kv_profile_type == "layered"
            kv_profile = KvLayered(svectorscopy(kv, Val{maxlayers}()))
        else
<<<<<<< HEAD
            lens = lens_input_parameter(
                "soil_vertical_saturated_hydraulic_conductivity_profile~layered_below-surface__depth",
=======
            z_layered = ncread(
                dataset,
                config,
                "land.soil.parameters.z_layered";
                optional = false,
                sel = indices,
                type = Float,
>>>>>>> 5e1f7f67
            )
            z_layered =
                ncread(dataset, config, lens; optional = false, sel = indices, type = Float)
            nlayers_kv = fill(0, n)
            for i in eachindex(nlayers_kv)
                layers = @view sumlayers[i][2:nlayers[i]]
                _, k = findmin(abs.(z_layered[i] .- layers))
                nlayers_kv[i] = k
                z_layered[i] = layers[k]
            end
            kv_profile = KvLayeredExponential(
                f,
                svectorscopy(kv, Val{maxlayers}()),
                nlayers_kv,
                z_layered,
            )
        end
    else
        error("""An unknown "saturated_hydraulic_conductivity_profile" is specified in the
              TOML file ($ksat_profile). This should be "exponential",
              "exponential_constant", "layered" or "layered_exponential".
              """)
    end
    return kv_profile
end

"Struct for storing SBM soil model parameters"
@get_units @grid_loc @with_kw struct SbmSoilParameters{T, N, M, Kv}
    # Maximum number of soil layers [-]
    maxlayers::Int
    # Number of soil layers
    nlayers::Vector{Int} | "-"
    # Saturated water content (porosity) [-]
    theta_s::Vector{T} | "-"
    # Residual water content [-]
    theta_r::Vector{T} | "-"
    # Soilwater capacity [mm]
    soilwatercapacity::Vector{T} | "mm"
    # Muliplication factor [-] applied to kv_z (vertical flow)
    kvfrac::Vector{SVector{N, T}} | "-"
    # Air entry pressure [cm] of soil (Brooks-Corey)
    hb::Vector{T} | "cm"
    # Soil thickness [mm]
    soilthickness::Vector{T} | "mm"
    # Thickness of soil layers [mm]
    act_thickl::Vector{SVector{N, T}} | "mm"
    # Cumulative sum of soil layers [mm], starting at soil surface (0)
    sumlayers::Vector{SVector{M, T}} | "mm"
    # Infiltration capacity of the compacted areas [mm Δt⁻¹]
    infiltcappath::Vector{T}
    # Soil infiltration capacity [mm Δt⁻¹]
    infiltcapsoil::Vector{T}
    # Maximum leakage [mm Δt⁻¹] from saturated zone
    maxleakage::Vector{T}
    # Parameter [mm] controlling capillary rise
    cap_hmax::Vector{T} | "mm"
    # Coefficient [-] controlling capillary rise
    cap_n::Vector{T} | "-"
    # Brooks-Corey power coefﬁcient [-] for each soil layer
    c::Vector{SVector{N, T}} | "-"
    # Soil temperature smooth factor [-]
    w_soil::Vector{T} | "-"
    # Controls soil infiltration reduction factor when soil is frozen [-]
    cf_soil::Vector{T} | "-"
    # Fraction of compacted area  [-]
    pathfrac::Vector{T} | "-"
    # Controls how roots are linked to water table [-]
    rootdistpar::Vector{T} | "-"
    # Fraction of the root length density in each soil layer [-]
    rootfraction::Vector{SVector{N, T}} | "-"
    # Soil water pressure head h1 of the root water uptake reduction function (Feddes) [cm]
    h1::Vector{T} | "cm"
    # Soil water pressure head h2 of the root water uptake reduction function (Feddes) [cm]
    h2::Vector{T} | "cm"
    # Soil water pressure head h3_high of the root water uptake reduction function (Feddes) [cm]
    h3_high::Vector{T} | "cm"
    # Soil water pressure head h3_low of the root water uptake reduction function (Feddes) [cm]
    h3_low::Vector{T} | "cm"
    # Soil water pressure head h4 of the root water uptake reduction function (Feddes) [cm]
    h4::Vector{T} | "cm"
    # Root water uptake reduction at soil water pressure head h1 (0.0 or 1.0) [-]
    alpha_h1::Vector{T} | "-"
    # Soil fraction [-]
    soil_fraction::Vector{T} | "-"
    # Vertical hydraulic conductivity profile type
    kv_profile::Kv
    # Vegetation parameter set
    vegetation_parameter_set::VegetationParameters{T}
end

"Initialize SBM soil model parameters"
function SbmSoilParameters(dataset, config, vegetation_parameter_set, indices, dt)
    config_thicknesslayers = get(config.model, "thicknesslayers", Float[])

    if length(config_thicknesslayers) > 0
        thicknesslayers = SVector(Tuple(push!(Float.(config_thicknesslayers), mv)))
        cum_depth_layers = pushfirst(cumsum(thicknesslayers), 0.0)
        maxlayers = length(thicknesslayers) # max number of soil layers
    else
        thicknesslayers = SVector.(soilthickness)
        cum_depth_layers = pushfirst(cumsum(thicknesslayers), 0.0)
        maxlayers = 1
    end

    lens = lens_input_parameter("soil_surface_temperature__weight_coefficient")
    w_soil =
<<<<<<< HEAD
        ncread(dataset, config, lens; sel = indices, defaults = 0.1125, type = Float) .*
        (dt / basetimestep)

    lens = lens_input_parameter("soil_surface_water__infiltration_reduction_parameter")
    cf_soil = ncread(dataset, config, lens; sel = indices, defaults = 0.038, type = Float)

    # soil parameters
    lens = lens_input_parameter("soil_water__saturated_volume_fraction")
    theta_s = ncread(dataset, config, lens; sel = indices, defaults = 0.6, type = Float)

    lens = lens_input_parameter("soil_water__residual_volume_fraction")
    theta_r = ncread(dataset, config, lens; sel = indices, defaults = 0.01, type = Float)

    lens = lens_input_parameter(
        "soil_surface_water__vertical_saturated_hydraulic_conductivity",
    )
    kv_0 =
        ncread(dataset, config, lens; sel = indices, defaults = 3000.0, type = Float) .*
        (dt / basetimestep)

    lens = lens_input_parameter(
        "soil_water__vertical_saturated_hydraulic_conductivity_scale_parameter",
    )
    f = ncread(dataset, config, lens; sel = indices, defaults = 0.001, type = Float)

    lens = lens_input_parameter("soil_water__air_entry_pressure_head")
    hb = ncread(dataset, config, lens; sel = indices, defaults = -10.0, type = Float)

    lens = lens_input_parameter("vegetation_root__feddes_critial_pressure_head_h~1")
    h1 = ncread(dataset, config, lens; sel = indices, defaults = 0.0, type = Float)

    lens = lens_input_parameter("vegetation_root__feddes_critial_pressure_head_h~2")
    h2 = ncread(dataset, config, lens; sel = indices, defaults = -100.0, type = Float)

    lens = lens_input_parameter("vegetation_root__feddes_critial_pressure_head_h~3~high")
    h3_high = ncread(dataset, config, lens; sel = indices, defaults = -400.0, type = Float)

    lens = lens_input_parameter("vegetation_root__feddes_critial_pressure_head_h~3~low")
    h3_low = ncread(dataset, config, lens; sel = indices, defaults = -1000.0, type = Float)

    lens = lens_input_parameter("vegetation_root__feddes_critial_pressure_head_h~4")
    h4 = ncread(dataset, config, lens; sel = indices, defaults = -15849.0, type = Float)

    lens = lens_input_parameter(
        "vegetation_root__feddes_critial_pressure_head_h~1_reduction_coefficient",
=======
        ncread(
            dataset,
            config,
            "land.soil.parameters.w_soil";
            sel = indices,
            defaults = 0.1125,
            type = Float,
        ) .* (dt / basetimestep)
    cf_soil = ncread(
        dataset,
        config,
        "land.soil.parameters.cf_soil";
        sel = indices,
        defaults = 0.038,
        type = Float,
    )
    # soil parameters
    theta_s = ncread(
        dataset,
        config,
        "land.soil.parameters.theta_s";
        sel = indices,
        defaults = 0.6,
        type = Float,
    )
    theta_r = ncread(
        dataset,
        config,
        "land.soil.parameters.theta_r";
        sel = indices,
        defaults = 0.01,
        type = Float,
    )
    kv_0 =
        ncread(
            dataset,
            config,
            "land.soil.parameters.kv_0";
            sel = indices,
            defaults = 3000.0,
            type = Float,
        ) .* (dt / basetimestep)
    f = ncread(
        dataset,
        config,
        "land.soil.parameters.f";
        sel = indices,
        defaults = 0.001,
        type = Float,
    )
    hb = ncread(
        dataset,
        config,
        "land.soil.parameters.hb";
        sel = indices,
        defaults = -10.0,
        type = Float,
    )
    h1 = ncread(
        dataset,
        config,
        "land.soil.parameters.h1";
        sel = indices,
        defaults = 0.0,
        type = Float,
    )
    h2 = ncread(
        dataset,
        config,
        "land.soil.parameters.h2";
        sel = indices,
        defaults = -100.0,
        type = Float,
    )
    h3_high = ncread(
        dataset,
        config,
        "land.soil.parameters.h3_high";
        sel = indices,
        defaults = -400.0,
        type = Float,
    )
    h3_low = ncread(
        dataset,
        config,
        "land.soil.parameters.h3_low";
        sel = indices,
        defaults = -1000.0,
        type = Float,
    )
    h4 = ncread(
        dataset,
        config,
        "land.soil.parameters.h4";
        sel = indices,
        defaults = -15849.0,
        type = Float,
    )
    alpha_h1 = ncread(
        dataset,
        config,
        "land.soil.parameters.alpha_h1";
        sel = indices,
        defaults = 1.0,
        type = Float,
    )
    soilthickness = ncread(
        dataset,
        config,
        "land.soil.parameters.soilthickness";
        sel = indices,
        defaults = 2000.0,
        type = Float,
>>>>>>> 5e1f7f67
    )
    alpha_h1 = ncread(dataset, config, lens; sel = indices, defaults = 1.0, type = Float)

    lens = lens_input_parameter("soil__thickness")
    soilthickness =
        ncread(dataset, config, lens; sel = indices, defaults = 2000.0, type = Float)

    lens = lens_input_parameter("soil~compacted_surface_water__infiltration_capacity")
    infiltcappath =
<<<<<<< HEAD
        ncread(dataset, config, lens; sel = indices, defaults = 10.0, type = Float) .*
        (dt / basetimestep)

    lens = lens_input_parameter("soil~non-compacted_surface_water__infiltration_capacity")
    infiltcapsoil =
        ncread(dataset, config, lens; sel = indices, defaults = 100.0, type = Float) .*
        (dt / basetimestep)

    lens = lens_input_parameter("soil_water_sat-zone_bottom__max_leakage_volume_flux")
    maxleakage =
        ncread(dataset, config, lens; sel = indices, defaults = 0.0, type = Float) .*
        (dt / basetimestep)
=======
        ncread(
            dataset,
            config,
            "land.soil.parameters.infiltcappath";
            sel = indices,
            defaults = 10.0,
            type = Float,
        ) .* (dt / basetimestep)
    infiltcapsoil =
        ncread(
            dataset,
            config,
            "land.soil.parameters.infiltcapsoil";
            sel = indices,
            defaults = 100.0,
            type = Float,
        ) .* (dt / basetimestep)
    maxleakage =
        ncread(
            dataset,
            config,
            "land.soil.parameters.maxleakage";
            sel = indices,
            defaults = 0.0,
            type = Float,
        ) .* (dt / basetimestep)
>>>>>>> 5e1f7f67

    lens = lens_input_parameter("soil_water__brooks-corey_epsilon_parameter-per-soil_layer")
    c = ncread(
        dataset,
        config,
<<<<<<< HEAD
        lens;
=======
        "land.soil.parameters.c";
>>>>>>> 5e1f7f67
        sel = indices,
        defaults = 10.0,
        type = Float,
        dimname = :layer,
    )
    if size(c, 1) != maxlayers
<<<<<<< HEAD
        parname = lens(config)
=======
        parname = param(config.input.land, "c")
>>>>>>> 5e1f7f67
        size1 = size(c, 1)
        error("$parname needs a layer dimension of size $maxlayers, but is $size1")
    end

    lens = lens_input_parameter(
        "soil_water__vertical_saturated_hydraulic_conductivity_factor-per-soil_layer",
    )
    kvfrac = ncread(
        dataset,
        config,
<<<<<<< HEAD
        lens;
=======
        "land.soil.parameters.kvfrac";
>>>>>>> 5e1f7f67
        sel = indices,
        defaults = 1.0,
        type = Float,
        dimname = :layer,
    )
    if size(kvfrac, 1) != maxlayers
<<<<<<< HEAD
        parname = lens(config)
=======
        parname = param(config.input, "land.soil.parameters.kvfrac")
>>>>>>> 5e1f7f67
        size1 = size(kvfrac, 1)
        error("$parname needs a layer dimension of size $maxlayers, but is $size1")
    end
    # fraction compacted area
<<<<<<< HEAD
    lens = lens_input_parameter("soil~compacted__area_fraction")
    pathfrac = ncread(dataset, config, lens; sel = indices, defaults = 0.01, type = Float)

    # vegetation parameters
    lens = lens_input_parameter("soil_root~wet__sigmoid_function_shape_parameter")
    rootdistpar =
        ncread(dataset, config, lens; sel = indices, defaults = -500.0, type = Float)
    lens = lens_input_parameter("soil_capillary-rise__max_water-table_depth")
    cap_hmax = ncread(dataset, config, lens; sel = indices, defaults = 2000.0, type = Float)

    lens = lens_input_parameter("soil_capillary-rise__averianov_exponent")
    cap_n = ncread(dataset, config, lens; sel = indices, defaults = 2.0, type = Float)
=======
    pathfrac = ncread(
        dataset,
        config,
        "land.soil.parameters.pathfrac";
        sel = indices,
        defaults = 0.01,
        type = Float,
    )

    # vegetation parameters
    rootdistpar = ncread(
        dataset,
        config,
        "land.soil.parameters.rootdistpar";
        sel = indices,
        defaults = -500.0,
        type = Float,
    )
    cap_hmax = ncread(
        dataset,
        config,
        "land.soil.parameters.cap_hmax";
        sel = indices,
        defaults = 2000.0,
        type = Float,
    )
    cap_n = ncread(
        dataset,
        config,
        "land.soil.parameters.cap_n";
        sel = indices,
        defaults = 2.0,
        type = Float,
    )
>>>>>>> 5e1f7f67

    act_thickl = set_layerthickness.(soilthickness, (cum_depth_layers,), (thicknesslayers,))
    sumlayers = @. pushfirst(cumsum(act_thickl), 0.0)
    nlayers = number_of_active_layers.(act_thickl)

    if length(config_thicknesslayers) > 0
        # root fraction read from dataset file, in case of multiple soil layers and TOML file
<<<<<<< HEAD
        # includes "vertical.rootfraction"
        if haskey(config.input.parameters, "soil_layer_root__length_density_fraction")
            lens = lens_input_parameter("soil_layer_root__length_density_fraction")
            rootfraction = ncread(
                dataset,
                config,
                lens;
=======
        # includes "land.rootfraction"
        if haskey(config.input.land.soil.parameters, "rootfraction")
            rootfraction = ncread(
                dataset,
                config,
                "land.soil.parameters.rootfraction";
>>>>>>> 5e1f7f67
                sel = indices,
                optional = false,
                type = Float,
                dimname = :layer,
            )
        else
            n = length(indices)
            (; rootingdepth) = vegetation_parameter_set
            # default root fraction in case of multiple soil layers
            rootfraction = zeros(Float, maxlayers, n)
            for i in 1:n
                if rootingdepth[i] > 0.0
                    for k in 1:maxlayers
                        if (rootingdepth[i] - sumlayers[i][k]) >= act_thickl[i][k]
                            rootfraction[k, i] = act_thickl[i][k] / rootingdepth[i]
                        else
                            rootfraction[k, i] =
                                max(rootingdepth[i] - sumlayers[i][k], 0.0) /
                                rootingdepth[i]
                        end
                    end
                end
            end
        end
    else
        # for the case of 1 soil layer
        rootfraction = ones(Float, maxlayers, n)
    end

    kv_profile = sbm_kv_profiles(
        dataset,
        config,
        indices,
        kv_0,
        f,
        maxlayers,
        nlayers,
        sumlayers,
        dt,
    )

    soilwatercapacity = @. soilthickness * (theta_s - theta_r)

    n = length(indices)
    sbm_params = SbmSoilParameters(;
        maxlayers,
        nlayers,
        soilwatercapacity,
        theta_s,
        theta_r,
        kvfrac = svectorscopy(kvfrac, Val{maxlayers}()),
        hb,
        h1,
        h2,
        h3_high,
        h3_low,
        h4,
        alpha_h1,
        soilthickness,
        act_thickl,
        sumlayers,
        infiltcappath,
        infiltcapsoil,
        maxleakage,
        pathfrac,
        rootdistpar,
        rootfraction = svectorscopy(rootfraction, Val{maxlayers}()),
        cap_hmax,
        cap_n,
        c = svectorscopy(c, Val{maxlayers}()),
        w_soil,
        cf_soil,
        soil_fraction = fill(mv, n),
        kv_profile,
        vegetation_parameter_set,
    )
    return sbm_params
end

"SBM soil model"
@with_kw struct SbmSoilModel{T, N, M, Kv} <: AbstractSoilModel{T}
    boundary_conditions::SbmSoilBC{T}
    parameters::SbmSoilParameters{T, N, M, Kv}
    variables::SbmSoilVariables{T, N}
end

"Initialize SBM soil model"
function SbmSoilModel(dataset, config, vegetation_parameter_set, indices, dt)
    n = length(indices)
    params = SbmSoilParameters(dataset, config, vegetation_parameter_set, indices, dt)
    vars = SbmSoilVariables(n, params)
    bc = SbmSoilBC(n)
    model = SbmSoilModel(; boundary_conditions = bc, parameters = params, variables = vars)
    return model
end

"Return soil fraction"
function soil_fraction!(soil, runoff, glacier)
    (; canopygapfraction) = soil.parameters.vegetation_parameter_set
    (; soil_fraction) = soil.parameters
    (; waterfrac, riverfrac) = runoff.parameters
    glacier_fraction = get_glacier_fraction(glacier)

    @. soil_fraction =
        max(canopygapfraction - waterfrac - riverfrac - glacier_fraction, 0.0)
    return nothing
end

"Update boundary conditions of the SBM soil model for a single timestep"
function update_boundary_conditions!(
    model::SbmSoilModel,
    atmospheric_forcing::AtmosphericForcing,
    external_models::NamedTuple,
)
    (; interception, runoff, demand, allocation) = external_models
    (; potential_transpiration, water_flux_surface, potential_soilevaporation) =
        model.boundary_conditions

    potential_transpiration .= get_potential_transpiration(interception)

    @. potential_soilevaporation =
        model.parameters.soil_fraction * atmospheric_forcing.potential_evaporation
    evaporation!(demand.paddy, potential_soilevaporation)
    potential_soilevaporation .= potential_soilevaporation .- get_evaporation(demand.paddy)

    water_flux_surface .=
        max.(
            runoff.boundary_conditions.water_flux_surface .+
            get_irrigation_allocated(allocation) .- runoff.variables.runoff_river .-
            runoff.variables.runoff_land .+ get_water_depth(demand.paddy),
            0.0,
        )
    return nothing
end

"Update soil temperature of the SBM soil model for a single timestep"
function soil_temperature!(model::SbmSoilModel, snow::AbstractSnowModel, temperature)
    v = model.variables
    p = model.parameters
    @. v.tsoil = soil_temperature(v.tsoil, p.w_soil, temperature)
    return nothing
end

soil_temperature!(model::SbmSoilModel, snow::NoSnowModel, temperature) = nothing

"Update total available water in the unsaturated zone of the SBM soil model for a single timestep"
function ustoredepth!(model::SbmSoilModel)
    v = model.variables
    p = model.parameters
    for i in eachindex(v.ustorelayerdepth)
        v.ustoredepth[i] = sum(@view v.ustorelayerdepth[i][1:p.nlayers[i]])
    end
    return nothing
end

"Update the infiltration reduction factor of the SBM soil model for a single timestep"
function infiltration_reduction_factor!(
    model::SbmSoilModel;
    modelsnow = false,
    soilinfreduction = false,
)
    v = model.variables
    p = model.parameters

    n = length(v.tsoil)
    threaded_foreach(1:n; basesize = 1000) do i
        v.f_infiltration_reduction[i] = infiltration_reduction_factor(
            v.tsoil[i],
            p.cf_soil[i];
            modelsnow = modelsnow,
            soilinfreduction = soilinfreduction,
        )
    end
    return nothing
end

"""
    infiltration!(model::SbmSoilModel)

Update the infiltration rate `infiltsoilpath` and infiltration excess water rate
`infiltexcess` of the SBM soil model for a single timestep.
"""
function infiltration!(model::SbmSoilModel)
    v = model.variables
    p = model.parameters
    (; water_flux_surface) = model.boundary_conditions

    n = length(v.infiltsoilpath)
    threaded_foreach(1:n; basesize = 1000) do i
        v.infiltsoilpath[i], v.infiltexcess[i] = infiltration(
            water_flux_surface[i],
            p.pathfrac[i],
            p.infiltcapsoil[i],
            p.infiltcappath[i],
            v.ustorecapacity[i],
            v.f_infiltration_reduction[i],
        )
    end
    return nothing
end

"""
    unsaturated_zone_flow!(model::SbmSoilModel; transfermethod = false)

Update unsaturated storage `ustorelayerdepth` and the `transfer` of water from the
unsaturated to the saturated store of the SBM soil model for a single timestep, based on the
original Topog_SBM formulation (`transfermethod = true` and one soil layer) or the
Brooks-Corey approach (`transfermethod = false` and one or multiple soil layers).
"""
function unsaturated_zone_flow!(model::SbmSoilModel; transfermethod = false)
    v = model.variables
    p = model.parameters

    n = length(v.transfer)
    threaded_foreach(1:n; basesize = 250) do i
        if v.n_unsatlayers[i] > 0
            if transfermethod && p.maxlayers == 1
                # original Topog_SBM formulation
                ustorelayerdepth = v.ustorelayerdepth[i][1] + v.infiltsoilpath[i]
                kv_z =
                    hydraulic_conductivity_at_depth(p.kv_profile, p.kvfrac, v.zi[i], i, 1)
                ustorelayerdepth, v.transfer[i] = unsatzone_flow_sbm(
                    ustorelayerdepth,
                    p.soilwatercapacity[i],
                    v.satwaterdepth[i],
                    kv_z,
                    v.ustorelayerthickness[1],
                    p.theta_s[i],
                    p.theta_r[i],
                )
                v.ustorelayerdepth[i] = setindex(v.ustorelayerdepth[i], ustorelayerdepth, 1)
            else
                # Brooks-Corey approach
                z = cumsum(v.ustorelayerthickness[i])
                flow_rate = 0.0
                for m in 1:v.n_unsatlayers[i]
                    l_sat = v.ustorelayerthickness[i][m] * (p.theta_s[i] - p.theta_r[i])
                    kv_z =
                        hydraulic_conductivity_at_depth(p.kv_profile, p.kvfrac, z[m], i, m)
                    ustorelayerdepth = if m == 1
                        v.ustorelayerdepth[i][m] + v.infiltsoilpath[i]
                    else
                        v.ustorelayerdepth[i][m] + flow_rate
                    end
                    ustorelayerdepth, flow_rate =
                        unsatzone_flow_layer(ustorelayerdepth, kv_z, l_sat, p.c[i][m])
                    v.ustorelayerdepth[i] =
                        setindex(v.ustorelayerdepth[i], ustorelayerdepth, m)
                end
                v.transfer[i] = flow_rate
            end
        else
            v.transfer[i] = 0.0
        end
    end
    return nothing
end

"""
    soil_evaporation!(model::SbmSoilModel)

Update soil evaporation from the saturated store `soilevapsat` and the total soil
evaporation from the unsaturated and saturated store `soilevap` of the SBM soil model for a
single timestep. Also unsaturated storage `ustorelayerdepth` and the saturated store
`satwaterdepth` are updated.
"""
function soil_evaporation!(model::SbmSoilModel)
    (; potential_soilevaporation) = model.boundary_conditions
    v = model.variables
    p = model.parameters

    n = length(potential_soilevaporation)
    threaded_foreach(1:n; basesize = 1000) do i
        potsoilevap = potential_soilevaporation[i]
        # First calculate the evaporation of unsaturated storage into the
        # atmosphere from the upper layer.
        if p.maxlayers == 1
            saturationdeficit = p.soilwatercapacity[i] - v.satwaterdepth[i]
            soilevapunsat =
                potsoilevap * min(1.0, saturationdeficit / p.soilwatercapacity[i])
        else
            soilevapunsat = soil_evaporation_unsatured_store(
                potsoilevap,
                v.ustorelayerdepth[i][1],
                v.ustorelayerthickness[i][1],
                v.n_unsatlayers[i],
                v.zi[i],
                p.theta_s[i] - p.theta_r[i],
            )
        end
        # Ensure that the unsaturated evaporation rate does not exceed the
        # available unsaturated moisture
        soilevapunsat = min(soilevapunsat, v.ustorelayerdepth[i][1])
        # Update the additional atmospheric demand
        potsoilevap = potsoilevap - soilevapunsat
        v.ustorelayerdepth[i] =
            setindex(v.ustorelayerdepth[i], v.ustorelayerdepth[i][1] - soilevapunsat, 1)

        if p.maxlayers == 1
            soilevapsat = 0.0
        else
            soilevapsat = soil_evaporation_satured_store(
                potsoilevap,
                v.n_unsatlayers[i],
                p.act_thickl[i][1],
                v.zi[i],
                p.theta_s[i] - p.theta_r[i],
            )
        end
        v.soilevapsat[i] = soilevapsat
        v.soilevap[i] = soilevapunsat + soilevapsat
        v.satwaterdepth[i] = v.satwaterdepth[i] - soilevapsat
    end
    return nothing
end

"""
    transpiration!(model::SbmSoilModel, dt; ust = false)

Update total `transpiration`, transpiration from the unsaturated store `ae_ustore` and
saturated store `actevapsat` of the SBM soil model for a single timestep. Also unsaturated
storage `ustorelayerdepth` and the saturated store `satwaterdepth` are updated.
"""
function transpiration!(model::SbmSoilModel, dt; ust = false)
    (; potential_transpiration) = model.boundary_conditions
    v = model.variables
    p = model.parameters

    rootingdepth = get_rootingdepth(model)
    n = length(rootingdepth)
    threaded_foreach(1:n; basesize = 250) do i
        actevapustore = 0.0
        rootfraction_unsat = 0.0
        v.h3[i] = feddes_h3(p.h3_high[i], p.h3_low[i], potential_transpiration[i], dt)
        for k in 1:v.n_unsatlayers[i]
            vwc = max(
                v.ustorelayerdepth[i][k] / v.ustorelayerthickness[i][k],
                Float(0.0000001),
            )
            head = head_brooks_corey(vwc, p.theta_s[i], p.theta_r[i], p.c[i][k], p.hb[i])
            alpha = rwu_reduction_feddes(
                head,
                p.h1[i],
                p.h2[i],
                v.h3[i],
                p.h4[i],
                p.alpha_h1[i],
            )

            if ust
                availcap = ustorelayerdepth[i][k] * 0.99
            else
                availcap = min(
                    1.0,
                    max(
                        0.0,
                        (rootingdepth[i] - p.sumlayers[i][k]) /
                        v.ustorelayerthickness[i][k],
                    ),
                )
            end
            maxextr = v.ustorelayerdepth[i][k] * availcap
            # the rootfraction is valid for the root length in a soil layer, if zi decreases the root length
            # the rootfraction needs to be adapted
            if k == v.n_unsatlayers[i] && v.zi[i] < rootingdepth[i]
                rootlength = min(p.act_thickl[i][k], rootingdepth[i] - p.sumlayers[i][k])
                rootfraction_act =
                    p.rootfraction[i][k] * (v.ustorelayerthickness[i][k] / rootlength)
            else
                rootfraction_act = p.rootfraction[i][k]
            end
            actevapustore_layer =
                min(alpha * rootfraction_act * potential_transpiration[i], maxextr)
            rootfraction_unsat = rootfraction_unsat + rootfraction_act
            ustorelayerdepth = v.ustorelayerdepth[i][k] - actevapustore_layer
            actevapustore = actevapustore + actevapustore_layer
            v.ustorelayerdepth[i] = setindex(v.ustorelayerdepth[i], ustorelayerdepth, k)
        end

        # transpiration from saturated store
        wetroots = scurve(v.zi[i], rootingdepth[i], Float(1.0), p.rootdistpar[i])
        alpha = rwu_reduction_feddes(
            Float(0.0),
            p.h1[i],
            p.h2[i],
            v.h3[i],
            p.h4[i],
            p.alpha_h1[i],
        )
        # include remaining root fraction if rooting depth is below water table zi
        if v.zi[i] >= rootingdepth[i]
            f_roots = wetroots
            restevap = potential_transpiration[i] - actevapustore
        else
            f_roots = wetroots * (1.0 - rootfraction_unsat)
            restevap = potential_transpiration[i]
        end
        actevapsat = min(restevap * f_roots * alpha, v.satwaterdepth[i])

        v.ae_ustore[i] = actevapustore
        v.actevapsat[i] = actevapsat
        v.satwaterdepth[i] = v.satwaterdepth[i] - actevapsat
        v.transpiration[i] = actevapustore + actevapsat
    end
    return nothing
end

"""
    actual_infiltration!(model::SbmSoilModel)

Update the actual infiltration rate `actinfilt` of the SBM soil model for a single timestep.

A soil water balance check is performed. Unsaturated storage that exceeds the maximum
storage per unsaturated soil layer is transferred to the layer above (or surface), from the
bottom to the top unsaturated soil layer. The resulting excess water `ustoredepth_excess` is
subtracted from the infiltration rate `infiltsoilpath`.
"""
function actual_infiltration!(model::SbmSoilModel)
    v = model.variables
    p = model.parameters

    n = length(v.actinfilt)
    threaded_foreach(1:n; basesize = 1000) do i
        # check soil moisture balance per layer
        ustoredepth_excess = 0.0
        for k in v.n_unsatlayers[i]:-1:1
            ustoredepth_excess = max(
                0.0,
                v.ustorelayerdepth[i][k] -
                v.ustorelayerthickness[i][k] * (p.theta_s[i] - p.theta_r[i]),
            )
            v.ustorelayerdepth[i] = setindex(
                v.ustorelayerdepth[i],
                v.ustorelayerdepth[i][k] - ustoredepth_excess,
                k,
            )
            if k > 1
                v.ustorelayerdepth[i] = setindex(
                    v.ustorelayerdepth[i],
                    v.ustorelayerdepth[i][k - 1] + ustoredepth_excess,
                    k - 1,
                )
            end
        end

        v.actinfilt[i] = v.infiltsoilpath[i] - ustoredepth_excess
    end
    return nothing
end

"""
    actual_infiltration_soil_path!(model::SbmSoilModel)

Update the actual infiltration rate for soil `actinfiltsoil` and paved area `actinfiltpath`
of the SBM soil model for a single timestep.
"""
function actual_infiltration_soil_path!(model::SbmSoilModel)
    v = model.variables
    p = model.parameters
    (; water_flux_surface) = model.boundary_conditions

    n = length(water_flux_surface)
    threaded_foreach(1:n; basesize = 1000) do i
        v.actinfiltsoil[i], v.actinfiltpath[i] = actual_infiltration_soil_path(
            water_flux_surface[i],
            v.actinfilt[i],
            p.pathfrac[i],
            p.infiltcapsoil[i],
            p.infiltcappath[i],
            v.f_infiltration_reduction[i],
        )
    end
    return nothing
end

"""
    capillary_flux!(model::SbmSoilModel)

Update the capillary flux `actcapflux` of the SBM soil model for a single timestep.
"""
function capillary_flux!(model::SbmSoilModel)
    v = model.variables
    p = model.parameters
    rootingdepth = get_rootingdepth(model)

    n = length(rootingdepth)
    threaded_foreach(1:n; basesize = 1000) do i
        if v.n_unsatlayers[i] > 0
            ksat = hydraulic_conductivity_at_depth(
                p.kv_profile,
                p.kvfrac,
                v.zi[i],
                i,
                v.n_unsatlayers[i],
            )
            maxcapflux =
                max(0.0, min(ksat, v.ae_ustore[i], v.ustorecapacity[i], v.satwaterdepth[i]))

            if v.zi[i] > rootingdepth[i]
                capflux =
                    maxcapflux *
                    pow(1.0 - min(v.zi[i], p.cap_hmax[i]) / (p.cap_hmax[i]), p.cap_n[i])
            else
                capflux = 0.0
            end

            netcapflux = capflux
            actcapflux = 0.0
            for k in v.n_unsatlayers[i]:-1:1
                toadd = min(
                    netcapflux,
                    max(
                        v.ustorelayerthickness[i][k] * (p.theta_s[i] - p.theta_r[i]) -
                        v.ustorelayerdepth[i][k],
                        0.0,
                    ),
                )
                v.ustorelayerdepth[i] =
                    setindex(v.ustorelayerdepth[i], v.ustorelayerdepth[i][k] + toadd, k)
                netcapflux = netcapflux - toadd
                actcapflux = actcapflux + toadd
            end
            v.actcapflux[i] = actcapflux
        else
            v.actcapflux[i] = 0.0
        end
    end
    return nothing
end

"""
    leakage!(model::SbmSoilModel)

Update the actual leakage rate `actleakage` of the SBM soil model for a single timestep.
"""
function leakage!(model::SbmSoilModel)
    v = model.variables
    p = model.parameters

    n = length(v.actleakage)
    threaded_foreach(1:n; basesize = 1000) do i
        deepksat = hydraulic_conductivity_at_depth(
            p.kv_profile,
            p.kvfrac,
            p.soilthickness[i],
            i,
            p.nlayers[i],
        )
        deeptransfer = min(v.satwaterdepth[i], deepksat)
        v.actleakage[i] = max(0.0, min(p.maxleakage[i], deeptransfer))
    end
    return nothing
end

"""
    update!(
        model::SbmSoilModel,
        atmospheric_forcing::AtmosphericForcing,
        external_models::NamedTuple,
        config,
        dt,
    )

Update the SBM soil model (infiltration, unsaturated zone flow, soil evaporation and
transpiration, capillary flux and leakage) for a single timestep.
"""
function update!(
    model::SbmSoilModel,
    atmospheric_forcing::AtmosphericForcing,
    external_models::NamedTuple,
    config,
    dt,
)
    soilinfreduction = get(config.model, "soilinfreduction", false)::Bool
    modelsnow = get(config.model, "snow", false)::Bool
    transfermethod = get(config.model, "transfermethod", false)::Bool
    ust = get(config.model, "whole_ust_available", false)::Bool # should be removed from optional setting and code?

    (; snow, runoff, demand) = external_models
    (; temperature) = atmospheric_forcing
    (; water_flux_surface) = model.boundary_conditions
    v = model.variables
    p = model.parameters

    ustoredepth!(model)
    @. v.ustorecapacity = p.soilwatercapacity - v.satwaterdepth - v.ustoredepth
    @. v.ustorelayerthickness = set_layerthickness(v.zi, p.sumlayers, p.act_thickl)
    @. v.n_unsatlayers = number_of_active_layers(v.ustorelayerthickness)

    # infiltration
    soil_temperature!(model, snow, temperature)
    infiltration_reduction_factor!(
        model;
        modelsnow = modelsnow,
        soilinfreduction = soilinfreduction,
    )
    infiltration!(model)
    # unsaturated zone flow
    unsaturated_zone_flow!(model; transfermethod = transfermethod)
    # soil evaporation and transpiration
    soil_evaporation!(model)
    transpiration!(model, dt; ust = ust)
    # actual infiltration and excess water
    actual_infiltration!(model)
    @. v.excesswater = water_flux_surface - v.actinfilt - v.infiltexcess
    actual_infiltration_soil_path!(model)
    @. v.excesswatersoil =
        max(water_flux_surface * (1.0 - p.pathfrac) - v.actinfiltsoil, 0.0)
    @. v.excesswaterpath = max(water_flux_surface * p.pathfrac - v.actinfiltpath, 0.0)
    # recompute the unsaturated store and ustorecapacity (for capillary flux)
    ustoredepth!(model)
    @. v.ustorecapacity = p.soilwatercapacity - v.satwaterdepth - v.ustoredepth
    # capillary flux and leakage
    capillary_flux!(model)
    leakage!(model)
    # recharge rate to the saturated store
    @. v.recharge =
        (v.transfer - v.actcapflux - v.actleakage - v.actevapsat - v.soilevapsat)
    # total actual evapotranspiration
    v.actevap .=
        v.soilevap .+ v.transpiration .+ runoff.variables.ae_openw_r .+
        runoff.variables.ae_openw_l .+ get_evaporation(demand.paddy)
    return nothing
end

"""
    update!(model::SbmSoilModel, external_models::NamedTuple)

Update the SBM soil model for a single timestep based on the update of a subsurface flow
model, resulting in a change in water table depth and an exfiltration rate `exfiltwater`.

The water table depth `zi`, unsaturated storage `ustorelayerdepth`, water exfiltrating from
the unsaturated store `exfiltustore`, land `runoff` and `net_runoff`, the saturated store
`satwaterdepth` and the water exfiltrating during saturation excess conditions
`exfiltsatwater` are updated. Addionally, volumetric water content per soil layer and for
the root zone are updated.
"""
function update!(model::SbmSoilModel, external_models::NamedTuple)
    (; runoff, demand, subsurface_flow) = external_models
    (; runoff_land, ae_openw_l) = runoff.variables
    p = model.parameters
    v = model.variables

    zi = get_water_depth(subsurface_flow) * 1000.0
    exfiltsatwater = get_exfiltwater(subsurface_flow) * 1000.0
    rootingdepth = get_rootingdepth(model)

    n = length(model.variables.zi)
    threaded_foreach(1:n; basesize = 1000) do i
        ustorelayerthickness = set_layerthickness(zi[i], p.sumlayers[i], p.act_thickl[i])
        n_unsatlayers = number_of_active_layers(ustorelayerthickness)
        # exfiltration from ustore
        ustorelayerdepth = v.ustorelayerdepth[i]
        exfiltustore = 0.0
        for k in v.n_unsatlayers[i]:-1:1
            if k <= n_unsatlayers
                exfiltustore = max(
                    0,
                    ustorelayerdepth[k] -
                    ustorelayerthickness[k] * (p.theta_s[i] - p.theta_r[i]),
                )
            else
                exfiltustore = ustorelayerdepth[k]
            end
            ustorelayerdepth =
                setindex(ustorelayerdepth, ustorelayerdepth[k] - exfiltustore, k)
            if k > 1
                ustorelayerdepth = setindex(
                    ustorelayerdepth,
                    ustorelayerdepth[k - 1] + exfiltustore,
                    k - 1,
                )
            end
        end

        ustoredepth = sum(@view ustorelayerdepth[1:n_unsatlayers])
        sbm_runoff =
            exfiltustore +
            exfiltsatwater[i] +
            v.excesswater[i] +
            runoff_land[i] +
            v.infiltexcess[i]

        # volumetric water content per soil layer and root zone
        vwc = v.vwc[i]
        vwc_perc = v.vwc_perc[i]
        for k in 1:p.nlayers[i]
            if k <= n_unsatlayers
                vwc = setindex(
                    vwc,
                    (
                        ustorelayerdepth[k] +
                        (p.act_thickl[i][k] - ustorelayerthickness[k]) *
                        (p.theta_s[i] - p.theta_r[i])
                    ) / p.act_thickl[i][k] + p.theta_r[i],
                    k,
                )
            else
                vwc = setindex(vwc, p.theta_s[i], k)
            end
            vwc_perc = setindex(vwc_perc, (vwc[k] / p.theta_s[i]) * 100.0, k)
        end

        rootstore_unsat = 0
        for k in 1:n_unsatlayers
            rootstore_unsat =
                rootstore_unsat +
                min(
                    1.0,
                    (
                        max(0.0, rootingdepth[i] - p.sumlayers[i][k]) /
                        ustorelayerthickness[k]
                    ),
                ) * ustorelayerdepth[k]
        end

        rootstore_sat = max(0.0, rootingdepth[i] - zi[i]) * (p.theta_s[i] - p.theta_r[i])
        rootstore = rootstore_sat + rootstore_unsat
        vwc_root = rootstore / rootingdepth[i] + p.theta_r[i]
        vwc_percroot = (vwc_root / p.theta_s[i]) * 100.0

        satwaterdepth = (p.soilthickness[i] - zi[i]) * (p.theta_s[i] - p.theta_r[i])

        # update the outputs and states
        v.n_unsatlayers[i] = n_unsatlayers
        v.ustorelayerdepth[i] = ustorelayerdepth
        v.ustoredepth[i] = ustoredepth
        v.satwaterdepth[i] = satwaterdepth
        v.exfiltsatwater[i] = exfiltsatwater[i]
        v.exfiltustore[i] = exfiltustore
        v.runoff[i] = sbm_runoff
        v.vwc[i] = vwc
        v.vwc_perc[i] = vwc_perc
        v.rootstore[i] = rootstore
        v.vwc_root[i] = vwc_root
        v.vwc_percroot[i] = vwc_percroot
        v.zi[i] = zi[i]
    end
    # update runoff and net_runoff (the runoff rate depends on the presence of paddy fields
    # and the h_max parameter of a paddy field)
    update_runoff!(demand.paddy, v.runoff)
    @. v.net_runoff = v.runoff - ae_openw_l
    return nothing
end

# wrapper method
get_rootingdepth(model::SbmSoilModel) =
    model.parameters.vegetation_parameter_set.rootingdepth<|MERGE_RESOLUTION|>--- conflicted
+++ resolved
@@ -211,28 +211,14 @@
     sumlayers,
     dt,
 )
-<<<<<<< HEAD
     kv_profile_type =
         get(config.model, "saturated_hydraulic_conductivity_profile", "exponential")::String
-=======
-    kv_profile_type = get(config.input.land, "ksat_profile", "exponential")::String
->>>>>>> 5e1f7f67
     n = length(indices)
     if kv_profile_type == "exponential"
         kv_profile = KvExponential(kv_0, f)
     elseif kv_profile_type == "exponential_constant"
-<<<<<<< HEAD
         lens = lens_input_parameter(
             "soil_vertical_saturated_hydraulic_conductivity_profile~exponential_below-surface__depth",
-=======
-        z_exp = ncread(
-            dataset,
-            config,
-            "land.soil.parameters.z_exp";
-            optional = false,
-            sel = indices,
-            type = Float,
->>>>>>> 5e1f7f67
         )
         z_exp = ncread(dataset, config, lens; optional = false, sel = indices, type = Float)
         exp_profile = KvExponential(kv_0, f)
@@ -245,40 +231,22 @@
             ncread(
                 dataset,
                 config,
-<<<<<<< HEAD
                 lens;
-=======
-                "land.soil.parameters.kv";
->>>>>>> 5e1f7f67
                 sel = indices,
                 defaults = 1000.0,
                 type = Float,
                 dimname = :layer,
             ) .* (dt / basetimestep)
         if size(kv, 1) != maxlayers
-<<<<<<< HEAD
             parname = lens(config)
-=======
-            parname = param(config.input.land.soil.parameter, "kv")
->>>>>>> 5e1f7f67
             size1 = size(kv, 1)
             error("$parname needs a layer dimension of size $maxlayers, but is $size1")
         end
         if kv_profile_type == "layered"
             kv_profile = KvLayered(svectorscopy(kv, Val{maxlayers}()))
         else
-<<<<<<< HEAD
             lens = lens_input_parameter(
                 "soil_vertical_saturated_hydraulic_conductivity_profile~layered_below-surface__depth",
-=======
-            z_layered = ncread(
-                dataset,
-                config,
-                "land.soil.parameters.z_layered";
-                optional = false,
-                sel = indices,
-                type = Float,
->>>>>>> 5e1f7f67
             )
             z_layered =
                 ncread(dataset, config, lens; optional = false, sel = indices, type = Float)
@@ -385,7 +353,6 @@
 
     lens = lens_input_parameter("soil_surface_temperature__weight_coefficient")
     w_soil =
-<<<<<<< HEAD
         ncread(dataset, config, lens; sel = indices, defaults = 0.1125, type = Float) .*
         (dt / basetimestep)
 
@@ -431,121 +398,6 @@
 
     lens = lens_input_parameter(
         "vegetation_root__feddes_critial_pressure_head_h~1_reduction_coefficient",
-=======
-        ncread(
-            dataset,
-            config,
-            "land.soil.parameters.w_soil";
-            sel = indices,
-            defaults = 0.1125,
-            type = Float,
-        ) .* (dt / basetimestep)
-    cf_soil = ncread(
-        dataset,
-        config,
-        "land.soil.parameters.cf_soil";
-        sel = indices,
-        defaults = 0.038,
-        type = Float,
-    )
-    # soil parameters
-    theta_s = ncread(
-        dataset,
-        config,
-        "land.soil.parameters.theta_s";
-        sel = indices,
-        defaults = 0.6,
-        type = Float,
-    )
-    theta_r = ncread(
-        dataset,
-        config,
-        "land.soil.parameters.theta_r";
-        sel = indices,
-        defaults = 0.01,
-        type = Float,
-    )
-    kv_0 =
-        ncread(
-            dataset,
-            config,
-            "land.soil.parameters.kv_0";
-            sel = indices,
-            defaults = 3000.0,
-            type = Float,
-        ) .* (dt / basetimestep)
-    f = ncread(
-        dataset,
-        config,
-        "land.soil.parameters.f";
-        sel = indices,
-        defaults = 0.001,
-        type = Float,
-    )
-    hb = ncread(
-        dataset,
-        config,
-        "land.soil.parameters.hb";
-        sel = indices,
-        defaults = -10.0,
-        type = Float,
-    )
-    h1 = ncread(
-        dataset,
-        config,
-        "land.soil.parameters.h1";
-        sel = indices,
-        defaults = 0.0,
-        type = Float,
-    )
-    h2 = ncread(
-        dataset,
-        config,
-        "land.soil.parameters.h2";
-        sel = indices,
-        defaults = -100.0,
-        type = Float,
-    )
-    h3_high = ncread(
-        dataset,
-        config,
-        "land.soil.parameters.h3_high";
-        sel = indices,
-        defaults = -400.0,
-        type = Float,
-    )
-    h3_low = ncread(
-        dataset,
-        config,
-        "land.soil.parameters.h3_low";
-        sel = indices,
-        defaults = -1000.0,
-        type = Float,
-    )
-    h4 = ncread(
-        dataset,
-        config,
-        "land.soil.parameters.h4";
-        sel = indices,
-        defaults = -15849.0,
-        type = Float,
-    )
-    alpha_h1 = ncread(
-        dataset,
-        config,
-        "land.soil.parameters.alpha_h1";
-        sel = indices,
-        defaults = 1.0,
-        type = Float,
-    )
-    soilthickness = ncread(
-        dataset,
-        config,
-        "land.soil.parameters.soilthickness";
-        sel = indices,
-        defaults = 2000.0,
-        type = Float,
->>>>>>> 5e1f7f67
     )
     alpha_h1 = ncread(dataset, config, lens; sel = indices, defaults = 1.0, type = Float)
 
@@ -555,7 +407,6 @@
 
     lens = lens_input_parameter("soil~compacted_surface_water__infiltration_capacity")
     infiltcappath =
-<<<<<<< HEAD
         ncread(dataset, config, lens; sel = indices, defaults = 10.0, type = Float) .*
         (dt / basetimestep)
 
@@ -568,55 +419,19 @@
     maxleakage =
         ncread(dataset, config, lens; sel = indices, defaults = 0.0, type = Float) .*
         (dt / basetimestep)
-=======
-        ncread(
-            dataset,
-            config,
-            "land.soil.parameters.infiltcappath";
-            sel = indices,
-            defaults = 10.0,
-            type = Float,
-        ) .* (dt / basetimestep)
-    infiltcapsoil =
-        ncread(
-            dataset,
-            config,
-            "land.soil.parameters.infiltcapsoil";
-            sel = indices,
-            defaults = 100.0,
-            type = Float,
-        ) .* (dt / basetimestep)
-    maxleakage =
-        ncread(
-            dataset,
-            config,
-            "land.soil.parameters.maxleakage";
-            sel = indices,
-            defaults = 0.0,
-            type = Float,
-        ) .* (dt / basetimestep)
->>>>>>> 5e1f7f67
 
     lens = lens_input_parameter("soil_water__brooks-corey_epsilon_parameter-per-soil_layer")
     c = ncread(
         dataset,
         config,
-<<<<<<< HEAD
         lens;
-=======
-        "land.soil.parameters.c";
->>>>>>> 5e1f7f67
         sel = indices,
         defaults = 10.0,
         type = Float,
         dimname = :layer,
     )
     if size(c, 1) != maxlayers
-<<<<<<< HEAD
         parname = lens(config)
-=======
-        parname = param(config.input.land, "c")
->>>>>>> 5e1f7f67
         size1 = size(c, 1)
         error("$parname needs a layer dimension of size $maxlayers, but is $size1")
     end
@@ -627,27 +442,18 @@
     kvfrac = ncread(
         dataset,
         config,
-<<<<<<< HEAD
         lens;
-=======
-        "land.soil.parameters.kvfrac";
->>>>>>> 5e1f7f67
         sel = indices,
         defaults = 1.0,
         type = Float,
         dimname = :layer,
     )
     if size(kvfrac, 1) != maxlayers
-<<<<<<< HEAD
         parname = lens(config)
-=======
-        parname = param(config.input, "land.soil.parameters.kvfrac")
->>>>>>> 5e1f7f67
         size1 = size(kvfrac, 1)
         error("$parname needs a layer dimension of size $maxlayers, but is $size1")
     end
     # fraction compacted area
-<<<<<<< HEAD
     lens = lens_input_parameter("soil~compacted__area_fraction")
     pathfrac = ncread(dataset, config, lens; sel = indices, defaults = 0.01, type = Float)
 
@@ -660,42 +466,6 @@
 
     lens = lens_input_parameter("soil_capillary-rise__averianov_exponent")
     cap_n = ncread(dataset, config, lens; sel = indices, defaults = 2.0, type = Float)
-=======
-    pathfrac = ncread(
-        dataset,
-        config,
-        "land.soil.parameters.pathfrac";
-        sel = indices,
-        defaults = 0.01,
-        type = Float,
-    )
-
-    # vegetation parameters
-    rootdistpar = ncread(
-        dataset,
-        config,
-        "land.soil.parameters.rootdistpar";
-        sel = indices,
-        defaults = -500.0,
-        type = Float,
-    )
-    cap_hmax = ncread(
-        dataset,
-        config,
-        "land.soil.parameters.cap_hmax";
-        sel = indices,
-        defaults = 2000.0,
-        type = Float,
-    )
-    cap_n = ncread(
-        dataset,
-        config,
-        "land.soil.parameters.cap_n";
-        sel = indices,
-        defaults = 2.0,
-        type = Float,
-    )
->>>>>>> 5e1f7f67
 
     act_thickl = set_layerthickness.(soilthickness, (cum_depth_layers,), (thicknesslayers,))
     sumlayers = @. pushfirst(cumsum(act_thickl), 0.0)
@@ -703,7 +473,6 @@
 
     if length(config_thicknesslayers) > 0
         # root fraction read from dataset file, in case of multiple soil layers and TOML file
-<<<<<<< HEAD
         # includes "vertical.rootfraction"
         if haskey(config.input.parameters, "soil_layer_root__length_density_fraction")
             lens = lens_input_parameter("soil_layer_root__length_density_fraction")
@@ -711,14 +480,6 @@
                 dataset,
                 config,
                 lens;
-=======
-        # includes "land.rootfraction"
-        if haskey(config.input.land.soil.parameters, "rootfraction")
-            rootfraction = ncread(
-                dataset,
-                config,
-                "land.soil.parameters.rootfraction";
->>>>>>> 5e1f7f67
                 sel = indices,
                 optional = false,
                 type = Float,
