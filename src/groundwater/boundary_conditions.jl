--- conflicted
+++ resolved
@@ -24,16 +24,10 @@
 end
 
 function RiverVariables(n)
-<<<<<<< HEAD
     variables = RiverVariables{Float64}(;
         stage = fill(MISSING_VALUE, n),
+        storage = fill(MISSING_VALUE, n),
         flux = fill(MISSING_VALUE, n),
-=======
-    variables = RiverVariables{Float}(;
-        stage = fill(mv, n),
-        storage = fill(mv, n),
-        flux = fill(mv, n),
->>>>>>> ca7a1f41
     )
     return variables
 end
@@ -45,38 +39,14 @@
 end
 
 function River(dataset, config, indices, index)
-<<<<<<< HEAD
-    infiltration_conductance = ncread(
-        dataset,
-        config,
-        "routing.subsurface_flow.infiltration_conductance";
-        sel = indices,
-        type = Float64,
-    )
-    exfiltration_conductance = ncread(
-        dataset,
-        config,
-        "routing.subsurface_flow.exfiltration_conductance";
-        sel = indices,
-        type = Float64,
-    )
-    bottom = ncread(
-        dataset,
-        config,
-        "routing.subsurface_flow.river_bottom";
-        sel = indices,
-        type = Float64,
-    )
-=======
     lens = lens_input_parameter(config, "river_water__infiltration_conductance")
-    infiltration_conductance = ncread(dataset, config, lens; sel = indices, type = Float)
+    infiltration_conductance = ncread(dataset, config, lens; sel = indices, type = Float64)
 
     lens = lens_input_parameter(config, "river_water__exfiltration_conductance")
-    exfiltration_conductance = ncread(dataset, config, lens; sel = indices, type = Float)
+    exfiltration_conductance = ncread(dataset, config, lens; sel = indices, type = Float64)
 
     lens = lens_input_parameter(config, "river_bottom__elevation")
-    bottom = ncread(dataset, config, lens; sel = indices, type = Float)
->>>>>>> ca7a1f41
+    bottom = ncread(dataset, config, lens; sel = indices, type = Float64)
 
     parameters =
         RiverParameters{Float64}(infiltration_conductance, exfiltration_conductance, bottom)
@@ -121,31 +91,13 @@
 end
 
 function Drainage(dataset, config, indices, index)
-<<<<<<< HEAD
-    drain_elevation = ncread(
-        dataset,
-        config,
-        "routing.subsurface_flow.drain_elevation";
-        sel = indices,
-        type = Float64,
-        fill = MISSING_VALUE,
-    )
-    drain_conductance = ncread(
-        dataset,
-        config,
-        "routing.subsurface_flow.drain_conductance";
-        sel = indices,
-        type = Float64,
-        fill = MISSING_VALUE,
-    )
-=======
     lens = lens_input_parameter(config, "land_drain__elevation")
-    drain_elevation = ncread(dataset, config, lens; sel = indices, type = Float, fill = mv)
+    drain_elevation =
+        ncread(dataset, config, lens; sel = indices, type = Float64, fill = MISSING_VALUE)
 
     lens = lens_input_parameter(config, "land_drain__conductance")
     drain_conductance =
-        ncread(dataset, config, lens; sel = indices, type = Float, fill = mv)
->>>>>>> ca7a1f41
+        ncread(dataset, config, lens; sel = indices, type = Float64, fill = MISSING_VALUE)
     elevation = drain_elevation[index]
     conductance = drain_conductance[index]
     parameters = DrainageParameters{Float64}(; elevation, conductance)
