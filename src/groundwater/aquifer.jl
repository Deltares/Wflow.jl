--- conflicted
+++ resolved
@@ -129,39 +129,18 @@
 function UnconfinedAquiferParameters(dataset, config, indices, top, bottom, area)
     lens = lens_input_parameter(
         config,
-<<<<<<< HEAD
-        "routing.subsurface_flow.conductivity";
-        sel = indices,
-        type = Float64,
-    )
-    specific_yield = ncread(
-        dataset,
-        config,
-        "routing.subsurface_flow.specific_yield";
-        sel = indices,
-        type = Float64,
-    )
-    f = ncread(
-        dataset,
-        config,
-        "routing.subsurface_flow.gwf_f";
-        sel = indices,
-        type = Float64,
-        defaults = 3.0,
-=======
         "subsurface_surface_water__horizontal_saturated_hydraulic_conductivity",
     )
-    k = ncread(dataset, config, lens; sel = indices, type = Float)
+    k = ncread(dataset, config, lens; sel = indices, type = Float64)
 
     lens = lens_input_parameter(config, "subsurface_water__specific_yield")
-    specific_yield = ncread(dataset, config, lens; sel = indices, type = Float)
+    specific_yield = ncread(dataset, config, lens; sel = indices, type = Float64)
 
     lens = lens_input_parameter(
         config,
         "subsurface__horizontal_saturated_hydraulic_conductivity_scale_parameter",
->>>>>>> ca7a1f41
     )
-    f = ncread(dataset, config, lens; sel = indices, type = Float, defaults = 3.0)
+    f = ncread(dataset, config, lens; sel = indices, type = Float64, defaults = 3.0)
 
     parameters =
         UnconfinedAquiferParameters{Float64}(; k, top, bottom, area, specific_yield, f)
@@ -182,15 +161,9 @@
 function UnconfinedAquifer(dataset, config, indices, top, bottom, area, conductance, head)
     parameters = UnconfinedAquiferParameters(dataset, config, indices, top, bottom, area)
 
-<<<<<<< HEAD
-    volume = @. (min(top, head) - bottom) * area * parameters.specific_yield
-    variables = UnconfinedAquiferVariables{Float64}(head, conductance, volume)
+    storage = @. (min(top, head) - bottom) * area * parameters.specific_yield
+    variables = UnconfinedAquiferVariables{Float64}(head, conductance, storage)
     aquifer = UnconfinedAquifer{Float64}(parameters, variables)
-=======
-    storage = @. (min(top, head) - bottom) * area * parameters.specific_yield
-    variables = UnconfinedAquiferVariables{Float}(head, conductance, storage)
-    aquifer = UnconfinedAquifer{Float}(parameters, variables)
->>>>>>> ca7a1f41
     return aquifer
 end
 
@@ -399,20 +372,10 @@
 end
 
 function ConstantHead(dataset, config, indices)
-<<<<<<< HEAD
-    constanthead = ncread(
-        dataset,
-        config,
-        "routing.subsurface_flow.constant_head";
-        sel = indices,
-        type = Float64,
-        fill = MISSING_VALUE,
-    )
-=======
     lens = lens_input_parameter(config, "model_boundary_condition~constant_hydraulic_head")
-    constanthead = ncread(dataset, config, lens; sel = indices, type = Float, fill = mv)
-
->>>>>>> ca7a1f41
+    constanthead =
+        ncread(dataset, config, lens; sel = indices, type = Float64, fill = MISSING_VALUE)
+
     n = length(indices)
     index_constanthead = filter(i -> !isequal(constanthead[i], MISSING_VALUE), 1:n)
     head = constanthead[index_constanthead]
