--- conflicted
+++ resolved
@@ -127,7 +127,6 @@
 end
 
 function UnconfinedAquiferParameters(dataset, config, indices, top, bottom, area)
-<<<<<<< HEAD
     lens = lens_input_parameter(
         "subsurface_surface_water__horizontal_saturated_hydraulic_conductivity",
     )
@@ -138,29 +137,6 @@
 
     lens = lens_input_parameter(
         "subsurface__horizontal_saturated_hydraulic_conductivity_scale_parameter",
-=======
-    k = ncread(
-        dataset,
-        config,
-        "routing.subsurface_flow.conductivity";
-        sel = indices,
-        type = Float,
-    )
-    specific_yield = ncread(
-        dataset,
-        config,
-        "routing.subsurface_flow.specific_yield";
-        sel = indices,
-        type = Float,
-    )
-    f = ncread(
-        dataset,
-        config,
-        "routing.subsurface_flow.gwf_f";
-        sel = indices,
-        type = Float,
-        defaults = 3.0,
->>>>>>> 5e1f7f67
     )
     f = ncread(dataset, config, lens; sel = indices, type = Float, defaults = 3.0)
 
@@ -394,20 +370,9 @@
 end
 
 function ConstantHead(dataset, config, indices)
-<<<<<<< HEAD
     lens = lens_input_parameter("model_boundary_condition~constant_hydraulic_head")
     constanthead = ncread(dataset, config, lens; sel = indices, type = Float, fill = mv)
 
-=======
-    constanthead = ncread(
-        dataset,
-        config,
-        "routing.subsurface_flow.constant_head";
-        sel = indices,
-        type = Float,
-        fill = mv,
-    )
->>>>>>> 5e1f7f67
     n = length(indices)
     index_constanthead = filter(i -> !isequal(constanthead[i], mv), 1:n)
     head = constanthead[index_constanthead]
