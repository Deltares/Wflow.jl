--- conflicted
+++ resolved
@@ -54,21 +54,12 @@
 struct NoGlacierModel{T} <: AbstractGlacierModel{T} end
 
 "Initialize glacier HBV model parameters"
-<<<<<<< HEAD
 function GlacierHbvParameters(dataset, config, indices, dt)
-    g_tt = ncread(
+    g_ttm = ncread(
         dataset,
         config,
-        "vertical.glacier.parameters.g_tt";
+        "vertical.glacier.parameters.g_ttm";
         sel = indices,
-=======
-function GlacierHbvParameters(nc, config, inds, dt)
-    g_ttm = ncread(
-        nc,
-        config,
-        "vertical.glacier.parameters.g_ttm";
-        sel = inds,
->>>>>>> e54c7e10
         defaults = 0.0,
         type = Float,
         fill = 0.0,
