abstract type AbstractGlacierModel{T} end

"Struct for storing glacier model variables"
@get_units @grid_loc @with_kw struct GlacierVariables{T}
    # Water within the glacier [mm]
    glacier_store::Vector{T} | "mm"
    # Glacier melt [mm Δt⁻¹]  
    glacier_melt::Vector{T}
end

"Initialize glacier model variables"
function GlacierVariables(dataset, config, indices)
    lens = lens_input_parameter(config, "glacier_ice__leq-volume")
    glacier_store = ncread(
        dataset,
        config,
        lens;
        sel = indices,
        defaults = 5500.0,
        type = Float64,
        fill = 0.0,
    )
    n = length(glacier_store)
    vars = GlacierVariables(;
        glacier_store = glacier_store,
        glacier_melt = fill(MISSING_VALUE, n),
    )
    return vars
end

"Struct for storing boundary condition (snow storage from a snow model) of a glacier model"
@get_units @grid_loc @with_kw struct SnowStateBC{T}
    # Snow storage [mm]
    snow_storage::Vector{T} | "mm"
end

"Struct for storing glacier HBV model parameters"
@get_units @grid_loc @with_kw struct GlacierHbvParameters{T}
    # Threshold temperature for glacier melt [ᵒC]
    g_ttm::Vector{T} | "ᵒC"
    # Degree-day factor [mm ᵒC⁻¹ Δt⁻¹] for glacier
    g_cfmax::Vector{T} | "mm ᵒC-1 dt-1"
    # Fraction of the snowpack on top of the glacier converted into ice [Δt⁻¹]
    g_sifrac::Vector{T} | "dt-1"
    # Fraction covered by a glacier [-]
    glacier_frac::Vector{T} | "-"
    # Maximum snow to glacier conversion rate [mm Δt⁻¹]
    max_snow_to_glacier::T
end

"Glacier HBV model"
@with_kw struct GlacierHbvModel{T} <: AbstractGlacierModel{T}
    boundary_conditions::SnowStateBC{T}
    parameters::GlacierHbvParameters{T}
    variables::GlacierVariables{T}
end

struct NoGlacierModel{T} <: AbstractGlacierModel{T} end

"Initialize glacier HBV model parameters"
function GlacierHbvParameters(dataset, config, indices, dt)
    lens = lens_input_parameter(config, "glacier_ice__melting_temperature_threshold")
    g_ttm = ncread(
        dataset,
        config,
        lens;
        sel = indices,
        defaults = 0.0,
        type = Float64,
        fill = 0.0,
    )
    lens = lens_input_parameter(config, "glacier_ice__degree-day_coefficient")
    g_cfmax =
        ncread(
            dataset,
            config,
            lens;
            sel = indices,
            defaults = 3.0,
            type = Float64,
            fill = 0.0,
<<<<<<< HEAD
        ) .* (dt / BASETIMESTEP)
=======
        ) .* (dt / basetimestep)
    lens = lens_input_parameter(
        config,
        "glacier_firn_accumulation__snowpack~dry_leq-depth_fraction",
    )
>>>>>>> ca7a1f41
    g_sifrac =
        ncread(
            dataset,
            config,
            lens;
            sel = indices,
            defaults = 0.001,
            type = Float64,
            fill = 0.0,
<<<<<<< HEAD
        ) .* (dt / BASETIMESTEP)
=======
        ) .* (dt / basetimestep)
    lens = lens_input_parameter(config, "glacier_surface__area_fraction")
>>>>>>> ca7a1f41
    glacier_frac = ncread(
        dataset,
        config,
        lens;
        sel = indices,
        defaults = 0.0,
        type = Float64,
        fill = 0.0,
    )
    max_snow_to_glacier = 8.0 * (dt / BASETIMESTEP)
    glacier_hbv_params =
        GlacierHbvParameters(; g_ttm, g_cfmax, g_sifrac, glacier_frac, max_snow_to_glacier)
    return glacier_hbv_params
end

"Initialize glacier HBV model"
function GlacierHbvModel(dataset, config, indices, dt, bc)
    params = GlacierHbvParameters(dataset, config, indices, dt)
    vars = GlacierVariables(dataset, config, indices)
    model =
        GlacierHbvModel(; boundary_conditions = bc, parameters = params, variables = vars)
    return model
end

"Update glacier HBV model for a single timestep"
function update!(model::GlacierHbvModel, atmospheric_forcing::AtmosphericForcing)
    (; temperature) = atmospheric_forcing
    (; glacier_store, glacier_melt) = model.variables
    (; snow_storage) = model.boundary_conditions
    (; g_ttm, g_cfmax, g_sifrac, glacier_frac, max_snow_to_glacier) = model.parameters

    n = length(temperature)

    threaded_foreach(1:n; basesize = 1000) do i
        snow_storage[i], _, glacier_store[i], glacier_melt[i] = glacier_hbv(
            glacier_frac[i],
            glacier_store[i],
            snow_storage[i],
            temperature[i],
            g_ttm[i],
            g_cfmax[i],
            g_sifrac[i],
            max_snow_to_glacier,
        )
    end
    return nothing
end

function update!(model::NoGlacierModel, atmospheric_forcing::AtmosphericForcing)
    return nothing
end

# wrapper methods
get_glacier_melt(model::NoGlacierModel) = 0.0
get_glacier_melt(model::AbstractGlacierModel) = model.variables.glacier_melt
get_glacier_fraction(model::NoGlacierModel) = 0.0
get_glacier_fraction(model::AbstractGlacierModel) = model.parameters.glacier_frac
get_glacier_store(model::NoGlacierModel) = 0.0
get_glacier_store(model::AbstractGlacierModel) = model.variables.glacier_store<|MERGE_RESOLUTION|>--- conflicted
+++ resolved
@@ -79,15 +79,11 @@
             defaults = 3.0,
             type = Float64,
             fill = 0.0,
-<<<<<<< HEAD
         ) .* (dt / BASETIMESTEP)
-=======
-        ) .* (dt / basetimestep)
     lens = lens_input_parameter(
         config,
         "glacier_firn_accumulation__snowpack~dry_leq-depth_fraction",
     )
->>>>>>> ca7a1f41
     g_sifrac =
         ncread(
             dataset,
@@ -97,12 +93,8 @@
             defaults = 0.001,
             type = Float64,
             fill = 0.0,
-<<<<<<< HEAD
         ) .* (dt / BASETIMESTEP)
-=======
-        ) .* (dt / basetimestep)
     lens = lens_input_parameter(config, "glacier_surface__area_fraction")
->>>>>>> ca7a1f41
     glacier_frac = ncread(
         dataset,
         config,
