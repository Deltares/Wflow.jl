--- conflicted
+++ resolved
@@ -1,14 +1,9 @@
 
 abstract type SurfaceFlow end
 
-<<<<<<< HEAD
-@get_units @exchange @grid_type @grid_location @with_kw struct SurfaceFlowRiver{T,R,L,W} <: SurfaceFlow
-    β::T | "-" | _ | "scalar"                    # constant in Manning's equation
-=======
-@get_units @exchange @grid_type @grid_location @with_kw struct SurfaceFlowRiver{T,R,L} <:
+@get_units @exchange @grid_type @grid_location @with_kw struct SurfaceFlowRiver{T,R,L,W} <:
                                                                SurfaceFlow
     β::T | "-" | 0 | "scalar"                    # constant in Manning's equation
->>>>>>> 27c3160d
     sl::Vector{T} | "m m-1"                      # Slope [m m⁻¹]
     n::Vector{T} | "s m-1/3"                     # Manning's roughness [s m⁻⅓]
     dl::Vector{T} | "m"                          # Drain length [m]
@@ -360,11 +355,8 @@
                     # update h and volume
                     crossarea = sf.α[v] * pow(sf.q[v], sf.β)
                     sf.h[v] = crossarea / sf.width[v]
-<<<<<<< HEAD
                     sf.volume[v] = sf.dl[v] * sf.width[v] * sf.h[v]
 
-=======
->>>>>>> 27c3160d
                     sf.q_av[v] += sf.q[v]
                     sf.h_av[v] += sf.h[v]
                 end
