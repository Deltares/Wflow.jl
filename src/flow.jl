--- conflicted
+++ resolved
@@ -1,11 +1,7 @@
 
 abstract type SurfaceFlow end
 
-<<<<<<< HEAD
-@get_units @with_kw struct SurfaceFlowRiver{T, R, L, A} <: SurfaceFlow
-=======
-@get_units @with_kw struct SurfaceFlowRiver{T, R, L, W} <: SurfaceFlow
->>>>>>> 9819e21c
+@get_units @grid_loc @with_kw struct SurfaceFlowRiver{T, R, L, A} <: SurfaceFlow
     beta::T | "-"                           # constant in Manning's equation
     sl::Vector{T} | "m m-1"                 # Slope [m m⁻¹]
     n::Vector{T} | "s m-1/3"                # Manning's roughness [s m⁻⅓]
@@ -22,8 +18,8 @@
     h::Vector{T} | "m"                      # Water level [m]
     h_av::Vector{T} | "m"                   # Average water level [m]
     bankfull_depth::Vector{T} | "m"         # Bankfull water level [m]
-    dt::T | "s"                             # Model time step [s]
-    its::Int | "-"                          # Number of fixed iterations
+    dt::T | "s" | "none"                    # Model time step [s]
+    its::Int | "-" | "none"                 # Number of fixed iterations
     width::Vector{T} | "m"                  # Flow width [m]
     alpha_pow::T | "-"                      # Used in the power part of alpha
     alpha_term::Vector{T} | "-"             # Term used in computation of alpha
@@ -31,14 +27,10 @@
     cel::Vector{T} | "m s-1"                # Celerity of the kinematic wave
     reservoir_index::Vector{Int} | "-"      # map cell to 0 (no reservoir) or i (pick reservoir i in reservoir field)
     lake_index::Vector{Int} | "-"           # map cell to 0 (no lake) or i (pick lake i in lake field)
-    reservoir::R | "-"                      # Reservoir model struct of arrays
-    lake::L | "-"                           # Lake model struct of arrays
-<<<<<<< HEAD
-    allocation::A | "-"                     # Water allocation
-=======
-    allocation::W | "-"                     # Water allocation
->>>>>>> 9819e21c
-    kinwave_it::Bool | "-"                  # Boolean for iterations kinematic wave
+    reservoir::R | "-" | "none"             # Reservoir model struct of arrays
+    lake::L | "-" | "none"                  # Lake model struct of arrays
+    allocation::A | "-" | "none"            # Water allocation
+    kinwave_it::Bool | "-" | "none"         # Boolean for iterations kinematic wave
 
     # TODO unclear why this causes a MethodError
     # function SurfaceFlow{T,R,L}(args...) where {T,R,L}
@@ -47,7 +39,7 @@
     # end
 end
 
-@get_units @with_kw struct SurfaceFlowLand{T} <: SurfaceFlow
+@get_units @grid_loc @with_kw struct SurfaceFlowLand{T} <: SurfaceFlow
     beta::T | "-"                       # constant in Manning's equation
     sl::Vector{T} | "m m-1"             # Slope [m m⁻¹]
     n::Vector{T} | "s m-1/3"            # Manning's roughness [s m⁻⅓]
@@ -60,15 +52,15 @@
     volume::Vector{T} | "m3"            # Kinematic wave volume [m³] (based on water level h)
     h::Vector{T} | "m"                  # Water level [m]
     h_av::Vector{T} | "m"               # Average water level [m]
-    dt::T | "s"                         # Model time step [s]
-    its::Int | "-"                      # Number of fixed iterations
+    dt::T | "s" | "none"                # Model time step [s]
+    its::Int | "-" | "none"             # Number of fixed iterations
     width::Vector{T} | "m"              # Flow width [m]
     alpha_pow::T | "-"                  # Used in the power part of alpha
     alpha_term::Vector{T} | "-"         # Term used in computation of alpha
     alpha::Vector{T} | "s3/5 m1/5"      # Constant in momentum equation A = alpha * Q^beta, based on Manning's equation
     cel::Vector{T} | "m s-1"            # Celerity of the kinematic wave
     to_river::Vector{T} | "m3 s-1"      # Part of overland flow [m³ s⁻¹] that flows to the river
-    kinwave_it::Bool | "-"              # Boolean for iterations kinematic wave
+    kinwave_it::Bool | "-" | "none"     # Boolean for iterations kinematic wave
 end
 
 function initialize_surfaceflow_land(nc, config, inds; sl, dl, width, iterate, tstep, dt)
@@ -155,10 +147,6 @@
     clamp!(sl, 0.00001, Inf)
 
     do_water_demand = haskey(config.model, "water_demand")
-<<<<<<< HEAD
-=======
-
->>>>>>> 9819e21c
     n = length(inds)
 
     sf_river = SurfaceFlowRiver(;
@@ -368,10 +356,6 @@
                     crossarea = sf.alpha[v] * pow(sf.q[v], sf.beta)
                     sf.h[v] = crossarea / sf.width[v]
                     sf.volume[v] = sf.dl[v] * sf.width[v] * sf.h[v]
-<<<<<<< HEAD
-=======
-
->>>>>>> 9819e21c
                     sf.q_av[v] += sf.q[v]
                     sf.h_av[v] += sf.h[v]
                 end
@@ -411,7 +395,7 @@
     return dt, its
 end
 
-@get_units @with_kw struct LateralSSF{T}
+@get_units @grid_loc @with_kw struct LateralSSF{T}
     kh_0::Vector{T} | "m d-1"              # Horizontal hydraulic conductivity at soil surface [m d⁻¹]
     f::Vector{T} | "m-1"                   # A scaling parameter [m⁻¹] (controls exponential decline of kh_0)
     kh::Vector{T} | "m d-1"                # Horizontal hydraulic conductivity [m d⁻¹]
@@ -419,7 +403,7 @@
     soilthickness::Vector{T} | "m"         # Soil thickness [m]
     theta_s::Vector{T} | "-"               # Saturated water content (porosity) [-]
     theta_r::Vector{T} | "-"               # Residual water content [-]
-    dt::T | "d"                            # model time step [d]
+    dt::T | "d" | "none"                   # model time step [d]
     slope::Vector{T} | "m m-1"             # Slope [m m⁻¹]
     dl::Vector{T} | "m"                    # Drain length [m]
     dw::Vector{T} | "m"                    # Flow width [m]
@@ -507,67 +491,59 @@
     end
 end
 
-@get_units @with_kw struct GroundwaterExchange{T}
-    dt::T | "d"                         # model time step [d]
+@get_units @grid_loc @with_kw struct GroundwaterExchange{T}
+    dt::T | "d" | "none"                # model time step [d]
     exfiltwater::Vector{T} | "m dt-1"   # Exfiltration [m Δt⁻¹]  (groundwater above surface level, saturated excess conditions)
     zi::Vector{T} | "m"                 # Pseudo-water table depth [m] (top of the saturated zone)
     to_river::Vector{T} | "m3 d-1"      # Part of subsurface flow [m³ d⁻¹] that flows to the river
     ssf::Vector{T} | "m3 d-1"           # Subsurface flow [m³ d⁻¹]
 end
 
-<<<<<<< HEAD
-@get_units @with_kw struct ShallowWaterRiver{T, R, L, F, A}
-=======
-@get_units @with_kw struct ShallowWaterRiver{T, R, L, F, W}
->>>>>>> 9819e21c
-    n::Int | "-"                                # number of cells
-    ne::Int | "-"                               # number of edges/links
-    active_n::Vector{Int} | "-"                 # active nodes
-    active_e::Vector{Int} | "-"                 # active edges/links
-    g::T | "m s-2"                              # acceleration due to gravity
-    alpha::T | "-"                              # stability coefficient (Bates et al., 2010)
-    h_thresh::T | "m"                           # depth threshold for calculating flow
-    dt::T | "s"                                 # model time step [s]
-    q::Vector{T} | "m3 s-1"                     # river discharge (subgrid channel)
-    q0::Vector{T} | "m3 s-1"                    # river discharge (subgrid channel) at previous time step
-    q_av::Vector{T} | "m3 s-1"                  # average river channel (+ floodplain) discharge [m³ s⁻¹]
-    q_channel_av::Vector{T} | "m3 s-1"          # average river channel discharge [m³ s⁻¹]
-    zb_max::Vector{T} | "m"                     # maximum channel bed elevation
-    mannings_n_sq::Vector{T} | "(s m-1/3)2"     # Manning's roughness squared at edge/link
-    mannings_n::Vector{T} | "s m-1/3"           # Manning's roughness at node
-    h::Vector{T} | "m"                          # water depth
-    zs_max::Vector{T} | "m"                     # maximum water elevation at edge
-    zs_src::Vector{T} | "m"                     # water elevation of source node of edge
-    zs_dst::Vector{T} | "m"                     # water elevation of downstream node of edge
-    hf::Vector{T} | "m"                         # water depth at edge/link
-    h_av::Vector{T} | "m"                       # average water depth
-    dl::Vector{T} | "m"                         # river length
-    dl_at_link::Vector{T} | "m"                 # river length at edge/link
-    width::Vector{T} | "m"                      # river width
-    width_at_link::Vector{T} | "m"              # river width at edge/link
-    a::Vector{T} | "m2"                         # flow area at edge/link
-    r::Vector{T} | "m"                          # wetted perimeter at edge/link
-    volume::Vector{T} | "m3"                    # river volume
-    error::Vector{T} | "m3"                     # error volume
-    inwater::Vector{T} | "m3 s-1"               # lateral inflow [m³ s⁻¹]
-    inflow::Vector{T} | "m3 s-1"                # external inflow (abstraction/supply/demand) [m³ s⁻¹]
-    abstraction::Vector{T} | "m3 s-1"           # abstraction (computed as part of water demand and allocation) [m³ s⁻¹]
-    inflow_wb::Vector{T} | "m3 s-1"             # inflow waterbody (lake or reservoir model) from land part [m³ s⁻¹]
-    bankfull_volume::Vector{T} | "m3"           # bankfull volume
-    bankfull_depth::Vector{T} | "m"             # bankfull depth
-    zb::Vector{T} | "m"                         # river bed elevation
-    froude_limit::Bool | "-"                    # if true a check is performed if froude number > 1.0 (algorithm is modified)
-    reservoir_index::Vector{Int} | "-"          # river cell index with a reservoir (each index of reservoir_index maps to reservoir i in reservoir field)
-    lake_index::Vector{Int} | "-"               # river cell index with a lake (each index of lake_index maps to lake i in lake field)
-    waterbody::Vector{Bool} | "-"               # water body cells (reservoir or lake)
-    reservoir::R | "-"                          # Reservoir model struct of arrays
-    lake::L | "-"                               # Lake model struct of arrays
-    floodplain::F | "-"                         # Floodplain (1D) schematization
-<<<<<<< HEAD
-    allocation::A | "-"                         # Water allocation
-=======
-    allocation::W | "-"                         # Water allocation
->>>>>>> 9819e21c
+@get_units @grid_loc @with_kw struct ShallowWaterRiver{T, R, L, F, A}
+    n::Int | "-" | "none"                               # number of cells
+    ne::Int | "-" | "none"                              # number of edges/links
+    active_n::Vector{Int} | "-"                         # active nodes
+    active_e::Vector{Int} | "-" | "edge"                # active edges/links
+    g::T | "m s-2"                                      # acceleration due to gravity
+    alpha::T | "-"                                      # stability coefficient (Bates et al., 2010)
+    h_thresh::T | "m"                                   # depth threshold for calculating flow
+    dt::T | "s" | "none"                                # model time step [s]
+    q::Vector{T} | "m3 s-1" | "edge"                    # river discharge (subgrid channel)
+    q0::Vector{T} | "m3 s-1" | "edge"                   # river discharge (subgrid channel) at previous time step
+    q_av::Vector{T} | "m3 s-1" | "edge"                 # average river channel (+ floodplain) discharge [m³ s⁻¹]
+    q_channel_av::Vector{T} | "m3 s-1"                  # average river channel discharge [m³ s⁻¹]
+    zb_max::Vector{T} | "m"                             # maximum channel bed elevation
+    mannings_n_sq::Vector{T} | "(s m-1/3)2" | "edge"    # Manning's roughness squared at edge/link
+    mannings_n::Vector{T} | "s m-1/3"                   # Manning's roughness at node
+    h::Vector{T} | "m"                                  # water depth
+    zs_max::Vector{T} | "m" | "edge"                    # maximum water elevation at edge
+    zs_src::Vector{T} | "m"                             # water elevation of source node of edge
+    zs_dst::Vector{T} | "m"                             # water elevation of downstream node of edge
+    hf::Vector{T} | "m" | "edge"                        # water depth at edge/link
+    h_av::Vector{T} | "m"                               # average water depth
+    dl::Vector{T} | "m"                                 # river length
+    dl_at_link::Vector{T} | "m" | "edge"                # river length at edge/link
+    width::Vector{T} | "m"                              # river width
+    width_at_link::Vector{T} | "m" | "edge"             # river width at edge/link
+    a::Vector{T} | "m2" | "edge"                        # flow area at edge/link
+    r::Vector{T} | "m" | "edge"                         # wetted perimeter at edge/link
+    volume::Vector{T} | "m3"                            # river volume
+    error::Vector{T} | "m3"                             # error volume
+    inwater::Vector{T} | "m3 s-1"                       # lateral inflow [m³ s⁻¹]
+    inflow::Vector{T} | "m3 s-1"                        # external inflow (abstraction/supply/demand) [m³ s⁻¹]
+    abstraction::Vector{T} | "m3 s-1"                   # abstraction (computed as part of water demand and allocation) [m³ s⁻¹]
+    inflow_wb::Vector{T} | "m3 s-1"                     # inflow waterbody (lake or reservoir model) from land part [m³ s⁻¹]
+    bankfull_volume::Vector{T} | "m3"                   # bankfull volume
+    bankfull_depth::Vector{T} | "m"                     # bankfull depth
+    zb::Vector{T} | "m"                                 # river bed elevation
+    froude_limit::Bool | "-" | "none"                   # if true a check is performed if froude number > 1.0 (algorithm is modified)
+    reservoir_index::Vector{Int} | "-"                  # river cell index with a reservoir (each index of reservoir_index maps to reservoir i in reservoir field)
+    lake_index::Vector{Int} | "-"                       # river cell index with a lake (each index of lake_index maps to lake i in lake field)
+    waterbody::Vector{Bool} | "-"                       # water body cells (reservoir or lake)
+    reservoir::R | "-" | "none"                         # Reservoir model struct of arrays
+    lake::L | "-" | "none"                              # Lake model struct of arrays
+    floodplain::F | "-" | "none"                        # Floodplain (1D) schematization
+    allocation::A | "-" | "none"                        # Water allocation
 end
 
 function initialize_shallowwater_river(
@@ -1022,33 +998,33 @@
 # neigbors.
 const dirs = (:yd, :xd, :xu, :yu)
 
-@get_units @with_kw struct ShallowWaterLand{T}
-    n::Int | "-"                                # number of cells
-    xl::Vector{T} | "m"                         # cell length x direction
-    yl::Vector{T} | "m"                         # cell length y direction
-    xwidth::Vector{T} | "m"                     # effective flow width x direction (floodplain)
-    ywidth::Vector{T} | "m"                     # effective flow width y direction (floodplain)
-    g::T | "m2 s-1"                             # acceleration due to gravity
-    theta::T | "-"                              # weighting factor (de Almeida et al., 2012)
-    alpha::T | "-"                              # stability coefficient (de Almeida et al., 2012)
-    h_thresh::T | "m"                           # depth threshold for calculating flow
-    dt::T | "s"                                 # model time step [s]
-    qy0::Vector{T} | "m3 s-1"                   # flow in y direction at previous time step
-    qx0::Vector{T} | "m3 s-1"                   # flow in x direction at previous time step
-    qx::Vector{T} | "m3 s-1"                    # flow in x direction
-    qy::Vector{T} | "m3 s-1"                    # flow in y direction
-    zx_max::Vector{T} | "m"                     # maximum cell elevation (x direction)
-    zy_max::Vector{T} | "m"                     # maximum cell elevation (y direction)
-    mannings_n_sq::Vector{T} | "(s m-1/3)2"     # Manning's roughness squared
-    volume::Vector{T} | "m3"                    # total volume of cell (including river volume for river cells)
-    error::Vector{T} | "m3"                     # error volume
-    runoff::Vector{T} | "m3 s-1"                # runoff from hydrological model
-    inflow_wb::Vector{T} | "m3 s-1"             # inflow to water body from hydrological model
-    h::Vector{T} | "m"                          # water depth of cell (for river cells the reference is the river bed elevation `zb`)
-    z::Vector{T} | "m"                          # elevation of cell
-    froude_limit::Bool | "-"                    # if true a check is performed if froude number > 1.0 (algorithm is modified)
-    rivercells::Vector{Bool} | "-"              # river cells
-    h_av::Vector{T} | "m"                       # average water depth (for river cells the reference is the river bed elevation `zb`)
+@get_units @grid_loc @with_kw struct ShallowWaterLand{T}
+    n::Int | "-" | "none"                               # number of cells
+    xl::Vector{T} | "m"                                 # cell length x direction
+    yl::Vector{T} | "m"                                 # cell length y direction
+    xwidth::Vector{T} | "m" | "edge"                    # effective flow width x direction (floodplain)
+    ywidth::Vector{T} | "m" | "edge"                    # effective flow width y direction (floodplain)
+    g::T | "m2 s-1"                                     # acceleration due to gravity
+    theta::T | "-"                                      # weighting factor (de Almeida et al., 2012)
+    alpha::T | "-"                                      # stability coefficient (de Almeida et al., 2012)
+    h_thresh::T | "m"                                   # depth threshold for calculating flow
+    dt::T | "s" | "none"                                # model time step [s]
+    qy0::Vector{T} | "m3 s-1" | "edge"                  # flow in y direction at previous time step
+    qx0::Vector{T} | "m3 s-1" | "edge"                  # flow in x direction at previous time step
+    qx::Vector{T} | "m3 s-1" | "edge"                   # flow in x direction
+    qy::Vector{T} | "m3 s-1" | "edge"                   # flow in y direction
+    zx_max::Vector{T} | "m" | "edge"                    # maximum cell elevation (x direction)
+    zy_max::Vector{T} | "m" | "edge"                    # maximum cell elevation (y direction)
+    mannings_n_sq::Vector{T} | "(s m-1/3)2" | "edge"    # Manning's roughness squared
+    volume::Vector{T} | "m3"                            # total volume of cell (including river volume for river cells)
+    error::Vector{T} | "m3"                             # error volume
+    runoff::Vector{T} | "m3 s-1"                        # runoff from hydrological model
+    inflow_wb::Vector{T} | "m3 s-1"                     # inflow to water body from hydrological model
+    h::Vector{T} | "m"                                  # water depth of cell (for river cells the reference is the river bed elevation `zb`)
+    z::Vector{T} | "m"                                  # elevation of cell
+    froude_limit::Bool | "-" | "none"                   # if true a check is performed if froude number > 1.0 (algorithm is modified)
+    rivercells::Vector{Bool} | "-"                      # river cells
+    h_av::Vector{T} | "m"                               # average water depth (for river cells the reference is the river bed elevation `zb`)
 end
 
 function initialize_shallowwater_land(
@@ -1403,30 +1379,30 @@
 cumulative floodplain `volume` a floodplain profile as a function of `flood_depth` is
 derived with floodplain area `a` (cumulative) and wetted perimeter radius `p` (cumulative).
 """
-@get_units @with_kw struct FloodPlainProfile{T, N}
-    depth::Vector{T} | "m"                    # Flood depth
+@get_units @grid_loc @with_kw struct FloodPlainProfile{T, N}
+    depth::Vector{T} | "m"                     # Flood depth
     volume::Array{T, 2} | "m3"                 # Flood volume (cumulative)
     width::Array{T, 2} | "m"                   # Flood width
     a::Array{T, 2} | "m2"                      # Flow area (cumulative)
     p::Array{T, 2} | "m"                       # Wetted perimeter (cumulative)
 end
 
-@get_units @with_kw struct FloodPlain{T, P}
-    profile::P | "-"                           # floodplain profile
-    mannings_n::Vector{T} | "s m-1/3"          # manning's roughness
-    mannings_n_sq::Vector{T} | "(s m-1/3)2"    # manning's roughness squared
-    volume::Vector{T} | "m3"                   # volume
-    h::Vector{T} | "m"                         # water depth
-    h_av::Vector{T} | "m"                      # average water depth
-    error::Vector{T} | "m3"                    # error volume
-    a::Vector{T} | "m2"                        # flow area
-    r::Vector{T} | "m"                         # hydraulic radius
-    hf::Vector{T} | "m"                        # water depth at edge/link
-    zb_max::Vector{T} | "m"                    # maximum bankfull elevation (edge/link)
-    q0::Vector{T} | "m3 s-1"                   # discharge at previous time step
-    q::Vector{T} | "m3 s-1"                    # discharge
-    q_av::Vector{T} | "m"                      # average river discharge
-    hf_index::Vector{Int} | "-"                # index with `hf` above depth threshold
+@get_units @grid_loc @with_kw struct FloodPlain{T, P}
+    profile::P | "-" | "none"                           # floodplain profile
+    mannings_n::Vector{T} | "s m-1/3"                   # manning's roughness
+    mannings_n_sq::Vector{T} | "(s m-1/3)2" | "edge"    # manning's roughness squared
+    volume::Vector{T} | "m3"                            # volume
+    h::Vector{T} | "m"                                  # water depth
+    h_av::Vector{T} | "m"                               # average water depth
+    error::Vector{T} | "m3"                             # error volume
+    a::Vector{T} | "m2" | "edge"                        # flow area
+    r::Vector{T} | "m" | "edge"                         # hydraulic radius
+    hf::Vector{T} | "m" | "edge"                        # water depth at edge/link
+    zb_max::Vector{T} | "m" | "edge"                    # maximum bankfull elevation (edge/link)
+    q0::Vector{T} | "m3 s-1" | "edge"                   # discharge at previous time step
+    q::Vector{T} | "m3 s-1" | "edge"                    # discharge
+    q_av::Vector{T} | "m" | "edge"                      # average river discharge
+    hf_index::Vector{Int} | "-" | "edge"                # index with `hf` above depth threshold
 end
 
 "Determine the initial floodplain volume"
@@ -1642,7 +1618,6 @@
 end
 
 """
-<<<<<<< HEAD
     set_river_inwater(model::Model, ssf_toriver)
 
 Set `inwater` of the lateral river component for a `Model`. `ssf_toriver` is the subsurface
@@ -1651,18 +1626,6 @@
 function set_river_inwater(model::Model, ssf_toriver)
     @unpack lateral, vertical, network, config = model
     (; net_runoff_river) = vertical.bucket.variables
-=======
-    set_river_inwater(model::Model{N,L,V,R,W,T}, ssf_toriver) where {N,L,V,R,W,T<:Union{SbmModel,SbmGwfModel}}
-
-Set `inwater` of the lateral river component for a `Model` of type `SbmModel` or `SbmGwfModel`.
-`ssf_toriver` is the subsurface flow to the river.
-"""
-function set_river_inwater(
-    model::Model{N, L, V, R, W, T},
-    ssf_toriver,
-) where {N, L, V, R, W, T <: Union{SbmModel, SbmGwfModel}}
-    @unpack lateral, vertical, network, config = model
->>>>>>> 9819e21c
     inds = network.index_river
     do_water_demand = haskey(config.model, "water_demand")
     if do_water_demand
@@ -1670,12 +1633,7 @@
             ssf_toriver[inds] +
             lateral.land.to_river[inds] +
             # net_runoff_river
-<<<<<<< HEAD
             (net_runoff_river[inds] * network.land.area[inds] * 0.001) / vertical.dt +
-=======
-            (vertical.net_runoff_river[inds] * network.land.area[inds] * 0.001) /
-            vertical.dt +
->>>>>>> 9819e21c
             (lateral.river.allocation.nonirri_returnflow * 0.001 * network.river.area) /
             vertical.dt
         )
@@ -1684,12 +1642,7 @@
             ssf_toriver[inds] +
             lateral.land.to_river[inds] +
             # net_runoff_river
-<<<<<<< HEAD
             (net_runoff_river[inds] * network.land.area[inds] * 0.001) / vertical.dt
-=======
-            (vertical.net_runoff_river[inds] * network.land.area[inds] * 0.001) /
-            vertical.dt
->>>>>>> 9819e21c
         )
     end
 end
@@ -1703,33 +1656,22 @@
     model::Model{N, L, V, R, W, T},
 ) where {N, L, V, R, W, T <: SbmGwfModel}
     @unpack lateral, vertical, network, config = model
-<<<<<<< HEAD
     (; net_runoff) = vertical.bucket.variables
-=======
+    do_drains = get(config.model, "drains", false)::Bool
+    drainflux = zeros(length(net_runoff))
     do_water_demand = haskey(config.model, "water_demand")
->>>>>>> 9819e21c
-    do_drains = get(config.model, "drains", false)::Bool
-    drainflux = zeros(vertical.n)
     if do_drains
         drainflux[lateral.subsurface.drain.index] =
             -lateral.subsurface.drain.flux ./ tosecond(basetimestep)
     end
     if do_water_demand
         @. lateral.land.inwater =
-<<<<<<< HEAD
             (net_runoff + vertical.allocation.nonirri_returnflow) *
-=======
-            (vertical.net_runoff + vertical.allocation.nonirri_returnflow) *
->>>>>>> 9819e21c
             network.land.area *
             0.001 / lateral.land.dt + drainflux
     else
         @. lateral.land.inwater =
-<<<<<<< HEAD
             (net_runoff * network.land.area * 0.001) / lateral.land.dt + drainflux
-=======
-            (vertical.net_runoff * network.land.area * 0.001) / lateral.land.dt + drainflux
->>>>>>> 9819e21c
     end
 end
 
@@ -1742,7 +1684,6 @@
     model::Model{N, L, V, R, W, T},
 ) where {N, L, V, R, W, T <: SbmModel}
     @unpack lateral, vertical, network, config = model
-<<<<<<< HEAD
     (; net_runoff) = vertical.bucket.variables
     do_water_demand = haskey(config.model, "water_demand")
     if do_water_demand
@@ -1753,29 +1694,6 @@
     else
         @. lateral.land.inwater = (net_runoff * network.land.area * 0.001) / lateral.land.dt
     end
-=======
-    do_water_demand = haskey(config.model, "water_demand")
-    if do_water_demand
-        @. lateral.land.inwater =
-            (vertical.net_runoff + vertical.allocation.nonirri_returnflow) *
-            network.land.area *
-            0.001 / lateral.land.dt
-    else
-        @. lateral.land.inwater =
-            (vertical.net_runoff * network.land.area * 0.001) / lateral.land.dt
-    end
-end
-
-"""
-    set_land_inwater(model)
-
-Set `inwater` of the lateral land component, based on `runoff` of the `vertical` concept.
-"""
-function set_land_inwater(model)
-    @unpack lateral, vertical, network = model
-    @. lateral.land.inwater =
-        (vertical.runoff * network.land.area * 0.001) / lateral.land.dt
->>>>>>> 9819e21c
 end
 
 # Computation of inflow from the lateral components `land` and `subsurface` to water bodies
@@ -1921,17 +1839,10 @@
     (; net_runoff, net_runoff_river) = vertical.bucket.variables
 
     @. lateral.land.runoff = (
-<<<<<<< HEAD
-        (net_runoff / 1000.0) * (network.land.xl * network.land.yl) / vertical.dt +
+        (net_runoff / 1000.0) * (network.land.area) / vertical.dt +
         ssf_toriver +
         # net_runoff_river
-        ((net_runoff_river * network.land.xl * network.land.yl * 0.001) / vertical.dt)
-=======
-        (vertical.net_runoff / 1000.0) * network.land.area / vertical.dt +
-        ssf_toriver +
-        # net_runoff_river
-        ((vertical.net_runoff_river * network.land.area * 0.001) / vertical.dt)
->>>>>>> 9819e21c
+        ((net_runoff_river * network.land.area * 0.001) / vertical.dt)
     )
     set_inflow_waterbody(model)
     return update(lateral.land, lateral.river, network, julian_day(clock.time - clock.dt))
