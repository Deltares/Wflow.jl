--- conflicted
+++ resolved
@@ -179,8 +179,7 @@
 end
 
 function update(sf::SurfaceFlowLand, network, frac_toriver)
-    (; subdomain_order, topo_subdomain, indices_subdomain, upstream_nodes) =
-        network
+    (; subdomain_order, topo_subdomain, indices_subdomain, upstream_nodes) = network
 
     ns = length(subdomain_order)
 
@@ -245,13 +244,7 @@
 end
 
 function update(sf::SurfaceFlowRiver, network, doy)
-<<<<<<< HEAD
-    @unpack graph, subdomain_order, topo_subdomain, indices_subdomain, upstream_nodes =
-=======
-
-    (; graph, subdomain_order, topo_subdomain, indices_subdomain, upstream_nodes) =
->>>>>>> e8b76031
-        network
+    (; graph, subdomain_order, topo_subdomain, indices_subdomain, upstream_nodes) = network
 
     ns = length(subdomain_order)
 
@@ -440,14 +433,8 @@
     end
 end
 
-<<<<<<< HEAD
 function update(ssf::LateralSSF, network, frac_toriver)
-    @unpack subdomain_order, topo_subdomain, indices_subdomain, upstream_nodes, area =
-=======
-function update(ssf::LateralSSF, network, frac_toriver, ksat_profile)
-    (; subdomain_order, topo_subdomain, indices_subdomain, upstream_nodes, area) =
->>>>>>> e8b76031
-        network
+    (; subdomain_order, topo_subdomain, indices_subdomain, upstream_nodes, area) = network
 
     ns = length(subdomain_order)
     for k in 1:ns
@@ -746,12 +733,7 @@
 end
 
 function shallowwater_river_update(sw::ShallowWaterRiver, network, dt, doy, update_h)
-<<<<<<< HEAD
-    @unpack nodes_at_link, links_at_node = network
-=======
-
     (; nodes_at_link, links_at_node) = network
->>>>>>> e8b76031
 
     sw.q0 .= sw.q
     if !isnothing(sw.floodplain)
@@ -1193,11 +1175,8 @@
     doy;
     update_h = false,
 ) where {T}
-<<<<<<< HEAD
-    @unpack nodes_at_link, links_at_node = network.river
-
-=======
->>>>>>> e8b76031
+    (; nodes_at_link, links_at_node) = network.river
+
     if !isnothing(swr.reservoir)
         swr.reservoir.inflow .= 0.0
         swr.reservoir.totaloutflow .= 0.0
@@ -1633,17 +1612,9 @@
 Set `inwater` of the lateral river component for a `Model`. `ssf_toriver` is the subsurface
 flow to the river.
 """
-<<<<<<< HEAD
 function set_river_inwater(model::Model, ssf_toriver)
-    @unpack lateral, vertical, network, config = model
+    (; lateral, vertical, network, config) = model
     (; net_runoff_river) = vertical.runoff.variables
-=======
-function set_river_inwater(
-    model::Model{N,L,V,R,W,T},
-    ssf_toriver,
-) where {N,L,V,R,W,T<:Union{SbmModel,SbmGwfModel}}
-    (; lateral, vertical, network, config) = model
->>>>>>> e8b76031
     inds = network.index_river
     do_water_demand = haskey(config.model, "water_demand")
     if do_water_demand
@@ -1669,35 +1640,15 @@
 end
 
 """
-<<<<<<< HEAD
-=======
-    set_river_inwater(model, ssf_toriver)
-
-Set `inwater` of the lateral river component (based on overland flow).
-"""
-function set_river_inwater(model, ssf_toriver)
-    (; lateral, network) = model
-    inds = network.index_river
-    lateral.river.inwater .= lateral.land.to_river[inds]
-end
-
-"""
->>>>>>> e8b76031
     set_land_inwater(model::Model{N,L,V,R,W,T}) where {N,L,V,R,W,T<:SbmGwfModel}
 
 Set `inwater` of the lateral land component for the `SbmGwfModel` type.
 """
-<<<<<<< HEAD
 function set_land_inwater(
     model::Model{N, L, V, R, W, T},
 ) where {N, L, V, R, W, T <: SbmGwfModel}
-    @unpack lateral, vertical, network, config = model
+    (; lateral, vertical, network, config) = model
     (; net_runoff) = vertical.soil.variables
-=======
-function set_land_inwater(model::Model{N,L,V,R,W,T}) where {N,L,V,R,W,T<:SbmGwfModel}
-    (; lateral, vertical, network, config) = model
-    do_water_demand = haskey(config.model, "water_demand")
->>>>>>> e8b76031
     do_drains = get(config.model, "drains", false)::Bool
     drainflux = zeros(length(net_runoff))
     do_water_demand = haskey(config.model, "water_demand")
@@ -1721,16 +1672,11 @@
 
 Set `inwater` of the lateral land component for the `SbmModel` type.
 """
-<<<<<<< HEAD
 function set_land_inwater(
     model::Model{N, L, V, R, W, T},
 ) where {N, L, V, R, W, T <: SbmModel}
-    @unpack lateral, vertical, network, config = model
+    (; lateral, vertical, network, config) = model
     (; net_runoff) = vertical.soil.variables
-=======
-function set_land_inwater(model::Model{N,L,V,R,W,T}) where {N,L,V,R,W,T<:SbmModel}
-    (; lateral, vertical, network, config) = model
->>>>>>> e8b76031
     do_water_demand = haskey(config.model, "water_demand")
     if do_water_demand
         @. lateral.land.inwater =
@@ -1742,20 +1688,6 @@
     end
 end
 
-<<<<<<< HEAD
-=======
-"""
-    set_land_inwater(model)
-
-Set `inwater` of the lateral land component, based on `runoff` of the `vertical` concept.
-"""
-function set_land_inwater(model)
-    (; lateral, vertical, network) = model
-    @. lateral.land.inwater =
-        (vertical.runoff * network.land.area * 0.001) / lateral.land.dt
-end
-
->>>>>>> e8b76031
 # Computation of inflow from the lateral components `land` and `subsurface` to water bodies
 # depends on the routing scheme (see different `get_inflow_waterbody` below). For the river
 # kinematic wave, the variables `to_river` can be excluded, because this part is added to
@@ -1773,17 +1705,10 @@
 `inflow_wb` from a model type that contains the lateral components `SurfaceFlow`.
 """
 function set_inflow_waterbody(
-<<<<<<< HEAD
     model::Model{N, L, V, R, W, T},
 ) where {N, L <: NamedTuple{<:Any, <:Tuple{Any, SurfaceFlow, SurfaceFlow}}, V, R, W, T}
-    @unpack lateral, network = model
-    @unpack subsurface, land, river = lateral
-=======
-    model::Model{N,L,V,R,W,T},
-) where {N,L<:NamedTuple{<:Any,<:Tuple{Any,SurfaceFlow,SurfaceFlow}},V,R,W,T}
     (; lateral, network) = model
     (; subsurface, land, river) = lateral
->>>>>>> e8b76031
     inds = network.index_river
 
     if !isnothing(lateral.river.reservoir) || !isnothing(lateral.river.lake)
@@ -1806,7 +1731,6 @@
 `ShallowWaterRiver`.
 """
 function set_inflow_waterbody(
-<<<<<<< HEAD
     model::Model{N, L, V, R, W, T},
 ) where {
     N,
@@ -1816,14 +1740,8 @@
     W,
     T,
 }
-    @unpack lateral, network = model
-    @unpack subsurface, land, river = lateral
-=======
-    model::Model{N,L,V,R,W,T},
-) where {N,L<:NamedTuple{<:Any,<:Tuple{Any,SurfaceFlow,ShallowWaterRiver}},V,R,W,T}
     (; lateral, network) = model
     (; subsurface, land, river) = lateral
->>>>>>> e8b76031
     inds = network.index_river
 
     if !isnothing(lateral.river.reservoir) || !isnothing(lateral.river.lake)
@@ -1849,7 +1767,6 @@
 `ShallowWaterRiver`.
 """
 function set_inflow_waterbody(
-<<<<<<< HEAD
     model::Model{N, L, V, R, W, T},
 ) where {
     N,
@@ -1859,14 +1776,8 @@
     W,
     T,
 }
-    @unpack lateral, network = model
-    @unpack subsurface, land, river = lateral
-=======
-    model::Model{N,L,V,R,W,T},
-) where {N,L<:NamedTuple{<:Any,<:Tuple{Any,ShallowWaterLand,ShallowWaterRiver}},V,R,W,T}
     (; lateral, network) = model
-    (; subsurface, land) = lateral
->>>>>>> e8b76031
+    (; subsurface, land, river) = lateral
     inds = network.index_river
 
     if !isnothing(lateral.river.reservoir) || !isnothing(lateral.river.lake)
@@ -1908,7 +1819,6 @@
 function surface_routing(
     model::Model{N, L, V, R, W, T};
     ssf_toriver = 0.0,
-<<<<<<< HEAD
 ) where {
     N,
     L <: NamedTuple{<:Any, <:Tuple{Any, ShallowWaterLand, ShallowWaterRiver}},
@@ -1917,14 +1827,9 @@
     W,
     T,
 }
-    @unpack lateral, vertical, network, clock = model
+    (; lateral, vertical, network, clock) = model
     (; net_runoff) = vertical.soil.variables
     (; net_runoff_river) = vertical.runoff.variables
-=======
-) where {N,L<:NamedTuple{<:Any,<:Tuple{Any,ShallowWaterLand,ShallowWaterRiver}},V,R,W,T}
-
-    (; lateral, vertical, network, clock) = model
->>>>>>> e8b76031
 
     @. lateral.land.runoff = (
         (net_runoff / 1000.0) * (network.land.area) / vertical.dt +
