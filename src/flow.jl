
abstract type SurfaceFlow end

@get_units @exchange @grid_type @grid_location @with_kw struct SurfaceFlowRiver{T,R,L} <:
                                                               SurfaceFlow
    beta::T | "-" | 0 | "scalar"                 # constant in Manning's equation
    sl::Vector{T} | "m m-1"                      # Slope [m m⁻¹]
    n::Vector{T} | "s m-1/3"                     # Manning's roughness [s m⁻⅓]
    dl::Vector{T} | "m"                          # Drain length [m]
    q::Vector{T} | "m3 s-1"                      # Discharge [m³ s⁻¹]
    qin::Vector{T} | "m3 s-1"                    # Inflow from upstream cells [m³ s⁻¹]
    q_av::Vector{T} | "m3 s-1"                   # Average discharge [m³ s⁻¹]
    qlat::Vector{T} | "m2 s-1"                   # Lateral inflow per unit length [m² s⁻¹]
    inwater::Vector{T} | "m3 s-1"                # Lateral inflow [m³ s⁻¹]
    inflow::Vector{T} | "m3 s-1"                 # External inflow (abstraction/supply/demand) [m³ s⁻¹]
    inflow_wb::Vector{T} | "m3 s-1"              # inflow waterbody (lake or reservoir model) from land part [m³ s⁻¹]
    volume::Vector{T} | "m3"                     # Kinematic wave volume [m³] (based on water level h)
    h::Vector{T} | "m"                           # Water level [m]
    h_av::Vector{T} | "m"                        # Average water level [m]
    bankfull_depth::Vector{T} | "m"              # Bankfull water level [m]
    dt::T | "s" | 0 | "none" | "none"            # Model time step [s]
    its::Int | "-" | 0 | "none" | "none"         # Number of fixed iterations
    width::Vector{T} | "m"                       # Flow width [m]
    alpha_pow::T | "-" | 0 | "scalar"            # Used in the power part of alpha
    alpha_term::Vector{T} | "-"                  # Term used in computation of alpha
    alpha::Vector{T} | "s3/5 m1/5"               # Constant in momentum equation A = alpha*Q^beta, based on Manning's equation
    cel::Vector{T} | "m s-1"                     # Celerity of the kinematic wave
    reservoir_index::Vector{Int} | "-"           # map cell to 0 (no reservoir) or i (pick reservoir i in reservoir field)
    lake_index::Vector{Int} | "-"                # map cell to 0 (no lake) or i (pick lake i in lake field)
    reservoir::R | "-" | 0                       # Reservoir model struct of arrays
    lake::L | "-" | 0                            # Lake model struct of arrays
    kinwave_it::Bool | "-" | 0 | "none" | "none" # Boolean for iterations kinematic wave

    # TODO unclear why this causes a MethodError
    # function SurfaceFlow{T,R,L}(args...) where {T,R,L}
    #     equal_size_vectors(args)
    #     return new(args...)
    # end
end

@get_units @exchange @grid_type @grid_location @with_kw struct SurfaceFlowLand{T} <:
                                                               SurfaceFlow
    beta::T | "-" | 0 | "scalar"                       # constant in Manning's equation
    sl::Vector{T} | "m m-1"                         # Slope [m m⁻¹]
    n::Vector{T} | "s m-1/3"                        # Manning's roughness [s m⁻⅓]
    dl::Vector{T} | "m"                             # Drain length [m]
    q::Vector{T} | "m3 s-1"                         # Discharge [m³ s⁻¹]
    qin::Vector{T} | "m3 s-1"                       # Inflow from upstream cells [m³ s⁻¹]
    q_av::Vector{T} | "m3 s-1"                      # Average discharge [m³ s⁻¹]
    qlat::Vector{T} | "m2 s-1"                      # Lateral inflow per unit length [m² s⁻¹]
    inwater::Vector{T} | "m3 s-1"                   # Lateral inflow [m³ s⁻¹]
    volume::Vector{T} | "m3"                        # Kinematic wave volume [m³] (based on water level h)
    h::Vector{T} | "m"                              # Water level [m]
    h_av::Vector{T} | "m"                           # Average water level [m]
    dt::T | "s" | 0 | "none" | "none"               # Model time step [s]
    its::Int | "-" | 0 | "none" | "none"            # Number of fixed iterations
    width::Vector{T} | "m"                          # Flow width [m]
    alpha_pow::T | "-" | 0 | "scalar"               # Used in the power part of alpha
    alpha_term::Vector{T} | "-"                     # Term used in computation of alpha
    alpha::Vector{T} | "s3/5 m1/5"                  # Constant in momentum equation A = alpha * Q^beta, based on Manning's equation
    cel::Vector{T} | "m s-1"                        # Celerity of the kinematic wave
    to_river::Vector{T} | "m3 s-1"                  # Part of overland flow [m³ s⁻¹] that flows to the river
    kinwave_it::Bool | "-" | 0 | "none" | "none"    # Boolean for iterations kinematic wave
end

function initialize_surfaceflow_land(nc, config, inds; sl, dl, width, iterate, tstep, dt)
    @info "Kinematic wave approach is used for overland flow." iterate
    if tstep > 0
        @info "Using a fixed sub-timestep (seconds) $tstep for kinematic wave overland flow."
    end

    n_land =
        ncread(nc, config, "lateral.land.n"; sel = inds, defaults = 0.072, type = Float)
    n = length(inds)

    sf_land = SurfaceFlowLand(
        beta = Float(0.6),
        sl = sl,
        n = n_land,
        dl = dl,
        q = zeros(Float, n),
        qin = zeros(Float, n),
        q_av = zeros(Float, n),
        qlat = zeros(Float, n),
        inwater = zeros(Float, n),
        volume = zeros(Float, n),
        h = zeros(Float, n),
        h_av = zeros(Float, n),
        dt = Float(tosecond(dt)),
        its = tstep > 0 ? Int(cld(tosecond(dt), tstep)) : tstep,
        width = width,
        alpha_pow = Float((2.0 / 3.0) * 0.6),
        alpha_term = fill(mv, n),
        alpha = fill(mv, n),
        cel = zeros(Float, n),
        to_river = zeros(Float, n),
        kinwave_it = iterate,
    )

    return sf_land
end

function initialize_surfaceflow_river(
    nc,
    config,
    inds;
    dl,
    width,
    reservoir_index,
    reservoir,
    lake_index,
    lake,
    iterate,
    tstep,
    dt,
)
    @info "Kinematic wave approach is used for river flow." iterate
    if tstep > 0
        @info "Using a fixed sub-timestep (seconds) $tstep for kinematic wave river flow."
    end

    n_river =
        ncread(nc, config, "lateral.river.n"; sel = inds, defaults = 0.036, type = Float)
    bankfull_depth = ncread(
        nc,
        config,
        "lateral.river.bankfull_depth";
        alias = "lateral.river.h_bankfull",
        sel = inds,
        defaults = 1.0,
        type = Float,
    )
    if haskey(config.input.lateral.river, "h_bankfull")
        @warn string(
            "The `h_bankfull` key in `[input.lateral.river]` is now called ",
            "`bankfull_depth`. Please update your TOML file.",
        )
    end
    sl = ncread(
        nc,
        config,
        "lateral.river.slope";
        optional = false,
        sel = inds,
        type = Float,
    )
    clamp!(sl, 0.00001, Inf)

    n = length(inds)

    sf_river = SurfaceFlowRiver(
        beta = Float(0.6),
        sl = sl,
        n = n_river,
        dl = dl,
        q = zeros(Float, n),
        qin = zeros(Float, n),
        q_av = zeros(Float, n),
        qlat = zeros(Float, n),
        inwater = zeros(Float, n),
        inflow = zeros(Float, n),
        inflow_wb = zeros(Float, n),
        volume = zeros(Float, n),
        h = zeros(Float, n),
        h_av = zeros(Float, n),
        bankfull_depth = bankfull_depth,
        dt = Float(tosecond(dt)),
        its = tstep > 0 ? Int(cld(tosecond(dt), tstep)) : tstep,
        width = width,
        alpha_pow = Float((2.0 / 3.0) * 0.6),
        alpha_term = fill(mv, n),
        alpha = fill(mv, n),
        cel = zeros(Float, n),
        reservoir_index = reservoir_index,
        lake_index = lake_index,
        reservoir = reservoir,
        lake = lake,
        kinwave_it = iterate,
    )

    return sf_river
end


function update(sf::SurfaceFlowLand, network, frac_toriver)
    @unpack graph, subdomain_order, topo_subdomain, indices_subdomain, upstream_nodes =
        network

    ns = length(subdomain_order)

    @. sf.alpha_term = pow(sf.n / sqrt(sf.sl), sf.beta)
    # use fixed alpha value based flow width
    @. sf.alpha = sf.alpha_term * pow(sf.width, sf.alpha_pow)
    @. sf.qlat = sf.inwater / sf.dl

    sf.q_av .= 0.0
    sf.h_av .= 0.0
    sf.to_river .= 0.0

    dt, its = stable_timestep(sf)
    for _ = 1:its
        sf.qin .= 0.0
        for k = 1:ns
            threaded_foreach(eachindex(subdomain_order[k]), basesize = 1) do i
                m = subdomain_order[k][i]
                for (n, v) in zip(indices_subdomain[m], topo_subdomain[m])
                    # for a river cell without a reservoir or lake part of the upstream
                    # surface flow goes to the river (frac_toriver) and part goes to the
                    # surface flow reservoir (1.0 - frac_toriver), upstream nodes with a
                    # reservoir or lake are excluded
                    sf.to_river[v] += sum_at(
                        i -> sf.q[i] * frac_toriver[i],
                        upstream_nodes[n],
                        eltype(sf.to_river),
                    )
                    if sf.width[v] > 0.0
                        sf.qin[v] = sum_at(
                            i -> sf.q[i] * (1.0 - frac_toriver[i]),
                            upstream_nodes[n],
                            eltype(sf.q),
                        )
                    end

                    sf.q[v] = kinematic_wave(
                        sf.qin[v],
                        sf.q[v],
                        sf.qlat[v],
                        sf.alpha[v],
                        sf.beta,
                        dt,
                        sf.dl[v],
                    )

                    # update h, only if surface width > 0.0
                    if sf.width[v] > 0.0
                        crossarea = sf.alpha[v] * pow(sf.q[v], sf.beta)
                        sf.h[v] = crossarea / sf.width[v]
                    end
                    sf.q_av[v] += sf.q[v]
                    sf.h_av[v] += sf.h[v]
                end
            end
        end
    end
    sf.q_av ./= its
    sf.h_av ./= its
    sf.to_river ./= its
    sf.volume .= sf.dl .* sf.width .* sf.h
end

function update(sf::SurfaceFlowRiver, network, doy)

    @unpack graph, subdomain_order, topo_subdomain, indices_subdomain, upstream_nodes =
        network

    ns = length(subdomain_order)

    @. sf.alpha_term = pow(sf.n / sqrt(sf.sl), sf.beta)
    # use fixed alpha value based on 0.5 * bankfull_depth
    @. sf.alpha = sf.alpha_term * pow(sf.width + sf.bankfull_depth, sf.alpha_pow)

    @. sf.qlat = sf.inwater / sf.dl

    sf.q_av .= 0.0
    sf.h_av .= 0.0
    # because of possible iterations set reservoir and lake inflow and total outflow at
    # start to zero, the total sum of inflow and outflow at each sub time step is calculated
    if !isnothing(sf.reservoir)
        sf.reservoir.inflow .= 0.0
        sf.reservoir.totaloutflow .= 0.0
        sf.reservoir.actevap .= 0.0
    end
    if !isnothing(sf.lake)
        sf.lake.inflow .= 0.0
        sf.lake.totaloutflow .= 0.0
        sf.lake.actevap .= 0.0
    end

    dt, its = stable_timestep(sf)
    for _ = 1:its
        sf.qin .= 0.0
        for k = 1:ns
            threaded_foreach(eachindex(subdomain_order[k]), basesize = 1) do i
                m = subdomain_order[k][i]
                for (n, v) in zip(indices_subdomain[m], topo_subdomain[m])
                    # sf.qin by outflow from upstream reservoir or lake location is added
                    sf.qin[v] += sum_at(sf.q, upstream_nodes[n])
                    # Inflow supply/abstraction is added to qlat (divide by flow length)
                    # If inflow < 0, abstraction is limited
                    if sf.inflow[v] < 0.0
                        max_abstract = min(sf.qin[v] + sf.qlat[v] * sf.dl[v], -sf.inflow[v])
                        inflow = -max_abstract / sf.dl[v]
                    else
                        inflow = sf.inflow[v] / sf.dl[v]
                    end

                    sf.q[v] = kinematic_wave(
                        sf.qin[v],
                        sf.q[v],
                        sf.qlat[v] + inflow,
                        sf.alpha[v],
                        sf.beta,
                        dt,
                        sf.dl[v],
                    )

                    if !isnothing(sf.reservoir) && sf.reservoir_index[v] != 0
                        # run reservoir model and copy reservoir outflow to inflow (qin) of
                        # downstream river cell
                        i = sf.reservoir_index[v]
                        update(sf.reservoir, i, sf.q[v] + sf.inflow_wb[v], dt)

                        downstream_nodes = outneighbors(graph, v)
                        n_downstream = length(downstream_nodes)
                        if n_downstream == 1
                            j = only(downstream_nodes)
                            sf.qin[j] = sf.reservoir.outflow[i]
                        elseif n_downstream == 0
                            error(
                                """A reservoir without a downstream river node is not supported.
                                Add a downstream river node or move the reservoir to an upstream node (model schematization).
                                """,
                            )
                        else
                            error("bifurcations not supported")
                        end

                    elseif !isnothing(sf.lake) && sf.lake_index[v] != 0
                        # run lake model and copy lake outflow to inflow (qin) of downstream river
                        # cell
                        i = sf.lake_index[v]
                        update(sf.lake, i, sf.q[v] + sf.inflow_wb[v], doy, dt)

                        downstream_nodes = outneighbors(graph, v)
                        n_downstream = length(downstream_nodes)
                        if n_downstream == 1
                            j = only(downstream_nodes)
                            sf.qin[j] = sf.lake.outflow[i]
                        elseif n_downstream == 0
                            error(
                                """A lake without a downstream river node is not supported.
                                Add a downstream river node or move the lake to an upstream node (model schematization).
                                """,
                            )
                        else
                            error("bifurcations not supported")
                        end
                    end

                    # update h
                    crossarea = sf.alpha[v] * pow(sf.q[v], sf.beta)
                    sf.h[v] = crossarea / sf.width[v]
                    sf.q_av[v] += sf.q[v]
                    sf.h_av[v] += sf.h[v]
                end
            end
        end
    end
    sf.q_av ./= its
    sf.h_av ./= its
    sf.volume .= sf.dl .* sf.width .* sf.h
end

function stable_timestep(sf::S) where {S<:SurfaceFlow}
    n = length(sf.q)
    # two options for iteration, fixed or based on courant number.
    if sf.kinwave_it
        if sf.its > 0
            its = sf.its
        else
            # calculate celerity
            courant = zeros(n)
            for v = 1:n
                if sf.q[v] > 0.0
                    sf.cel[v] = 1.0 / (sf.alpha[v] * sf.beta * pow(sf.q[v], (sf.beta - 1.0)))
                    courant[v] = (sf.dt / sf.dl[v]) * sf.cel[v]
                end
            end
            filter!(x -> x ≠ 0.0, courant)
            its = isempty(courant) ? 1 : ceil(Int, (1.25 * quantile!(courant, 0.95)))
        end
    else
        its = 1
    end

    # sub time step
    dt = sf.dt / its
    return dt, its
end

@get_units @exchange @grid_type @grid_location @with_kw struct LateralSSF{T}
    kh_0::Vector{T} | "m d-1"               # Horizontal hydraulic conductivity at soil surface [m d⁻¹]
    f::Vector{T} | "m-1"                   # A scaling parameter [m⁻¹] (controls exponential decline of kh_0)
    kh::Vector{T} | "m d-1"                # Horizontal hydraulic conductivity [m d⁻¹]
    khfrac::Vector{T} | "-"                # A muliplication factor applied to vertical hydraulic conductivity `kv` [-]
    soilthickness::Vector{T} | "m"         # Soil thickness [m]
    theta_s::Vector{T} | "-"               # Saturated water content (porosity) [-]
    theta_r::Vector{T} | "-"               # Residual water content [-]
    dt::T | "d" | 0 | "none" | "none"      # model time step [d]
    slope::Vector{T} | "m m-1"            # Slope [m m⁻¹]
    dl::Vector{T} | "m"                    # Drain length [m]
    dw::Vector{T} | "m"                    # Flow width [m]
    zi::Vector{T} | "m"                    # Pseudo-water table depth [m] (top of the saturated zone)
    z_exp::Vector{T} | "m"                 # Depth [m] from soil surface for which exponential decline of kv_0 is valid
    exfiltwater::Vector{T} | "m dt-1"      # Exfiltration [m Δt⁻¹] (groundwater above surface level, saturated excess conditions)
    recharge::Vector{T} | "m2 dt-1"        # Net recharge to saturated store [m² Δt⁻¹]
    ssf::Vector{T} | "m3 d-1"              # Subsurface flow [m³ d⁻¹]
    ssfin::Vector{T} | "m3 d-1"            # Inflow from upstream cells [m³ d⁻¹]
    ssfmax::Vector{T} | "m2 d-1"           # Maximum subsurface flow [m² d⁻¹]
    to_river::Vector{T} | "m3 d-1"         # Part of subsurface flow [m³ d⁻¹] that flows to the river

    function LateralSSF{T}(args...) where {T}
        equal_size_vectors(args)
        return new(args...)
    end
end


function update(ssf::LateralSSF, network, frac_toriver, ksat_profile)
    @unpack subdomain_order, topo_subdomain, indices_subdomain, upstream_nodes = network

    ns = length(subdomain_order)
    for k = 1:ns
        threaded_foreach(eachindex(subdomain_order[k]), basesize = 1) do i
            m = subdomain_order[k][i]
            for (n, v) in zip(indices_subdomain[m], topo_subdomain[m])
                # for a river cell without a reservoir or lake part of the upstream
                # subsurface flow goes to the river (frac_toriver) and part goes to the
                # subsurface flow reservoir (1.0 - frac_toriver) upstream nodes with a
                # reservoir or lake are excluded
                ssf.ssfin[v] = sum_at(
                    i -> ssf.ssf[i] * (1.0 - frac_toriver[i]),
                    upstream_nodes[n],
                    eltype(ssf.ssfin),
                )
                ssf.to_river[v] = sum_at(
                    i -> ssf.ssf[i] * frac_toriver[i],
                    upstream_nodes[n],
                    eltype(ssf.to_river),
                )
                if (ksat_profile == "exponential") ||
                   (ksat_profile == "exponential_constant")
                    ssf.ssf[v], ssf.zi[v], ssf.exfiltwater[v] = kinematic_wave_ssf(
                        ssf.ssfin[v],
                        ssf.ssf[v],
                        ssf.zi[v],
                        ssf.recharge[v],
                        ssf.kh_0[v],
                        ssf.slope[v],
                        ssf.theta_s[v] - ssf.theta_r[v],
                        ssf.f[v],
                        ssf.soilthickness[v],
                        ssf.dt,
                        ssf.dl[v],
                        ssf.dw[v],
                        ssf.ssfmax[v],
                        ssf.z_exp[v],
                        ksat_profile,
                    )
                elseif (ksat_profile == "layered") ||
                       (ksat_profile == "layered_exponential")
                    ssf.ssf[v], ssf.zi[v], ssf.exfiltwater[v] = kinematic_wave_ssf(
                        ssf.ssfin[v],
                        ssf.ssf[v],
                        ssf.zi[v],
                        ssf.recharge[v],
                        ssf.kh[v],
                        ssf.slope[v],
                        ssf.theta_s[v] - ssf.theta_r[v],
                        ssf.soilthickness[v],
                        ssf.dt,
                        ssf.dl[v],
                        ssf.dw[v],
                        ssf.ssfmax[v],
                    )
                end
            end
        end
    end
end

@get_units @exchange @grid_type @grid_location @with_kw struct GroundwaterExchange{T}
    dt::T | "d" | 0 | "none" | "none"   # model time step [d]
    exfiltwater::Vector{T} | "m dt-1"   # Exfiltration [m Δt⁻¹]  (groundwater above surface level, saturated excess conditions)
    zi::Vector{T} | "m"                 # Pseudo-water table depth [m] (top of the saturated zone)
    to_river::Vector{T} | "m3 d-1"      # Part of subsurface flow [m³ d⁻¹] that flows to the river
    ssf::Vector{T} | "m3 d-1"           # Subsurface flow [m³ d⁻¹]
end

@get_units @exchange @grid_type @grid_location @with_kw struct ShallowWaterRiver{T,R,L,F}
    n::Int | "-" | 0 | "none" | "none"                      # number of cells
    ne::Int | "-" | 0 | "none" | "none"                     # number of edges/links
    active_n::Vector{Int} | "-"                             # active nodes
    active_e::Vector{Int} | "-" | _ | "edge"                # active edges/links
    g::T | "m s-2" | 0 | "scalar"                           # acceleration due to gravity
    alpha::T | "-" | 0 | "scalar"                           # stability coefficient (Bates et al., 2010)
    h_thresh::T | "m" | 0 | "scalar"                        # depth threshold for calculating flow
    dt::T | "s" | 0 | "none" | "none"                       # model time step [s]
    q::Vector{T} | "m3 s-1" | _ | "edge"                    # river discharge (subgrid channel)
    q0::Vector{T} | "m3 s-1" | _ | "edge"                   # river discharge (subgrid channel) at previous time step
    q_av::Vector{T} | "m3 s-1" | _ | "edge"                 # average river channel (+ floodplain) discharge [m³ s⁻¹]
    q_channel_av::Vector{T} | "m3 s-1"                      # average river channel discharge [m³ s⁻¹]
    zb_max::Vector{T} | "m"                                 # maximum channel bed elevation
    mannings_n_sq::Vector{T} | "(s m-1/3)2" | _ | "edge"    # Manning's roughness squared at edge/link
    mannings_n::Vector{T} | "s m-1/3"                       # Manning's roughness at node
    h::Vector{T} | "m"                                      # water depth
    zs_max::Vector{T} | "m" | _ | "edge"                    # maximum water elevation at edge
    zs_src::Vector{T} | "m"                                 # water elevation of source node of edge
    zs_dst::Vector{T} | "m"                                 # water elevation of downstream node of edge
    hf::Vector{T} | "m" | _ | "edge"                        # water depth at edge/link
    h_av::Vector{T} | "m"                                   # average water depth
    dl::Vector{T} | "m"                                     # river length
    dl_at_link::Vector{T} | "m" | _ | "edge"                # river length at edge/link
    width::Vector{T} | "m"                                  # river width
    width_at_link::Vector{T} | "m" | _ | "edge"             # river width at edge/link
    a::Vector{T} | "m2" | _ | "edge"                        # flow area at edge/link
    r::Vector{T} | "m" | _ | "edge"                         # wetted perimeter at edge/link
    volume::Vector{T} | "m3"                                # river volume
    error::Vector{T} | "m3"                                 # error volume
    inwater::Vector{T} | "m3 s-1"                           # lateral inflow [m³ s⁻¹]
    inflow::Vector{T} | "m3 s-1"                            # external inflow (abstraction/supply/demand) [m³ s⁻¹]
    inflow_wb::Vector{T} | "m3 s-1"                         # inflow waterbody (lake or reservoir model) from land part [m³ s⁻¹]
    bankfull_volume::Vector{T} | "m3"                       # bankfull volume
    bankfull_depth::Vector{T} | "m"                         # bankfull depth
    zb::Vector{T} | "m"                                     # river bed elevation
    froude_limit::Bool | "-" | 0 | "none" | "none"          # if true a check is performed if froude number > 1.0 (algorithm is modified)
    reservoir_index::Vector{Int} | "-" | 0                  # river cell index with a reservoir (each index of reservoir_index maps to reservoir i in reservoir field)
    lake_index::Vector{Int} | "-" | 0                       # river cell index with a lake (each index of lake_index maps to lake i in lake field)
    waterbody::Vector{Bool} | "-"                           # water body cells (reservoir or lake)
    reservoir::R | "-" | 0                                  # Reservoir model struct of arrays
    lake::L | "-" | 0                                       # Lake model struct of arrays
    floodplain::F | "-" | 0                                 # Floodplain (1D) schematization
end

function initialize_shallowwater_river(
    nc,
    config,
    inds;
    graph,
    ldd,
    dl,
    width,
    reservoir_index,
    reservoir,
    lake_index,
    lake,
    dt,
    floodplain,
)
    # The local inertial approach makes use of a staggered grid (Bates et al. (2010)),
    # with nodes and links. This information is extracted from the directed graph of the
    # river. Discharge q is calculated at links between nodes and mapped to the source
    # nodes for gridded output (index of link is equal to source node index, e.g.:
    # Edge 1 => 5
    # Edge 2 => 1
    # Edge 3 => 2
    # Edge 4 => 9
    # ⋮ )
    alpha = get(config.model, "inertial_flow_alpha", 0.7)::Float64 # stability coefficient for model time step (0.2-0.7)
    h_thresh = get(config.model, "h_thresh", 1.0e-03)::Float64 # depth threshold for flow at link
    froude_limit = get(config.model, "froude_limit", true)::Bool # limit flow to subcritical according to Froude number
    floodplain_1d = floodplain

    @info "Local inertial approach is used for river flow." alpha h_thresh froude_limit floodplain_1d
    @warn string(
        "Providing the boundary condition `riverlength_bc` as part of the `[model]` setting ",
        "in the TOML file has been deprecated as of Wflow v0.8.0.\n The boundary condition should ",
        "be provided as part of the file `$(config.input.path_static)`.",
    )
    # The following boundary conditions can be set at ghost nodes, downstream of river
    # outlets (pits): river length and river depth
    index_pit = findall(x -> x == 5, ldd)
    inds_pit = inds[index_pit]
    riverlength_bc = ncread(
        nc,
        config,
        "lateral.river.riverlength_bc";
        sel = inds_pit,
        defaults = 1.0e04,
        type = Float,
    )
    riverdepth_bc = ncread(
        nc,
        config,
        "lateral.river.riverdepth_bc";
        sel = inds_pit,
        defaults = 0.0,
        type = Float,
    )
    bankfull_elevation_2d = ncread(
        nc,
        config,
        "lateral.river.bankfull_elevation";
        optional = false,
        type = Float,
        fill = 0,
    )
    bankfull_depth_2d = ncread(
        nc,
        config,
        "lateral.river.bankfull_depth";
        optional = false,
        type = Float,
        fill = 0,
    )
    bankfull_depth = bankfull_depth_2d[inds]
    zb = bankfull_elevation_2d[inds] - bankfull_depth # river bed elevation

    bankfull_volume = bankfull_depth .* width .* dl

    n_river =
        ncread(nc, config, "lateral.river.n"; sel = inds, defaults = 0.036, type = Float)

    n = length(inds)

    # set river depth h to zero (including reservoir and lake locations)
    h = fill(0.0, n)

    # set ghost points for boundary condition (downstream river outlet): river width, bed
    # elevation, manning n is copied from the upstream cell.
    add_vertex_edge_graph!(graph, index_pit)
    append!(dl, riverlength_bc)
    append!(h, riverdepth_bc)
    append!(zb, zb[index_pit])
    append!(width, width[index_pit])
    append!(n_river, n_river[index_pit])
    append!(bankfull_depth, bankfull_depth[index_pit])

    # for each link the src and dst node is required
    nodes_at_link = adjacent_nodes_at_link(graph)
    _ne = ne(graph)

    if floodplain
        zb_floodplain = zb .+ bankfull_depth
        floodplain = initialize_floodplain_1d(
            nc,
            config,
            inds,
            width,
            dl,
            zb_floodplain,
            index_pit,
            _ne,
            nodes_at_link,
        )
    else
        floodplain = nothing
    end

    # determine z, width, length and manning's n at links
    zb_max = fill(Float(0), _ne)
    width_at_link = fill(Float(0), _ne)
    length_at_link = fill(Float(0), _ne)
    mannings_n_sq = fill(Float(0), _ne)
    for i = 1:_ne
        src_node = nodes_at_link.src[i]
        dst_node = nodes_at_link.dst[i]
        zb_max[i] = max(zb[src_node], zb[dst_node])
        width_at_link[i] = min(width[src_node], width[dst_node])
        length_at_link[i] = 0.5 * (dl[dst_node] + dl[src_node])
        mannings_n =
            (n_river[dst_node] * dl[dst_node] + n_river[src_node] * dl[src_node]) /
            (dl[dst_node] + dl[src_node])
        mannings_n_sq[i] = mannings_n * mannings_n
    end

    q_av = zeros(_ne)
    waterbody = !=(0).(reservoir_index .+ lake_index)
    active_index = findall(x -> x == 0, waterbody)

    sw_river = ShallowWaterRiver(
        n = n,
        ne = _ne,
        active_n = active_index,
        active_e = active_index,
        g = 9.80665,
        alpha = alpha,
        h_thresh = h_thresh,
        dt = tosecond(dt),
        q = zeros(_ne),
        q0 = zeros(_ne),
        q_av = q_av,
        q_channel_av = isnothing(floodplain) ? q_av : zeros(_ne),
        zb_max = zb_max,
        mannings_n_sq = mannings_n_sq,
        mannings_n = n_river,
        h = h,
        zs_max = zeros(_ne),
        zs_src = zeros(_ne),
        zs_dst = zeros(_ne),
        hf = zeros(_ne),
        h_av = zeros(n),
        width = width,
        width_at_link = width_at_link,
        a = zeros(_ne),
        r = zeros(_ne),
        volume = fill(0.0, n),
        error = zeros(n),
        inflow = zeros(n),
        inflow_wb = zeros(n),
        inwater = zeros(n),
        dl = dl,
        dl_at_link = length_at_link,
        bankfull_volume = bankfull_volume,
        bankfull_depth = bankfull_depth,
        zb = zb,
        froude_limit = froude_limit,
        reservoir_index = findall(x -> x > 0, reservoir_index),
        lake_index = findall(x -> x > 0, lake_index),
        waterbody = waterbody,
        reservoir = reservoir,
        lake = lake,
        floodplain = floodplain,
    )
    return sw_river, nodes_at_link
end

"Return the upstream inflow for a waterbody in `ShallowWaterRiver`"
function get_inflow_waterbody(sw::ShallowWaterRiver, src_edge)
    q_in = sum_at(sw.q, src_edge)
    if !isnothing(sw.floodplain)
        q_in = q_in + sum_at(sw.floodplain.q, src_edge)
    end
    return q_in
end

function shallowwater_river_update(sw::ShallowWaterRiver, network, dt, doy, update_h)

    @unpack nodes_at_link, links_at_node = network

    sw.q0 .= sw.q
    if !isnothing(sw.floodplain)
        sw.floodplain.q0 .= sw.floodplain.q
    end
    @tturbo for j in eachindex(sw.active_e)
        i = sw.active_e[j]
        i_src = nodes_at_link.src[i]
        i_dst = nodes_at_link.dst[i]
        sw.zs_src[i] = sw.zb[i_src] + sw.h[i_src]
        sw.zs_dst[i] = sw.zb[i_dst] + sw.h[i_dst]

        sw.zs_max[i] = max(sw.zs_src[i], sw.zs_dst[i])
        sw.hf[i] = (sw.zs_max[i] - sw.zb_max[i])

        sw.a[i] = sw.width_at_link[i] * sw.hf[i] # flow area (rectangular channel)
        sw.r[i] = sw.a[i] / (sw.width_at_link[i] + 2.0 * sw.hf[i]) # hydraulic radius (rectangular channel)

        sw.q[i] = IfElse.ifelse(
            sw.hf[i] > sw.h_thresh,
            local_inertial_flow(
                sw.q0[i],
                sw.zs_src[i],
                sw.zs_dst[i],
                sw.hf[i],
                sw.a[i],
                sw.r[i],
                sw.dl_at_link[i],
                sw.mannings_n_sq[i],
                sw.g,
                sw.froude_limit,
                dt,
            ),
            0.0,
        )

        # limit q in case water is not available
        sw.q[i] = IfElse.ifelse(sw.h[i_src] <= 0.0, min(sw.q[i], 0.0), sw.q[i])
        sw.q[i] = IfElse.ifelse(sw.h[i_dst] <= 0.0, max(sw.q[i], 0.0), sw.q[i])

        sw.q_av[i] += sw.q[i] * dt
    end
    if !isnothing(sw.floodplain)
        @tturbo @. sw.floodplain.hf = max(sw.zs_max - sw.floodplain.zb_max, 0.0)

        n = 0
        @inbounds for i in sw.active_e
            @inbounds if sw.floodplain.hf[i] > sw.h_thresh
                n += 1
                sw.floodplain.hf_index[n] = i
            else
                sw.floodplain.q[i] = 0.0
            end
        end

        @tturbo for j = 1:n
            i = sw.floodplain.hf_index[j]
            i_src = nodes_at_link.src[i]
            i_dst = nodes_at_link.dst[i]

            i0 = 0
            for k in eachindex(sw.floodplain.profile.depth)
                i0 += 1 * (sw.floodplain.profile.depth[k] <= sw.floodplain.hf[i])
            end
            i1 = max(i0, 1)
            i2 = IfElse.ifelse(i1 == length(sw.floodplain.profile.depth), i1, i1 + 1)

            a_src = flow_area(
                sw.floodplain.profile.width[i2, i_src],
                sw.floodplain.profile.a[i1, i_src],
                sw.floodplain.profile.depth[i1],
                sw.floodplain.hf[i],
            )
            a_src = max(a_src - (sw.floodplain.hf[i] * sw.width[i_src]), 0.0)

            a_dst = flow_area(
                sw.floodplain.profile.width[i2, i_dst],
                sw.floodplain.profile.a[i1, i_dst],
                sw.floodplain.profile.depth[i1],
                sw.floodplain.hf[i],
            )
            a_dst = max(a_dst - (sw.floodplain.hf[i] * sw.width[i_dst]), 0.0)

            sw.floodplain.a[i] = min(a_src, a_dst)

            sw.floodplain.r[i] = IfElse.ifelse(
                a_src < a_dst,
                a_src / wetted_perimeter(
                    sw.floodplain.profile.p[i1, i_src],
                    sw.floodplain.profile.depth[i1],
                    sw.floodplain.hf[i],
                ),
                a_dst / wetted_perimeter(
                    sw.floodplain.profile.p[i1, i_dst],
                    sw.floodplain.profile.depth[i1],
                    sw.floodplain.hf[i],
                ),
            )

            sw.floodplain.q[i] = IfElse.ifelse(
                sw.floodplain.a[i] > 1.0e-05,
                local_inertial_flow(
                    sw.floodplain.q0[i],
                    sw.zs_src[i],
                    sw.zs_dst[i],
                    sw.floodplain.hf[i],
                    sw.floodplain.a[i],
                    sw.floodplain.r[i],
                    sw.dl_at_link[i],
                    sw.floodplain.mannings_n_sq[i],
                    sw.g,
                    sw.froude_limit,
                    dt,
                ),
                0.0,
            )

            # limit floodplain q in case water is not available
            sw.floodplain.q[i] = IfElse.ifelse(
                sw.floodplain.h[i_src] <= 0.0,
                min(sw.floodplain.q[i], 0.0),
                sw.floodplain.q[i],
            )
            sw.floodplain.q[i] = IfElse.ifelse(
                sw.floodplain.h[i_dst] <= 0.0,
                max(sw.floodplain.q[i], 0.0),
                sw.floodplain.q[i],
            )

            sw.floodplain.q[i] =
                IfElse.ifelse(sw.floodplain.q[i] * sw.q[i] < 0.0, 0.0, sw.floodplain.q[i])
            sw.floodplain.q_av[i] += sw.floodplain.q[i] * dt
        end
    end
    # For reservoir and lake locations the local inertial solution is replaced by the
    # reservoir or lake model. These locations are handled as boundary conditions in the
    # local inertial model (fixed h).
    for v in eachindex(sw.reservoir_index)
        i = sw.reservoir_index[v]

        q_in = get_inflow_waterbody(sw, links_at_node.src[i])
        update(sw.reservoir, v, q_in + sw.inflow_wb[i], dt)
        sw.q[i] = sw.reservoir.outflow[v]
        sw.q_av[i] += sw.q[i] * dt
    end
    for v in eachindex(sw.lake_index)
        i = sw.lake_index[v]

        q_in = get_inflow_waterbody(sw, links_at_node.src[i])
        update(sw.lake, v, q_in + sw.inflow_wb[i], doy, dt)
        sw.q[i] = sw.lake.outflow[v]
        sw.q_av[i] += sw.q[i] * dt
    end
    if update_h
        @batch per = thread minbatch = 2000 for i in sw.active_n

            q_src = sum_at(sw.q, links_at_node.src[i])
            q_dst = sum_at(sw.q, links_at_node.dst[i])
            sw.volume[i] = sw.volume[i] + (q_src - q_dst + sw.inwater[i]) * dt

            if sw.volume[i] < 0.0
                sw.error[i] = sw.error[i] + abs(sw.volume[i])
                sw.volume[i] = 0.0 # set volume to zero
            end
            sw.volume[i] = max(sw.volume[i] + sw.inflow[i] * dt, 0.0) # add external inflow

            if !isnothing(sw.floodplain)
                q_src = sum_at(sw.floodplain.q, links_at_node.src[i])
                q_dst = sum_at(sw.floodplain.q, links_at_node.dst[i])
                sw.floodplain.volume[i] = sw.floodplain.volume[i] + (q_src - q_dst) * dt
                # TODO check following approach:
                # if floodplain volume negative, extract from river volume first
                if sw.floodplain.volume[i] < 0.0
                    sw.floodplain.error[i] =
                        sw.floodplain.error[i] + abs(sw.floodplain.volume[i])
                    sw.floodplain.volume[i] = 0.0
                end
                volume_total = sw.volume[i] + sw.floodplain.volume[i]
                if volume_total > sw.bankfull_volume[i]
                    flood_volume = volume_total - sw.bankfull_volume[i]
                    h = flood_depth(sw.floodplain.profile, flood_volume, sw.dl[i], i)
                    sw.h[i] = sw.bankfull_depth[i] + h
                    sw.volume[i] = sw.h[i] * sw.width[i] * sw.dl[i]
                    sw.floodplain.volume[i] = max(volume_total - sw.volume[i], 0.0)
                    sw.floodplain.h[i] = sw.floodplain.volume[i] > 0.0 ? h : 0.0
                else
                    sw.h[i] = volume_total / (sw.dl[i] * sw.width[i])
                    sw.volume[i] = volume_total
                    sw.floodplain.h[i] = 0.0
                    sw.floodplain.volume[i] = 0.0
                end
                sw.floodplain.h_av[i] += sw.floodplain.h[i] * dt
            else
                sw.h[i] = sw.volume[i] / (sw.dl[i] * sw.width[i])
            end
            sw.h_av[i] += sw.h[i] * dt
        end
    end
end

function update(sw::ShallowWaterRiver{T}, network, doy; update_h = true) where {T}
    @unpack nodes_at_link, links_at_node = network

    if !isnothing(sw.reservoir)
        sw.reservoir.inflow .= 0.0
        sw.reservoir.totaloutflow .= 0.0
        sw.reservoir.actevap .= 0.0
    end
    if !isnothing(sw.lake)
        sw.lake.inflow .= 0.0
        sw.lake.totaloutflow .= 0.0
        sw.lake.actevap .= 0.0
    end
    if !isnothing(sw.floodplain)
        sw.floodplain.q_av .= 0.0
        sw.floodplain.h_av .= 0.0
    end
    sw.q_av .= 0.0
    sw.h_av .= 0.0

    t = T(0.0)
    while t < sw.dt
        dt = stable_timestep(sw)
        if t + dt > sw.dt
            dt = sw.dt - t
        end
        shallowwater_river_update(sw, network, dt, doy, update_h)
        t = t + dt
    end
    sw.q_av ./= sw.dt
    sw.h_av ./= sw.dt

    if !isnothing(sw.floodplain)
        sw.floodplain.q_av ./= sw.dt
        sw.floodplain.h_av ./= sw.dt
        sw.q_channel_av .= sw.q_av
        sw.q_av .= sw.q_channel_av .+ sw.floodplain.q_av
    end

    return nothing
end

# Stores links in x and y direction between cells of a Vector with CartesianIndex(x, y), for
# staggered grid calculations.
@with_kw struct Indices
    xu::Vector{Int}     # index of neighbor cell in the (+1, 0) direction
    xd::Vector{Int}     # index of neighbor cell in the (-1, 0) direction
    yu::Vector{Int}     # index of neighbor cell in the (0, +1) direction
    yd::Vector{Int}     # index of neighbor cell in the (0, -1) direction
end

# maps the fields of struct Indices to the defined Wflow cartesian indices of const
# neigbors.
const dirs = (:yd, :xd, :xu, :yu)

@get_units @exchange @grid_type @grid_location @with_kw struct ShallowWaterLand{T}
    n::Int | "-" | 0 | "none" | "none"                      # number of cells
    xl::Vector{T} | "m"                                     # cell length x direction
    yl::Vector{T} | "m"                                     # cell length y direction
    xwidth::Vector{T} | "m" | _ | "edge"                    # effective flow width x direction (floodplain)
    ywidth::Vector{T} | "m" | _ | "edge"                    # effective flow width y direction (floodplain)
    g::T | "m2 s-1" | 0 | "scalar"                          # acceleration due to gravity
    theta::T | "-" | 0 | "scalar"                           # weighting factor (de Almeida et al., 2012)
    alpha::T | "-" | 0 | "scalar"                           # stability coefficient (de Almeida et al., 2012)
    h_thresh::T | "m" | 0 | "scalar"                        # depth threshold for calculating flow
    dt::T | "s" | 0 | "none" | "none"                       # model time step [s]
    qy0::Vector{T} | "m3 s-1" | _ | "edge"                  # flow in y direction at previous time step
    qx0::Vector{T} | "m3 s-1" | _ | "edge"                  # flow in x direction at previous time step
    qx::Vector{T} | "m3 s-1" | _ | "edge"                   # flow in x direction
    qy::Vector{T} | "m3 s-1" | _ | "edge"                   # flow in y direction
    zx_max::Vector{T} | "m" | _ | "edge"                    # maximum cell elevation (x direction)
    zy_max::Vector{T} | "m" | _ | "edge"                    # maximum cell elevation (y direction)
    mannings_n_sq::Vector{T} | "(s m-1/3)2" | _ | "edge"    # Manning's roughness squared
    volume::Vector{T} | "m3"                                # total volume of cell (including river volume for river cells)
    error::Vector{T} | "m3"                                 # error volume
    runoff::Vector{T} | "m3 s-1"                            # runoff from hydrological model
    inflow_wb::Vector{T} | "m3 s-1"                         # inflow to water body from hydrological model
    h::Vector{T} | "m"                                      # water depth of cell (for river cells the reference is the river bed elevation `zb`)
    z::Vector{T} | "m"                                      # elevation of cell
    froude_limit::Bool | "-" | 0 | "none" | "none"          # if true a check is performed if froude number > 1.0 (algorithm is modified)
    rivercells::Vector{Bool} | "-"                          # river cells
    h_av::Vector{T} | "m"                                   # average water depth (for river cells the reference is the river bed elevation `zb`)
end

function initialize_shallowwater_land(
    nc,
    config,
    inds;
    modelsize_2d,
    indices_reverse, # maps from the 2D external domain to the 1D internal domain (Int for linear indexing).
    xlength,
    ylength,
    riverwidth,
    graph_riv,
    ldd_riv,
    inds_riv,
    river,
    waterbody,
    dt,
)
    froude_limit = get(config.model, "froude_limit", true)::Bool # limit flow to subcritical according to Froude number
    alpha = get(config.model, "inertial_flow_alpha", 0.7)::Float64 # stability coefficient for model time step (0.2-0.7)
    theta = get(config.model, "inertial_flow_theta", 0.8)::Float64 # weighting factor
    h_thresh = get(config.model, "h_thresh", 1.0e-03)::Float64 # depth threshold for flow at link

    @info "Local inertial approach is used for overlandflow." alpha theta h_thresh froude_limit

    n_land =
        ncread(nc, config, "lateral.land.n"; sel = inds, defaults = 0.072, type = Float)
    elevation_2d = ncread(
        nc,
        config,
        "lateral.land.elevation";
        optional = false,
        type = Float,
        fill = 0,
    )
    elevation = elevation_2d[inds]
    n = length(inds)

    # initialize links between cells in x and y direction.
    indices = Indices(xu = zeros(n), xd = zeros(n), yu = zeros(n), yd = zeros(n))

    # links without neigbors are handled by an extra index (at n + 1, with n links), which
    # is set to a value of 0.0 m³ s⁻¹ for qx and qy fields at initialization.
    # links are defined as follows for the x and y direction, respectively:
    # node i => node xu (node i + CartesianIndex(1, 0))
    # node i => node yu (node i + CartesianIndex(0, 1))
    # where i is the index of inds
    nrow, ncol = modelsize_2d
    for (v, i) in enumerate(inds)
        for (m, neighbor) in enumerate(neighbors)
            j = i + neighbor
            dir = dirs[m]
            if (1 <= j[1] <= nrow) && (1 <= j[2] <= ncol) && (indices_reverse[j] != 0)
                getfield(indices, dir)[v] = indices_reverse[j]
            else
                getfield(indices, dir)[v] = n + 1
            end
        end
    end

    # determine z at links in x and y direction
    zx_max = fill(Float(0), n)
    zy_max = fill(Float(0), n)
    for i = 1:n
        xu = indices.xu[i]
        if xu <= n
            zx_max[i] = max(elevation[i], elevation[xu])
        end
        yu = indices.yu[i]
        if yu <= n
            zy_max[i] = max(elevation[i], elevation[yu])
        end
    end

    # set the effective flow width for river cells in the x and y direction at cell edges.
    # for waterbody cells (reservoir or lake), h is set to zero (fixed) and not updated, and
    # overland flow from a downstream cell is not possible (effective flowwidth is zero).
    we_x = copy(xlength)
    we_y = copy(ylength)
    set_effective_flowwidth!(
        we_x,
        we_y,
        indices,
        graph_riv,
        riverwidth,
        ldd_riv,
        waterbody,
        indices_reverse[inds_riv],
    )

    sw_land = ShallowWaterLand{Float}(
        n = n,
        xl = xlength,
        yl = ylength,
        xwidth = we_x,
        ywidth = we_y,
        g = 9.80665,
        theta = theta,
        alpha = alpha,
        h_thresh = h_thresh,
        dt = tosecond(dt),
        qx0 = zeros(n + 1),
        qy0 = zeros(n + 1),
        qx = zeros(n + 1),
        qy = zeros(n + 1),
        zx_max = zx_max,
        zy_max = zy_max,
        mannings_n_sq = n_land .* n_land,
        volume = zeros(n),
        error = zeros(n),
        runoff = zeros(n),
        inflow_wb = zeros(n),
        h = zeros(n),
        h_av = zeros(n),
        z = elevation,
        froude_limit = froude_limit,
        rivercells = river,
    )

    return sw_land, indices
end

"""
    stable_timestep(sw::ShallowWaterRiver)
    stable_timestep(sw::ShallowWaterLand)

Compute a stable timestep size for the local inertial approach, based on Bates et al. (2010).

dt = alpha * (Δx / sqrt(g max(h))
"""
function stable_timestep(sw::ShallowWaterRiver{T})::T where {T}
<<<<<<< HEAD
    Δtₘᵢₙ = T(Inf)
    @batch per = thread reduction = ((min, Δtₘᵢₙ),) for i = 1:sw.n
        @fastmath @inbounds Δt = sw.α * sw.dl[i] / sqrt(sw.g * sw.h[i])
        Δtₘᵢₙ = min(Δt, Δtₘᵢₙ)
=======
    dt_min = T(Inf)
    @tturbo for i = 1:sw.n
        dt = sw.alpha * sw.dl[i] / sqrt(sw.g * sw.h[i])
        dt_min = dt < dt_min ? dt : dt_min
>>>>>>> cccf5cd4
    end
    dt_min = isinf(dt_min) ? T(10.0) : dt_min
    return dt_min
end

function stable_timestep(sw::ShallowWaterLand{T})::T where {T}
<<<<<<< HEAD
    Δtₘᵢₙ = T(Inf)
    @batch per = thread reduction = ((min, Δtₘᵢₙ),) for i = 1:sw.n
        @fastmath @inbounds Δt =
            sw.rivercells[i] == 0 ? sw.α * min(sw.xl[i], sw.yl[i]) / sqrt(sw.g * sw.h[i]) :
            T(Inf)
        Δtₘᵢₙ = min(Δtₘᵢₙ, Δt)
=======
    dt_min = T(Inf)
    @tturbo for i = 1:sw.n
        dt = IfElse.ifelse(
            sw.rivercells[i] == 0,
            sw.alpha * min(sw.xl[i], sw.yl[i]) / sqrt(sw.g * sw.h[i]),
            T(Inf),
        )
        dt_min = dt < dt_min ? dt : dt_min
>>>>>>> cccf5cd4
    end
    dt_min = isinf(dt_min) ? T(10.0) : dt_min
    return dt_min
end

function update(
    sw::ShallowWaterLand{T},
    swr::ShallowWaterRiver{T},
    network,
    doy;
    update_h = false,
) where {T}

    @unpack nodes_at_link, links_at_node = network.river

    if !isnothing(swr.reservoir)
        swr.reservoir.inflow .= 0.0
        swr.reservoir.totaloutflow .= 0.0
        swr.reservoir.actevap .= 0.0
    end
    if !isnothing(swr.lake)
        swr.lake.inflow .= 0.0
        swr.lake.totaloutflow .= 0.0
        swr.lake.actevap .= 0.0
    end
    swr.q_av .= 0.0
    swr.h_av .= 0.0
    sw.h_av .= 0.0

    t = T(0.0)
    while t < swr.dt
        dt_river = stable_timestep(swr)
        dt_land = stable_timestep(sw)
        dt = min(dt_river, dt_land)
        if t + dt > swr.dt
            dt = swr.dt - t
        end
        shallowwater_river_update(swr, network.river, dt, doy, update_h)
        shallowwater_update(sw, swr, network, dt)
        t = t + dt
    end
    swr.q_av ./= swr.dt
    swr.h_av ./= swr.dt
    sw.h_av ./= sw.dt
end

function shallowwater_update(
    sw::ShallowWaterLand{T},
    swr::ShallowWaterRiver{T},
    network,
    dt,
) where {T}

    indices = network.land.staggered_indices
    inds_riv = network.land.index_river

    @unpack nodes_at_link, links_at_node = network.river

    sw.qx0 .= sw.qx
    sw.qy0 .= sw.qy

    # update qx
    @batch per = thread minbatch = 6000 for i = 1:sw.n
        yu = indices.yu[i]
        yd = indices.yd[i]
        xu = indices.xu[i]
        xd = indices.xd[i]

        # the effective flow width is zero when the river width exceeds the cell width (dy
        # for flow in x dir) and floodplain flow is not calculated.
        if xu <= sw.n && sw.ywidth[i] != T(0.0)

            zs_x = sw.z[i] + sw.h[i]
            zs_xu = sw.z[xu] + sw.h[xu]
            zs_max = max(zs_x, zs_xu)
            hf = (zs_max - sw.zx_max[i])

            if hf > sw.h_thresh
                length = T(0.5) * (sw.xl[i] + sw.xl[xu]) # can be precalculated
                sw.qx[i] = local_inertial_flow(
                    sw.theta,
                    sw.qx0[i],
                    sw.qx0[xd],
                    sw.qx0[xu],
                    zs_x,
                    zs_xu,
                    hf,
                    sw.ywidth[i],
                    length,
                    sw.mannings_n_sq[i],
                    sw.g,
                    sw.froude_limit,
                    dt,
                )
                # limit qx in case water is not available
                if sw.h[i] <= T(0.0)
                    sw.qx[i] = min(sw.qx[i], T(0.0))
                end
                if sw.h[xu] <= T(0.0)
                    sw.qx[i] = max(sw.qx[i], T(0.0))
                end
            else
                sw.qx[i] = T(0.0)
            end
        end

        # update qy

        # the effective flow width is zero when the river width exceeds the cell width (dx
        # for flow in y dir) and floodplain flow is not calculated.
        if yu <= sw.n && sw.xwidth[i] != T(0.0)

            zs_y = sw.z[i] + sw.h[i]
            zs_yu = sw.z[yu] + sw.h[yu]
            zs_max = max(zs_y, zs_yu)
            hf = (zs_max - sw.zy_max[i])

            if hf > sw.h_thresh
                length = T(0.5) * (sw.yl[i] + sw.yl[yu]) # can be precalculated
                sw.qy[i] = local_inertial_flow(
                    sw.theta,
                    sw.qy0[i],
                    sw.qy0[yd],
                    sw.qy0[yu],
                    zs_y,
                    zs_yu,
                    hf,
                    sw.xwidth[i],
                    length,
                    sw.mannings_n_sq[i],
                    sw.g,
                    sw.froude_limit,
                    dt,
                )
                # limit qy in case water is not available
                if sw.h[i] <= T(0.0)
                    sw.qy[i] = min(sw.qy[i], T(0.0))
                end
                if sw.h[yu] <= T(0.0)
                    sw.qy[i] = max(sw.qy[i], T(0.0))
                end
            else
                sw.qy[i] = T(0.0)
            end
        end
    end

    # change in volume and water levels based on horizontal fluxes for river and land cells
    @batch per = thread minbatch = 6000 for i = 1:sw.n
        yd = indices.yd[i]
        xd = indices.xd[i]

        if sw.rivercells[i]
            if swr.waterbody[inds_riv[i]]
                # for reservoir or lake set inflow from land part, these are boundary points
                # and update of volume and h is not required
                swr.inflow_wb[inds_riv[i]] =
                    sw.inflow_wb[i] +
                    sw.runoff[i] +
                    (sw.qx[xd] - sw.qx[i] + sw.qy[yd] - sw.qy[i])
            else
                sw.volume[i] +=
                    (
                        sum_at(swr.q, links_at_node.src[inds_riv[i]]) -
                        sum_at(swr.q, links_at_node.dst[inds_riv[i]]) + sw.qx[xd] -
                        sw.qx[i] + sw.qy[yd] - sw.qy[i] +
                        swr.inflow[inds_riv[i]] +
                        sw.runoff[i]
                    ) * dt
                if sw.volume[i] < T(0.0)
                    sw.error[i] = sw.error[i] + abs(sw.volume[i])
                    sw.volume[i] = T(0.0) # set volume to zero
                end
                if sw.volume[i] >= swr.bankfull_volume[inds_riv[i]]
                    swr.h[inds_riv[i]] =
                        swr.bankfull_depth[inds_riv[i]] +
                        (sw.volume[i] - swr.bankfull_volume[inds_riv[i]]) /
                        (sw.xl[i] * sw.yl[i])
                    sw.h[i] = swr.h[inds_riv[i]] - swr.bankfull_depth[inds_riv[i]]
                    swr.volume[inds_riv[i]] =
                        swr.h[inds_riv[i]] * swr.dl[inds_riv[i]] * swr.width[inds_riv[i]]
                else
                    swr.h[inds_riv[i]] =
                        sw.volume[i] / (swr.dl[inds_riv[i]] * swr.width[inds_riv[i]])
                    sw.h[i] = T(0.0)
                    swr.volume[inds_riv[i]] = sw.volume[i]
                end
                swr.h_av[inds_riv[i]] += swr.h[inds_riv[i]] * dt
            end
        else
            sw.volume[i] +=
                (sw.qx[xd] - sw.qx[i] + sw.qy[yd] - sw.qy[i] + sw.runoff[i]) * dt
            if sw.volume[i] < T(0.0)
                sw.error[i] = sw.error[i] + abs(sw.volume[i])
                sw.volume[i] = T(0.0) # set volume to zero
            end
            sw.h[i] = sw.volume[i] / (sw.xl[i] * sw.yl[i])
        end
        sw.h_av[i] += sw.h[i] * dt
    end
end

"""
    FloodPlainProfile

Floodplain `volume` is a function of `depth` (flood depth intervals). Based on the
cumulative floodplain `volume` a floodplain profile as a function of `flood_depth` is
derived with floodplain area `a` (cumulative) and wetted perimeter radius `p` (cumulative).
"""
@get_units @exchange @grid_type @grid_location @with_kw struct FloodPlainProfile{T,N}
    depth::Vector{T} | "m" | 0                # Flood depth
    volume::Array{T,2} | "m3"                 # Flood volume (cumulative)
    width::Array{T,2} | "m"                   # Flood width
    a::Array{T,2} | "m2"                      # Flow area (cumulative)
    p::Array{T,2} | "m"                       # Wetted perimeter (cumulative)
end

@get_units @exchange @grid_type @grid_location @with_kw struct FloodPlain{T,P}
    profile::P | "-" | 0                                    # floodplain profile
    mannings_n::Vector{T} | "s m-1/3"                       # manning's roughness
    mannings_n_sq::Vector{T} | "(s m-1/3)2" | _ | "edge"    # manning's roughness squared
    volume::Vector{T} | "m3"                                # volume
    h::Vector{T} | "m"                                      # water depth
    h_av::Vector{T} | "m"                                   # average water depth
    error::Vector{T} | "m3"                                 # error volume
    a::Vector{T} | "m2" | _ | "edge"                        # flow area
    r::Vector{T} | "m" | _ | "edge"                         # hydraulic radius
    hf::Vector{T} | "m" | _ | "edge"                        # water depth at edge/link
    zb_max::Vector{T} | "m" | _ | "edge"                    # maximum bankfull elevation (edge/link)
    q0::Vector{T} | "m3 s-1" | _ | "edge"                   # discharge at previous time step
    q::Vector{T} | "m3 s-1" | _ | "edge"                    # discharge
    q_av::Vector{T} | "m" | _ | "edge"                      # average river discharge
    hf_index::Vector{Int} | "-" | _ | "edge"                # index with `hf` above depth threshold
end

"Determine the initial floodplain volume"
function initialize_volume!(river, nriv::Int)
    for i = 1:nriv
        i1, i2 =
            interpolation_indices(river.floodplain.h[i], river.floodplain.profile.depth)
        a = flow_area(
            river.floodplain.profile.width[i2, i],
            river.floodplain.profile.a[i1, i],
            river.floodplain.profile.depth[i1],
            river.floodplain.h[i],
        )
        a = max(a - (river.width[i] * river.floodplain.h[i]), 0.0)
        river.floodplain.volume[i] = river.dl[i] * a
    end
    return nothing
end

"helper function to get interpolation indices"
function interpolation_indices(x, v::AbstractVector)
    i1 = 1
    for i in eachindex(v)
        if v[i] <= x
            i1 = i
        end
    end
    if i1 == length(v)
        i2 = i1
    else
        i2 = i1 + 1
    end
    return i1, i2
end

"""
    flow_area(width, area, depth, h)

Compute floodplain flow area based on flow depth `h` and floodplain `depth`, `area` and
`width` of a floodplain profile.
"""
function flow_area(width, area, depth, h)
    dh = h - depth  # depth at i1
    area = area + (width * dh) # area at i1, width at i2
    return area
end

"""
    function wetted_perimeter(p, depth, h)

Compute floodplain wetted perimeter based on flow depth `h` and floodplain `depth` and
wetted perimeter `p` of a floodplain profile.
"""
function wetted_perimeter(p, depth, h)
    dh = h - depth # depth at i1
    p = p + (2.0 * dh) # p at i1
    return p
end

"Compute flood depth by interpolating flood volume `flood_volume` using flood depth intervals."
function flood_depth(profile::FloodPlainProfile{T}, flood_volume, dl, i::Int)::T where {T}
    i1, i2 = interpolation_indices(flood_volume, @view profile.volume[:, i])
    ΔA = (flood_volume - profile.volume[i1, i]) / dl
    dh = ΔA / profile.width[i2, i]
    flood_depth = profile.depth[i1] + dh
    return flood_depth
end

"Initialize floodplain geometry and `FloodPlain` parameters"
function initialize_floodplain_1d(
    nc,
    config,
    inds,
    riverwidth,
    riverlength,
    zb,
    index_pit,
    n_edges,
    nodes_at_link,
)

    n_floodplain = ncread(
        nc,
        config,
        "lateral.river.floodplain.n";
        sel = inds,
        defaults = 0.072,
        type = Float,
    )
    volume = ncread(
        nc,
        config,
        "lateral.river.floodplain.volume";
        sel = inds,
        type = Float,
        dimname = :flood_depth,
    )
    n = length(inds)

    # for convenience (interpolation) flood depth 0.0 m is added, with associated area (a),
    # volume, width (river width) and wetted perimeter (p).
    volume = vcat(fill(Float(0), n)', volume)
    start_volume = volume
    flood_depths = Float.(nc["flood_depth"][:])
    pushfirst!(flood_depths, 0.0)
    n_depths = length(flood_depths)

    p = zeros(Float, n_depths, n)
    a = zeros(Float, n_depths, n)
    segment_volume = zeros(Float, n_depths, n)
    width = zeros(Float, n_depths, n)
    width[1, :] = riverwidth[1:n]

    # determine flow area (a), width and wetted perimeter (p)FloodPlain
    h = diff(flood_depths)
    incorrect_vol = 0
    riv_cells = 0
    error_vol = 0
    for i = 1:n
        riv_cell = 0
        diff_volume = diff(volume[:, i])

        for j = 1:(n_depths-1)
            # assume rectangular shape of flood depth segment
            width[j+1, i] = diff_volume[j] / (h[j] * riverlength[i])
            # check provided flood volume (floodplain width should be constant or increasing
            # as a function of flood depth)
            if width[j+1, i] < width[j, i]
                # raise warning only if difference is larger than rounding error of 0.01 m³
                if ((width[j, i] - width[j+1, i]) * h[j] * riverlength[i]) > 0.01
                    incorrect_vol += 1
                    riv_cell = 1
                    error_vol =
                        error_vol + ((width[j, i] - width[j+1, i]) * h[j] * riverlength[i])
                end
                width[j+1, i] = width[j, i]
            end
            a[j+1, i] = width[j+1, i] * h[j]
            p[j+1, i] = (width[j+1, i] - width[j, i]) + 2.0 * h[j]
            segment_volume[j+1, i] = a[j+1, i] * riverlength[i]
            if j == 1
                # for interpolation wetted perimeter at flood depth 0.0 is required
                p[j, i] = p[j+1, i] - 2.0 * h[j]
            end
        end

        p[2:end, i] = cumsum(p[2:end, i])
        a[:, i] = cumsum(a[:, i])
        volume[:, i] = cumsum(segment_volume[:, i])

        riv_cells += riv_cell
    end

    if incorrect_vol > 0
        perc_riv_cells = round(100.0 * (riv_cells / n), digits = 2)
        perc_error_vol = round(100.0 * (error_vol / sum(start_volume[end, :])), digits = 2)
        @warn string(
            "The provided volume of $incorrect_vol rectangular floodplain schematization",
            " segments for $riv_cells river cells ($perc_riv_cells % of total river cells)",
            " is not correct and has been increased with $perc_error_vol % of provided volume.",
        )
    end

    # set floodplain parameters for ghost points
    volume = hcat(volume, volume[:, index_pit])
    width = hcat(width, width[:, index_pit])
    a = hcat(a, a[:, index_pit])
    p = hcat(p, p[:, index_pit])

    # initialize floodplain profile parameters
    profile = FloodPlainProfile{Float,n_depths}(
        volume = volume,
        width = width,
        depth = flood_depths,
        a = a,
        p = p,
    )

    # manning roughness at edges
    append!(n_floodplain, n_floodplain[index_pit]) # copy to ghost nodes
    mannings_n_sq = fill(Float(0), n_edges)
    zb_max = fill(Float(0), n_edges)
    for i = 1:n_edges
        src_node = nodes_at_link.src[i]
        dst_node = nodes_at_link.dst[i]
        mannings_n =
            (
                n_floodplain[dst_node] * riverlength[dst_node] +
                n_floodplain[src_node] * riverlength[src_node]
            ) / (riverlength[dst_node] + riverlength[src_node])
        mannings_n_sq[i] = mannings_n * mannings_n
        zb_max[i] = max(zb[src_node], zb[dst_node])
    end

    floodplain = FloodPlain(
        profile = profile,
        mannings_n = n_floodplain,
        mannings_n_sq = mannings_n_sq,
        volume = zeros(n),
        error = zeros(n),
        h = zeros(n + length(index_pit)),
        h_av = zeros(n),
        a = zeros(n_edges),
        r = zeros(n_edges),
        hf = zeros(n_edges),
        zb_max = zb_max,
        q = zeros(n_edges),
        q_av = zeros(n_edges),
        q0 = zeros(n_edges),
        hf_index = zeros(Int, n_edges),
    )
    return floodplain
end

"""
    set_river_inwater(model::Model{N,L,V,R,W,T}, ssf_toriver) where {N,L,V<:SBM,R,W,T}

Set `inwater` of the lateral river component for a `Model` with vertical `SBM` concept.
`ssf_toriver` is the subsurface flow to the river.
"""
function set_river_inwater(model::Model{N,L,V,R,W,T}, ssf_toriver) where {N,L,V<:SBM,R,W,T}
    @unpack lateral, vertical, network = model
    inds = network.index_river

    @. lateral.river.inwater = (
        ssf_toriver[inds] +
        lateral.land.to_river[inds] +
        # net_runoff_river
        (
            (
                vertical.net_runoff_river[inds] *
                network.land.xl[inds] *
                network.land.yl[inds] *
                0.001
            ) / vertical.dt
        )
    )
end

"""
    set_river_inwater(model, ssf_toriver)

Set `inwater` of the lateral river component (based on overland flow).
"""
function set_river_inwater(model, ssf_toriver)
    @unpack lateral, network = model
    inds = network.index_river
    lateral.river.inwater .= lateral.land.to_river[inds]
end

"""
    set_land_inwater(model::Model{N,L,V,R,W,T}) where {N,L,V,R,W,T<:SbmGwfModel}

Set `inwater` of the lateral land component for the `SbmGwfModel` type.
"""
function set_land_inwater(model::Model{N,L,V,R,W,T}) where {N,L,V,R,W,T<:SbmGwfModel}
    @unpack lateral, vertical, network, config = model

    do_drains = get(config.model, "drains", false)::Bool
    drainflux = zeros(vertical.n)
    if do_drains
        drainflux[lateral.subsurface.drain.index] =
            -lateral.subsurface.drain.flux ./ tosecond(basetimestep)
    end

    lateral.land.inwater .=
        (vertical.net_runoff .* network.land.xl .* network.land.yl .* 0.001) ./
        lateral.land.dt .+ drainflux
end

"""
    set_land_inwater(model::Model{N,L,V,R,W,T}) where {N,L,V,R,W,T<:SbmModel}

Set `inwater` of the lateral land component for the `SbmModel` type.
"""
function set_land_inwater(model::Model{N,L,V,R,W,T}) where {N,L,V,R,W,T<:SbmModel}
    @unpack lateral, vertical, network = model
    lateral.land.inwater .=
        (vertical.net_runoff .* network.land.xl .* network.land.yl .* 0.001) ./
        lateral.land.dt
end

"""
    set_land_inwater(model)

Set `inwater` of the lateral land component, based on `runoff` of the `vertical` concept.
"""
function set_land_inwater(model)
    @unpack lateral, vertical, network = model
    lateral.land.inwater .=
        (vertical.runoff .* network.land.xl .* network.land.yl .* 0.001) ./ lateral.land.dt
end

# Computation of inflow from the lateral components `land` and `subsurface` to water bodies
# depends on the routing scheme (see different `get_inflow_waterbody` below). For the river
# kinematic wave, the variables `to_river` can be excluded, because this part is added to
# the river kinematic wave (kinematic wave is also solved for the water body cell). For
# local inertial river routing, `to_river` is included, because for the local inertial
# solution the water body cells are excluded (boundary condition). For `GroundwaterFlow`
# (Darcian flow in 4 directions), the lateral subsurface flow is excluded (for now) and
# inflow consists of overland flow.
"""
    set_inflow_waterbody(
        model::Model{N,L,V,R,W,T},
    ) where {N,L<:NamedTuple{<:Any,<:Tuple{Any,SurfaceFlow,SurfaceFlow}},V,R,W,T}

Set inflow from the subsurface and land components to a water body (reservoir or lake)
`inflow_wb` from a model type that contains the lateral components `SurfaceFlow`.
"""
function set_inflow_waterbody(
    model::Model{N,L,V,R,W,T},
) where {N,L<:NamedTuple{<:Any,<:Tuple{Any,SurfaceFlow,SurfaceFlow}},V,R,W,T}
    @unpack lateral, network = model
    @unpack subsurface, land, river = lateral
    inds = network.index_river

    if !isnothing(lateral.river.reservoir) || !isnothing(lateral.river.lake)
        if typeof(subsurface) <: LateralSSF || typeof(subsurface) <: GroundwaterExchange
            @. river.inflow_wb =
                subsurface.ssf[inds] / tosecond(basetimestep) + land.q_av[inds]
        elseif typof(subsurface.flow) <: GroundwaterFlow || isnothing(subsurface)
            river.inflow_wb .= land.q_av[inds]
        end
    end
end

"""
    set_inflow_waterbody(
        model::Model{N,L,V,R,W,T},
    ) where {N,L<:NamedTuple{<:Any,<:Tuple{Any,SurfaceFlow,ShallowWaterRiver}},V,R,W,T}

Set inflow from the subsurface and land components to a water body (reservoir or lake)
`inflow_wb` from a model type that contains the lateral components `SurfaceFlow` and
`ShallowWaterRiver`.
"""
function set_inflow_waterbody(
    model::Model{N,L,V,R,W,T},
) where {N,L<:NamedTuple{<:Any,<:Tuple{Any,SurfaceFlow,ShallowWaterRiver}},V,R,W,T}
    @unpack lateral, network = model
    @unpack subsurface, land, river = lateral
    inds = network.index_river

    if !isnothing(lateral.river.reservoir) || !isnothing(lateral.river.lake)
        if typeof(subsurface) <: LateralSSF || typeof(subsurface) <: GroundwaterExchange
            @. river.inflow_wb =
                (subsurface.ssf[inds] + subsurface.to_river[inds]) /
                tosecond(basetimestep) +
                land.q_av[inds] +
                land.to_river[inds]
        elseif typeof(subsurface.flow) <: GroundwaterFlow || isnothing(subsurface)
            @. river.inflow_wb = lateral.land.q_av[inds] + lateral.land.to_river[inds]
        end
    end
end

"""
    set_inflow_waterbody(
        model::Model{N,L,V,R,W,T},
    ) where {N,L<:NamedTuple{<:Any,<:Tuple{Any,ShallowWaterLand,ShallowWaterRiver}},V,R,W,T}

Set inflow from the subsurface and land components to a water body (reservoir or lake)
`inflow_wb` from a model type that contains the lateral components `ShallowWaterLand` and
`ShallowWaterRiver`.
"""
function set_inflow_waterbody(
    model::Model{N,L,V,R,W,T},
) where {N,L<:NamedTuple{<:Any,<:Tuple{Any,ShallowWaterLand,ShallowWaterRiver}},V,R,W,T}
    @unpack lateral, network = model
    @unpack subsurface, land, river = lateral
    inds = network.index_river

    if !isnothing(lateral.river.reservoir) || !isnothing(lateral.river.lake)
        if typeof(subsurface) <: LateralSSF || typeof(subsurface) <: GroundwaterExchange
            @. land.inflow_wb[inds] =
                (subsurface.ssf[inds] + subsurface.to_river[inds]) / tosecond(basetimestep)
        end
    end
end

"""
    surface_routing(model; ssf_toriver = 0.0)

Run surface routing (land and river). Kinematic wave for overland flow and kinematic wave or
local inertial model for river flow.
"""
function surface_routing(model; ssf_toriver = 0.0)
    @unpack lateral, network, clock = model

    # run kinematic wave for overland flow
    set_land_inwater(model)
    update(lateral.land, network.land, network.frac_toriver)

    # run river flow
    set_river_inwater(model, ssf_toriver)
    set_inflow_waterbody(model)
    update(lateral.river, network.river, julian_day(clock.time - clock.dt))
end

"""
    surface_routing(
        model::Model{N,L,V,R,W,T};
        ssf_toriver = 0.0,
    ) where {N,L<:NamedTuple{<:Any,<:Tuple{Any,ShallowWaterLand,ShallowWaterRiver}},V,R,W,T}

Run surface routing (land and river) for a model type that contains the lateral components
`ShallowWaterLand` and `ShallowWaterRiver`.
"""
function surface_routing(
    model::Model{N,L,V,R,W,T};
    ssf_toriver = 0.0,
) where {N,L<:NamedTuple{<:Any,<:Tuple{Any,ShallowWaterLand,ShallowWaterRiver}},V,R,W,T}

    @unpack lateral, vertical, network, clock = model

    @. lateral.land.runoff = (
        (vertical.net_runoff / 1000.0) * (network.land.xl * network.land.yl) / vertical.dt +
        ssf_toriver +
        # net_runoff_river
        (
            (vertical.net_runoff_river * network.land.xl * network.land.yl * 0.001) /
            vertical.dt
        )
    )
    set_inflow_waterbody(model)
    update(lateral.land, lateral.river, network, julian_day(clock.time - clock.dt))
end<|MERGE_RESOLUTION|>--- conflicted
+++ resolved
@@ -1140,40 +1140,22 @@
 dt = alpha * (Δx / sqrt(g max(h))
 """
 function stable_timestep(sw::ShallowWaterRiver{T})::T where {T}
-<<<<<<< HEAD
-    Δtₘᵢₙ = T(Inf)
-    @batch per = thread reduction = ((min, Δtₘᵢₙ),) for i = 1:sw.n
-        @fastmath @inbounds Δt = sw.α * sw.dl[i] / sqrt(sw.g * sw.h[i])
-        Δtₘᵢₙ = min(Δt, Δtₘᵢₙ)
-=======
     dt_min = T(Inf)
-    @tturbo for i = 1:sw.n
-        dt = sw.alpha * sw.dl[i] / sqrt(sw.g * sw.h[i])
-        dt_min = dt < dt_min ? dt : dt_min
->>>>>>> cccf5cd4
+    @batch per = thread reduction = ((min, dt_min),) for i = 1:sw.n
+        @fastmath @inbounds dt = sw.alpha * sw.dl[i] / sqrt(sw.g * sw.h[i])
+        dt_min = min(dt, dt_min)
     end
     dt_min = isinf(dt_min) ? T(10.0) : dt_min
     return dt_min
 end
 
 function stable_timestep(sw::ShallowWaterLand{T})::T where {T}
-<<<<<<< HEAD
-    Δtₘᵢₙ = T(Inf)
-    @batch per = thread reduction = ((min, Δtₘᵢₙ),) for i = 1:sw.n
-        @fastmath @inbounds Δt =
-            sw.rivercells[i] == 0 ? sw.α * min(sw.xl[i], sw.yl[i]) / sqrt(sw.g * sw.h[i]) :
+    dt_min = T(Inf)
+    @batch per = thread reduction = ((min, dt_min),) for i = 1:sw.n
+        @fastmath @inbounds dt =
+            sw.rivercells[i] == 0 ? sw.alpha * min(sw.xl[i], sw.yl[i]) / sqrt(sw.g * sw.h[i]) :
             T(Inf)
-        Δtₘᵢₙ = min(Δtₘᵢₙ, Δt)
-=======
-    dt_min = T(Inf)
-    @tturbo for i = 1:sw.n
-        dt = IfElse.ifelse(
-            sw.rivercells[i] == 0,
-            sw.alpha * min(sw.xl[i], sw.yl[i]) / sqrt(sw.g * sw.h[i]),
-            T(Inf),
-        )
-        dt_min = dt < dt_min ? dt : dt_min
->>>>>>> cccf5cd4
+        dt_min = min(dt, dt_min)
     end
     dt_min = isinf(dt_min) ? T(10.0) : dt_min
     return dt_min
