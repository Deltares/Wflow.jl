
abstract type SurfaceFlow end

<<<<<<< HEAD
@get_units @with_kw struct SurfaceFlowRiver{T, R, L} <: SurfaceFlow
    beta::T | "-"                           # constant in Manning's equation
    sl::Vector{T} | "m m-1"                 # Slope [m m⁻¹]
    n::Vector{T} | "s m-1/3"                # Manning's roughness [s m⁻⅓]
    dl::Vector{T} | "m"                     # Drain length [m]
    q::Vector{T} | "m3 s-1"                 # Discharge [m³ s⁻¹]
    qin::Vector{T} | "m3 s-1"               # Inflow from upstream cells [m³ s⁻¹]
    q_av::Vector{T} | "m3 s-1"              # Average discharge [m³ s⁻¹]
    qlat::Vector{T} | "m2 s-1"              # Lateral inflow per unit length [m² s⁻¹]
    inwater::Vector{T} | "m3 s-1"           # Lateral inflow [m³ s⁻¹]
    inflow::Vector{T} | "m3 s-1"            # External inflow (abstraction/supply/demand) [m³ s⁻¹]
    inflow_wb::Vector{T} | "m3 s-1"         # inflow waterbody (lake or reservoir model) from land part [m³ s⁻¹]
    volume::Vector{T} | "m3"                # Kinematic wave volume [m³] (based on water level h)
    h::Vector{T} | "m"                      # Water level [m]
    h_av::Vector{T} | "m"                   # Average water level [m]
    bankfull_depth::Vector{T} | "m"         # Bankfull water level [m]
    dt::T | "s"                             # Model time step [s]
    its::Int | "-"                          # Number of fixed iterations
    width::Vector{T} | "m"                  # Flow width [m]
    alpha_pow::T | "-"                      # Used in the power part of alpha
    alpha_term::Vector{T} | "-"             # Term used in computation of alpha
    alpha::Vector{T} | "s3/5 m1/5"          # Constant in momentum equation A = alpha*Q^beta, based on Manning's equation
    cel::Vector{T} | "m s-1"                # Celerity of the kinematic wave
    reservoir_index::Vector{Int} | "-"      # map cell to 0 (no reservoir) or i (pick reservoir i in reservoir field)
    lake_index::Vector{Int} | "-"           # map cell to 0 (no lake) or i (pick lake i in lake field)
    reservoir::R | "-"                      # Reservoir model struct of arrays
    lake::L | "-"                           # Lake model struct of arrays
    kinwave_it::Bool | "-"                  # Boolean for iterations kinematic wave
=======
@get_units @exchange @grid_type @grid_location @with_kw struct SurfaceFlowRiver{T,R,L,W} <:
                                                               SurfaceFlow
    beta::T | "-" | 0 | "scalar"                 # constant in Manning's equation
    sl::Vector{T} | "m m-1"                      # Slope [m m⁻¹]
    n::Vector{T} | "s m-1/3"                     # Manning's roughness [s m⁻⅓]
    dl::Vector{T} | "m"                          # Drain length [m]
    q::Vector{T} | "m3 s-1"                      # Discharge [m³ s⁻¹]
    qin::Vector{T} | "m3 s-1"                    # Inflow from upstream cells [m³ s⁻¹]
    q_av::Vector{T} | "m3 s-1"                   # Average discharge [m³ s⁻¹]
    qlat::Vector{T} | "m2 s-1"                   # Lateral inflow per unit length [m² s⁻¹]
    inwater::Vector{T} | "m3 s-1"                # Lateral inflow [m³ s⁻¹]
    inflow::Vector{T} | "m3 s-1"                 # External inflow (abstraction/supply/demand) [m³ s⁻¹]
    inflow_wb::Vector{T} | "m3 s-1"              # inflow waterbody (lake or reservoir model) from land part [m³ s⁻¹]
    abstraction::Vector{T} | "m3 s-1"            # Abstraction (computed as part of water demand and allocation) [m³ s⁻¹]
    volume::Vector{T} | "m3"                     # Kinematic wave volume [m³] (based on water level h)
    h::Vector{T} | "m"                           # Water level [m]
    h_av::Vector{T} | "m"                        # Average water level [m]
    bankfull_depth::Vector{T} | "m"              # Bankfull water level [m]
    dt::T | "s" | 0 | "none" | "none"            # Model time step [s]
    its::Int | "-" | 0 | "none" | "none"         # Number of fixed iterations
    width::Vector{T} | "m"                       # Flow width [m]
    alpha_pow::T | "-" | 0 | "scalar"            # Used in the power part of alpha
    alpha_term::Vector{T} | "-"                  # Term used in computation of alpha
    alpha::Vector{T} | "s3/5 m1/5"               # Constant in momentum equation A = alpha*Q^beta, based on Manning's equation
    cel::Vector{T} | "m s-1"                     # Celerity of the kinematic wave
    reservoir_index::Vector{Int} | "-"           # map cell to 0 (no reservoir) or i (pick reservoir i in reservoir field)
    lake_index::Vector{Int} | "-"                # map cell to 0 (no lake) or i (pick lake i in lake field)
    reservoir::R | "-" | 0                       # Reservoir model struct of arrays
    lake::L | "-" | 0                            # Lake model struct of arrays
    allocation::W | "-" | 0                      # Water allocation
    kinwave_it::Bool | "-" | 0 | "none" | "none" # Boolean for iterations kinematic wave
>>>>>>> 1e6cda71

    # TODO unclear why this causes a MethodError
    # function SurfaceFlow{T,R,L}(args...) where {T,R,L}
    #     equal_size_vectors(args)
    #     return new(args...)
    # end
end

@get_units @with_kw struct SurfaceFlowLand{T} <: SurfaceFlow
    beta::T | "-"                       # constant in Manning's equation
    sl::Vector{T} | "m m-1"             # Slope [m m⁻¹]
    n::Vector{T} | "s m-1/3"            # Manning's roughness [s m⁻⅓]
    dl::Vector{T} | "m"                 # Drain length [m]
    q::Vector{T} | "m3 s-1"             # Discharge [m³ s⁻¹]
    qin::Vector{T} | "m3 s-1"           # Inflow from upstream cells [m³ s⁻¹]
    q_av::Vector{T} | "m3 s-1"          # Average discharge [m³ s⁻¹]
    qlat::Vector{T} | "m2 s-1"          # Lateral inflow per unit length [m² s⁻¹]
    inwater::Vector{T} | "m3 s-1"       # Lateral inflow [m³ s⁻¹]
    volume::Vector{T} | "m3"            # Kinematic wave volume [m³] (based on water level h)
    h::Vector{T} | "m"                  # Water level [m]
    h_av::Vector{T} | "m"               # Average water level [m]
    dt::T | "s"                         # Model time step [s]
    its::Int | "-"                      # Number of fixed iterations
    width::Vector{T} | "m"              # Flow width [m]
    alpha_pow::T | "-"                  # Used in the power part of alpha
    alpha_term::Vector{T} | "-"         # Term used in computation of alpha
    alpha::Vector{T} | "s3/5 m1/5"      # Constant in momentum equation A = alpha * Q^beta, based on Manning's equation
    cel::Vector{T} | "m s-1"            # Celerity of the kinematic wave
    to_river::Vector{T} | "m3 s-1"      # Part of overland flow [m³ s⁻¹] that flows to the river
    kinwave_it::Bool | "-"              # Boolean for iterations kinematic wave
end

function initialize_surfaceflow_land(nc, config, inds; sl, dl, width, iterate, tstep, dt)
    @info "Kinematic wave approach is used for overland flow." iterate
    if tstep > 0
        @info "Using a fixed sub-timestep (seconds) $tstep for kinematic wave overland flow."
    end

    n_land =
        ncread(nc, config, "lateral.land.n"; sel = inds, defaults = 0.072, type = Float)
    n = length(inds)

    sf_land = SurfaceFlowLand(;
        beta = Float(0.6),
        sl = sl,
        n = n_land,
        dl = dl,
        q = zeros(Float, n),
        qin = zeros(Float, n),
        q_av = zeros(Float, n),
        qlat = zeros(Float, n),
        inwater = zeros(Float, n),
        volume = zeros(Float, n),
        h = zeros(Float, n),
        h_av = zeros(Float, n),
        dt = Float(tosecond(dt)),
        its = tstep > 0 ? Int(cld(tosecond(dt), tstep)) : tstep,
        width = width,
        alpha_pow = Float((2.0 / 3.0) * 0.6),
        alpha_term = fill(mv, n),
        alpha = fill(mv, n),
        cel = zeros(Float, n),
        to_river = zeros(Float, n),
        kinwave_it = iterate,
    )

    return sf_land
end

function initialize_surfaceflow_river(
    nc,
    config,
    inds;
    dl,
    width,
    reservoir_index,
    reservoir,
    lake_index,
    lake,
    iterate,
    tstep,
    dt,
)
    @info "Kinematic wave approach is used for river flow." iterate
    if tstep > 0
        @info "Using a fixed sub-timestep (seconds) $tstep for kinematic wave river flow."
    end

    n_river =
        ncread(nc, config, "lateral.river.n"; sel = inds, defaults = 0.036, type = Float)
    bankfull_depth = ncread(
        nc,
        config,
        "lateral.river.bankfull_depth";
        alias = "lateral.river.h_bankfull",
        sel = inds,
        defaults = 1.0,
        type = Float,
    )
    if haskey(config.input.lateral.river, "h_bankfull")
        @warn string(
            "The `h_bankfull` key in `[input.lateral.river]` is now called ",
            "`bankfull_depth`. Please update your TOML file.",
        )
    end
    sl = ncread(
        nc,
        config,
        "lateral.river.slope";
        optional = false,
        sel = inds,
        type = Float,
    )
    clamp!(sl, 0.00001, Inf)

    do_water_demand = haskey(config.model, "water_demand")

    n = length(inds)

    sf_river = SurfaceFlowRiver(;
        beta = Float(0.6),
        sl = sl,
        n = n_river,
        dl = dl,
        q = zeros(Float, n),
        qin = zeros(Float, n),
        q_av = zeros(Float, n),
        qlat = zeros(Float, n),
        inwater = zeros(Float, n),
        inflow = zeros(Float, n),
        abstraction = zeros(Float, n),
        inflow_wb = zeros(Float, n),
        volume = zeros(Float, n),
        h = zeros(Float, n),
        h_av = zeros(Float, n),
        bankfull_depth = bankfull_depth,
        dt = Float(tosecond(dt)),
        its = tstep > 0 ? Int(cld(tosecond(dt), tstep)) : tstep,
        width = width,
        alpha_pow = Float((2.0 / 3.0) * 0.6),
        alpha_term = fill(mv, n),
        alpha = fill(mv, n),
        cel = zeros(Float, n),
        reservoir_index = reservoir_index,
        lake_index = lake_index,
        reservoir = reservoir,
        lake = lake,
        kinwave_it = iterate,
        allocation = do_water_demand ? initialize_allocation_river(n) : nothing,
    )

    return sf_river
end

function update(sf::SurfaceFlowLand, network, frac_toriver)
    @unpack graph, subdomain_order, topo_subdomain, indices_subdomain, upstream_nodes =
        network

    ns = length(subdomain_order)

    @. sf.alpha_term = pow(sf.n / sqrt(sf.sl), sf.beta)
    # use fixed alpha value based flow width
    @. sf.alpha = sf.alpha_term * pow(sf.width, sf.alpha_pow)
    @. sf.qlat = sf.inwater / sf.dl

    sf.q_av .= 0.0
    sf.h_av .= 0.0
    sf.to_river .= 0.0

    dt, its = stable_timestep(sf)
    for _ in 1:its
        sf.qin .= 0.0
        for k in 1:ns
            threaded_foreach(eachindex(subdomain_order[k]); basesize = 1) do i
                m = subdomain_order[k][i]
                for (n, v) in zip(indices_subdomain[m], topo_subdomain[m])
                    # for a river cell without a reservoir or lake part of the upstream
                    # surface flow goes to the river (frac_toriver) and part goes to the
                    # surface flow reservoir (1.0 - frac_toriver), upstream nodes with a
                    # reservoir or lake are excluded
                    sf.to_river[v] += sum_at(
                        i -> sf.q[i] * frac_toriver[i],
                        upstream_nodes[n],
                        eltype(sf.to_river),
                    )
                    if sf.width[v] > 0.0
                        sf.qin[v] = sum_at(
                            i -> sf.q[i] * (1.0 - frac_toriver[i]),
                            upstream_nodes[n],
                            eltype(sf.q),
                        )
                    end

                    sf.q[v] = kinematic_wave(
                        sf.qin[v],
                        sf.q[v],
                        sf.qlat[v],
                        sf.alpha[v],
                        sf.beta,
                        dt,
                        sf.dl[v],
                    )

                    # update h, only if surface width > 0.0
                    if sf.width[v] > 0.0
                        crossarea = sf.alpha[v] * pow(sf.q[v], sf.beta)
                        sf.h[v] = crossarea / sf.width[v]
                    end
                    sf.q_av[v] += sf.q[v]
                    sf.h_av[v] += sf.h[v]
                end
            end
        end
    end
    sf.q_av ./= its
    sf.h_av ./= its
    sf.to_river ./= its
    return sf.volume .= sf.dl .* sf.width .* sf.h
end

function update(sf::SurfaceFlowRiver, network, doy)
    @unpack graph, subdomain_order, topo_subdomain, indices_subdomain, upstream_nodes =
        network

    ns = length(subdomain_order)

    @. sf.alpha_term = pow(sf.n / sqrt(sf.sl), sf.beta)
    # use fixed alpha value based on 0.5 * bankfull_depth
    @. sf.alpha = sf.alpha_term * pow(sf.width + sf.bankfull_depth, sf.alpha_pow)

    @. sf.qlat = sf.inwater / sf.dl

    sf.q_av .= 0.0
    sf.h_av .= 0.0
    # because of possible iterations set reservoir and lake inflow and total outflow at
    # start to zero, the total sum of inflow and outflow at each sub time step is calculated
    if !isnothing(sf.reservoir)
        sf.reservoir.inflow .= 0.0
        sf.reservoir.totaloutflow .= 0.0
        sf.reservoir.actevap .= 0.0
    end
    if !isnothing(sf.lake)
        sf.lake.inflow .= 0.0
        sf.lake.totaloutflow .= 0.0
        sf.lake.actevap .= 0.0
    end

    dt, its = stable_timestep(sf)
    for _ in 1:its
        sf.qin .= 0.0
        for k in 1:ns
            threaded_foreach(eachindex(subdomain_order[k]); basesize = 1) do i
                m = subdomain_order[k][i]
                for (n, v) in zip(indices_subdomain[m], topo_subdomain[m])
                    # sf.qin by outflow from upstream reservoir or lake location is added
                    sf.qin[v] += sum_at(sf.q, upstream_nodes[n])
                    # Inflow supply/abstraction is added to qlat (divide by flow length)
                    # If inflow < 0, abstraction is limited
                    if sf.inflow[v] < 0.0
                        max_abstract = min(
                            (sf.inwater[v] + sf.qin[v] + sf.volume[v] / dt) * 0.80,
                            -sf.inflow[v],
                        )
                        inflow = -max_abstract / sf.dl[v]
                    else
                        inflow = sf.inflow[v] / sf.dl[v]
                    end
                    inflow -= sf.abstraction[v] / sf.dl[v]

                    sf.q[v] = kinematic_wave(
                        sf.qin[v],
                        sf.q[v],
                        sf.qlat[v] + inflow,
                        sf.alpha[v],
                        sf.beta,
                        dt,
                        sf.dl[v],
                    )

                    if !isnothing(sf.reservoir) && sf.reservoir_index[v] != 0
                        # run reservoir model and copy reservoir outflow to inflow (qin) of
                        # downstream river cell
                        i = sf.reservoir_index[v]
                        update(sf.reservoir, i, sf.q[v] + sf.inflow_wb[v], dt)

                        downstream_nodes = outneighbors(graph, v)
                        n_downstream = length(downstream_nodes)
                        if n_downstream == 1
                            j = only(downstream_nodes)
                            sf.qin[j] = sf.reservoir.outflow[i]
                        elseif n_downstream == 0
                            error(
                                """A reservoir without a downstream river node is not supported.
                                Add a downstream river node or move the reservoir to an upstream node (model schematization).
                                """,
                            )
                        else
                            error("bifurcations not supported")
                        end

                    elseif !isnothing(sf.lake) && sf.lake_index[v] != 0
                        # run lake model and copy lake outflow to inflow (qin) of downstream river
                        # cell
                        i = sf.lake_index[v]
                        update(sf.lake, i, sf.q[v] + sf.inflow_wb[v], doy, dt)

                        downstream_nodes = outneighbors(graph, v)
                        n_downstream = length(downstream_nodes)
                        if n_downstream == 1
                            j = only(downstream_nodes)
                            sf.qin[j] = sf.lake.outflow[i]
                        elseif n_downstream == 0
                            error(
                                """A lake without a downstream river node is not supported.
                                Add a downstream river node or move the lake to an upstream node (model schematization).
                                """,
                            )
                        else
                            error("bifurcations not supported")
                        end
                    end

                    # update h
                    crossarea = sf.alpha[v] * pow(sf.q[v], sf.beta)
                    sf.h[v] = crossarea / sf.width[v]
                    sf.volume[v] = sf.dl[v] * sf.width[v] * sf.h[v]

                    sf.q_av[v] += sf.q[v]
                    sf.h_av[v] += sf.h[v]
                end
            end
        end
    end
    sf.q_av ./= its
    sf.h_av ./= its
<<<<<<< HEAD
    return sf.volume .= sf.dl .* sf.width .* sf.h
=======
>>>>>>> 1e6cda71
end

function stable_timestep(sf::S) where {S <: SurfaceFlow}
    n = length(sf.q)
    # two options for iteration, fixed or based on courant number.
    if sf.kinwave_it
        if sf.its > 0
            its = sf.its
        else
            # calculate celerity
            courant = zeros(n)
            for v in 1:n
                if sf.q[v] > 0.0
                    sf.cel[v] =
                        1.0 / (sf.alpha[v] * sf.beta * pow(sf.q[v], (sf.beta - 1.0)))
                    courant[v] = (sf.dt / sf.dl[v]) * sf.cel[v]
                end
            end
            filter!(x -> x ≠ 0.0, courant)
            its = isempty(courant) ? 1 : ceil(Int, (1.25 * quantile!(courant, 0.95)))
        end
    else
        its = 1
    end

    # sub time step
    dt = sf.dt / its
    return dt, its
end

@get_units @with_kw struct LateralSSF{T}
    kh_0::Vector{T} | "m d-1"              # Horizontal hydraulic conductivity at soil surface [m d⁻¹]
    f::Vector{T} | "m-1"                   # A scaling parameter [m⁻¹] (controls exponential decline of kh_0)
    kh::Vector{T} | "m d-1"                # Horizontal hydraulic conductivity [m d⁻¹]
    khfrac::Vector{T} | "-"                # A muliplication factor applied to vertical hydraulic conductivity `kv` [-]
    soilthickness::Vector{T} | "m"         # Soil thickness [m]
    theta_s::Vector{T} | "-"               # Saturated water content (porosity) [-]
    theta_r::Vector{T} | "-"               # Residual water content [-]
    dt::T | "d"                            # model time step [d]
    slope::Vector{T} | "m m-1"             # Slope [m m⁻¹]
    dl::Vector{T} | "m"                    # Drain length [m]
    dw::Vector{T} | "m"                    # Flow width [m]
    zi::Vector{T} | "m"                    # Pseudo-water table depth [m] (top of the saturated zone)
    z_exp::Vector{T} | "m"                 # Depth [m] from soil surface for which exponential decline of kv_0 is valid
    exfiltwater::Vector{T} | "m dt-1"      # Exfiltration [m Δt⁻¹] (groundwater above surface level, saturated excess conditions)
    recharge::Vector{T} | "m2 dt-1"        # Net recharge to saturated store [m² Δt⁻¹]
    ssf::Vector{T} | "m3 d-1"              # Subsurface flow [m³ d⁻¹]
    ssfin::Vector{T} | "m3 d-1"            # Inflow from upstream cells [m³ d⁻¹]
    ssfmax::Vector{T} | "m2 d-1"           # Maximum subsurface flow [m² d⁻¹]
    to_river::Vector{T} | "m3 d-1"         # Part of subsurface flow [m³ d⁻¹] that flows to the river
    volume::Vector{T} | "m3"               # Subsurface volume [m³]

    function LateralSSF{T}(args...) where {T}
        equal_size_vectors(args)
        return new(args...)
    end
end

function update(ssf::LateralSSF, network, frac_toriver, ksat_profile)
    @unpack subdomain_order, topo_subdomain, indices_subdomain, upstream_nodes, area =
        network


    ns = length(subdomain_order)
    for k in 1:ns
        threaded_foreach(eachindex(subdomain_order[k]); basesize = 1) do i
            m = subdomain_order[k][i]
            for (n, v) in zip(indices_subdomain[m], topo_subdomain[m])
                # for a river cell without a reservoir or lake part of the upstream
                # subsurface flow goes to the river (frac_toriver) and part goes to the
                # subsurface flow reservoir (1.0 - frac_toriver) upstream nodes with a
                # reservoir or lake are excluded
                ssf.ssfin[v] = sum_at(
                    i -> ssf.ssf[i] * (1.0 - frac_toriver[i]),
                    upstream_nodes[n],
                    eltype(ssf.ssfin),
                )
                ssf.to_river[v] = sum_at(
                    i -> ssf.ssf[i] * frac_toriver[i],
                    upstream_nodes[n],
                    eltype(ssf.to_river),
                )
                if (ksat_profile == "exponential") ||
                   (ksat_profile == "exponential_constant")
                    ssf.ssf[v], ssf.zi[v], ssf.exfiltwater[v] = kinematic_wave_ssf(
                        ssf.ssfin[v],
                        ssf.ssf[v],
                        ssf.zi[v],
                        ssf.recharge[v],
                        ssf.kh_0[v],
                        ssf.slope[v],
                        ssf.theta_s[v] - ssf.theta_r[v],
                        ssf.f[v],
                        ssf.soilthickness[v],
                        ssf.dt,
                        ssf.dl[v],
                        ssf.dw[v],
                        ssf.ssfmax[v],
                        ssf.z_exp[v],
                        ksat_profile,
                    )
                elseif (ksat_profile == "layered") ||
                       (ksat_profile == "layered_exponential")
                    ssf.ssf[v], ssf.zi[v], ssf.exfiltwater[v] = kinematic_wave_ssf(
                        ssf.ssfin[v],
                        ssf.ssf[v],
                        ssf.zi[v],
                        ssf.recharge[v],
                        ssf.kh[v],
                        ssf.slope[v],
                        ssf.theta_s[v] - ssf.theta_r[v],
                        ssf.soilthickness[v],
                        ssf.dt,
                        ssf.dl[v],
                        ssf.dw[v],
                        ssf.ssfmax[v],
                    )
                end
                ssf.volume[v] =
                    (ssf.theta_s[v] - ssf.theta_r[v]) *
                    (ssf.soilthickness[v] - ssf.zi[v]) *
                    area[v]
            end
        end
    end
end

@get_units @with_kw struct GroundwaterExchange{T}
    dt::T | "d"                         # model time step [d]
    exfiltwater::Vector{T} | "m dt-1"   # Exfiltration [m Δt⁻¹]  (groundwater above surface level, saturated excess conditions)
    zi::Vector{T} | "m"                 # Pseudo-water table depth [m] (top of the saturated zone)
    to_river::Vector{T} | "m3 d-1"      # Part of subsurface flow [m³ d⁻¹] that flows to the river
    ssf::Vector{T} | "m3 d-1"           # Subsurface flow [m³ d⁻¹]
end

<<<<<<< HEAD
@get_units @with_kw struct ShallowWaterRiver{T, R, L, F}
    n::Int | "-"                                # number of cells
    ne::Int | "-"                               # number of edges/links
    active_n::Vector{Int} | "-"                 # active nodes
    active_e::Vector{Int} | "-"                 # active edges/links
    g::T | "m s-2"                              # acceleration due to gravity
    alpha::T | "-"                              # stability coefficient (Bates et al., 2010)
    h_thresh::T | "m"                           # depth threshold for calculating flow
    dt::T | "s"                                 # model time step [s]
    q::Vector{T} | "m3 s-1"                     # river discharge (subgrid channel)
    q0::Vector{T} | "m3 s-1"                    # river discharge (subgrid channel) at previous time step
    q_av::Vector{T} | "m3 s-1"                  # average river channel (+ floodplain) discharge [m³ s⁻¹]
    q_channel_av::Vector{T} | "m3 s-1"          # average river channel discharge [m³ s⁻¹]
    zb_max::Vector{T} | "m"                     # maximum channel bed elevation
    mannings_n_sq::Vector{T} | "(s m-1/3)2"     # Manning's roughness squared at edge/link
    mannings_n::Vector{T} | "s m-1/3"           # Manning's roughness at node
    h::Vector{T} | "m"                          # water depth
    zs_max::Vector{T} | "m"                     # maximum water elevation at edge
    zs_src::Vector{T} | "m"                     # water elevation of source node of edge
    zs_dst::Vector{T} | "m"                     # water elevation of downstream node of edge
    hf::Vector{T} | "m"                         # water depth at edge/link
    h_av::Vector{T} | "m"                       # average water depth
    dl::Vector{T} | "m"                         # river length
    dl_at_link::Vector{T} | "m"                 # river length at edge/link
    width::Vector{T} | "m"                      # river width
    width_at_link::Vector{T} | "m"              # river width at edge/link
    a::Vector{T} | "m2"                         # flow area at edge/link
    r::Vector{T} | "m"                          # wetted perimeter at edge/link
    volume::Vector{T} | "m3"                    # river volume
    error::Vector{T} | "m3"                     # error volume
    inwater::Vector{T} | "m3 s-1"               # lateral inflow [m³ s⁻¹]
    inflow::Vector{T} | "m3 s-1"                # external inflow (abstraction/supply/demand) [m³ s⁻¹]
    inflow_wb::Vector{T} | "m3 s-1"             # inflow waterbody (lake or reservoir model) from land part [m³ s⁻¹]
    bankfull_volume::Vector{T} | "m3"           # bankfull volume
    bankfull_depth::Vector{T} | "m"             # bankfull depth
    zb::Vector{T} | "m"                         # river bed elevation
    froude_limit::Bool | "-"                    # if true a check is performed if froude number > 1.0 (algorithm is modified)
    reservoir_index::Vector{Int} | "-"          # river cell index with a reservoir (each index of reservoir_index maps to reservoir i in reservoir field)
    lake_index::Vector{Int} | "-"               # river cell index with a lake (each index of lake_index maps to lake i in lake field)
    waterbody::Vector{Bool} | "-"               # water body cells (reservoir or lake)
    reservoir::R | "-"                          # Reservoir model struct of arrays
    lake::L | "-"                               # Lake model struct of arrays
    floodplain::F | "-"                         # Floodplain (1D) schematization
=======
@get_units @exchange @grid_type @grid_location @with_kw struct ShallowWaterRiver{T,R,L,F,W}
    n::Int | "-" | 0 | "none" | "none"                      # number of cells
    ne::Int | "-" | 0 | "none" | "none"                     # number of edges/links
    active_n::Vector{Int} | "-"                             # active nodes
    active_e::Vector{Int} | "-" | _ | "edge"                # active edges/links
    g::T | "m s-2" | 0 | "scalar"                           # acceleration due to gravity
    alpha::T | "-" | 0 | "scalar"                           # stability coefficient (Bates et al., 2010)
    h_thresh::T | "m" | 0 | "scalar"                        # depth threshold for calculating flow
    dt::T | "s" | 0 | "none" | "none"                       # model time step [s]
    q::Vector{T} | "m3 s-1" | _ | "edge"                    # river discharge (subgrid channel)
    q0::Vector{T} | "m3 s-1" | _ | "edge"                   # river discharge (subgrid channel) at previous time step
    q_av::Vector{T} | "m3 s-1" | _ | "edge"                 # average river channel (+ floodplain) discharge [m³ s⁻¹]
    q_channel_av::Vector{T} | "m3 s-1"                      # average river channel discharge [m³ s⁻¹]
    zb_max::Vector{T} | "m"                                 # maximum channel bed elevation
    mannings_n_sq::Vector{T} | "(s m-1/3)2" | _ | "edge"    # Manning's roughness squared at edge/link
    mannings_n::Vector{T} | "s m-1/3"                       # Manning's roughness at node
    h::Vector{T} | "m"                                      # water depth
    zs_max::Vector{T} | "m" | _ | "edge"                    # maximum water elevation at edge
    zs_src::Vector{T} | "m"                                 # water elevation of source node of edge
    zs_dst::Vector{T} | "m"                                 # water elevation of downstream node of edge
    hf::Vector{T} | "m" | _ | "edge"                        # water depth at edge/link
    h_av::Vector{T} | "m"                                   # average water depth
    dl::Vector{T} | "m"                                     # river length
    dl_at_link::Vector{T} | "m" | _ | "edge"                # river length at edge/link
    width::Vector{T} | "m"                                  # river width
    width_at_link::Vector{T} | "m" | _ | "edge"             # river width at edge/link
    a::Vector{T} | "m2" | _ | "edge"                        # flow area at edge/link
    r::Vector{T} | "m" | _ | "edge"                         # wetted perimeter at edge/link
    volume::Vector{T} | "m3"                                # river volume
    error::Vector{T} | "m3"                                 # error volume
    inwater::Vector{T} | "m3 s-1"                           # lateral inflow [m³ s⁻¹]
    inflow::Vector{T} | "m3 s-1"                            # external inflow (abstraction/supply/demand) [m³ s⁻¹]
    abstraction::Vector{T} | "m3 s-1"                       # abstraction (computed as part of water demand and allocation) [m³ s⁻¹]
    inflow_wb::Vector{T} | "m3 s-1"                         # inflow waterbody (lake or reservoir model) from land part [m³ s⁻¹]
    bankfull_volume::Vector{T} | "m3"                       # bankfull volume
    bankfull_depth::Vector{T} | "m"                         # bankfull depth
    zb::Vector{T} | "m"                                     # river bed elevation
    froude_limit::Bool | "-" | 0 | "none" | "none"          # if true a check is performed if froude number > 1.0 (algorithm is modified)
    reservoir_index::Vector{Int} | "-" | 0                  # river cell index with a reservoir (each index of reservoir_index maps to reservoir i in reservoir field)
    lake_index::Vector{Int} | "-" | 0                       # river cell index with a lake (each index of lake_index maps to lake i in lake field)
    waterbody::Vector{Bool} | "-"                           # water body cells (reservoir or lake)
    reservoir::R | "-" | 0                                  # Reservoir model struct of arrays
    lake::L | "-" | 0                                       # Lake model struct of arrays
    floodplain::F | "-" | 0                                 # Floodplain (1D) schematization
    allocation::W | "-" | 0                                 # Water allocation
>>>>>>> 1e6cda71
end

function initialize_shallowwater_river(
    nc,
    config,
    inds;
    graph,
    ldd,
    dl,
    width,
    reservoir_index,
    reservoir,
    lake_index,
    lake,
    dt,
    floodplain,
)
    # The local inertial approach makes use of a staggered grid (Bates et al. (2010)),
    # with nodes and links. This information is extracted from the directed graph of the
    # river. Discharge q is calculated at links between nodes and mapped to the source
    # nodes for gridded output (index of link is equal to source node index, e.g.:
    # Edge 1 => 5
    # Edge 2 => 1
    # Edge 3 => 2
    # Edge 4 => 9
    # ⋮ )
    alpha = get(config.model, "inertial_flow_alpha", 0.7)::Float64 # stability coefficient for model time step (0.2-0.7)
    h_thresh = get(config.model, "h_thresh", 1.0e-03)::Float64 # depth threshold for flow at link
    froude_limit = get(config.model, "froude_limit", true)::Bool # limit flow to subcritical according to Froude number
    floodplain_1d = floodplain

    @info "Local inertial approach is used for river flow." alpha h_thresh froude_limit floodplain_1d
    @warn string(
        "Providing the boundary condition `riverlength_bc` as part of the `[model]` setting ",
        "in the TOML file has been deprecated as of Wflow v0.8.0.\n The boundary condition should ",
        "be provided as part of the file `$(config.input.path_static)`.",
    )
    # The following boundary conditions can be set at ghost nodes, downstream of river
    # outlets (pits): river length and river depth
    index_pit = findall(x -> x == 5, ldd)
    inds_pit = inds[index_pit]
    riverlength_bc = ncread(
        nc,
        config,
        "lateral.river.riverlength_bc";
        sel = inds_pit,
        defaults = 1.0e04,
        type = Float,
    )
    riverdepth_bc = ncread(
        nc,
        config,
        "lateral.river.riverdepth_bc";
        sel = inds_pit,
        defaults = 0.0,
        type = Float,
    )
    bankfull_elevation_2d = ncread(
        nc,
        config,
        "lateral.river.bankfull_elevation";
        optional = false,
        type = Float,
        fill = 0,
    )
    bankfull_depth_2d = ncread(
        nc,
        config,
        "lateral.river.bankfull_depth";
        optional = false,
        type = Float,
        fill = 0,
    )
    bankfull_depth = bankfull_depth_2d[inds]
    zb = bankfull_elevation_2d[inds] - bankfull_depth # river bed elevation

    bankfull_volume = bankfull_depth .* width .* dl

    n_river =
        ncread(nc, config, "lateral.river.n"; sel = inds, defaults = 0.036, type = Float)

    n = length(inds)

    # set river depth h to zero (including reservoir and lake locations)
    h = fill(0.0, n)

    # set ghost points for boundary condition (downstream river outlet): river width, bed
    # elevation, manning n is copied from the upstream cell.
    add_vertex_edge_graph!(graph, index_pit)
    append!(dl, riverlength_bc)
    append!(h, riverdepth_bc)
    append!(zb, zb[index_pit])
    append!(width, width[index_pit])
    append!(n_river, n_river[index_pit])
    append!(bankfull_depth, bankfull_depth[index_pit])

    # for each link the src and dst node is required
    nodes_at_link = adjacent_nodes_at_link(graph)
    _ne = ne(graph)

    if floodplain
        zb_floodplain = zb .+ bankfull_depth
        floodplain = initialize_floodplain_1d(
            nc,
            config,
            inds,
            width,
            dl,
            zb_floodplain,
            index_pit,
            _ne,
            nodes_at_link,
        )
    else
        floodplain = nothing
    end

    # determine z, width, length and manning's n at links
    zb_max = fill(Float(0), _ne)
    width_at_link = fill(Float(0), _ne)
    length_at_link = fill(Float(0), _ne)
    mannings_n_sq = fill(Float(0), _ne)
    for i in 1:_ne
        src_node = nodes_at_link.src[i]
        dst_node = nodes_at_link.dst[i]
        zb_max[i] = max(zb[src_node], zb[dst_node])
        width_at_link[i] = min(width[src_node], width[dst_node])
        length_at_link[i] = 0.5 * (dl[dst_node] + dl[src_node])
        mannings_n =
            (n_river[dst_node] * dl[dst_node] + n_river[src_node] * dl[src_node]) /
            (dl[dst_node] + dl[src_node])
        mannings_n_sq[i] = mannings_n * mannings_n
    end

    q_av = zeros(_ne)
    waterbody = !=(0).(reservoir_index .+ lake_index)
    active_index = findall(x -> x == 0, waterbody)

<<<<<<< HEAD
    sw_river = ShallowWaterRiver(;
=======
    do_water_demand = haskey(config.model, "water_demand")
    sw_river = ShallowWaterRiver(
>>>>>>> 1e6cda71
        n = n,
        ne = _ne,
        active_n = active_index,
        active_e = active_index,
        g = 9.80665,
        alpha = alpha,
        h_thresh = h_thresh,
        dt = tosecond(dt),
        q = zeros(_ne),
        q0 = zeros(_ne),
        q_av = q_av,
        q_channel_av = isnothing(floodplain) ? q_av : zeros(_ne),
        zb_max = zb_max,
        mannings_n_sq = mannings_n_sq,
        mannings_n = n_river,
        h = h,
        zs_max = zeros(_ne),
        zs_src = zeros(_ne),
        zs_dst = zeros(_ne),
        hf = zeros(_ne),
        h_av = zeros(n),
        width = width,
        width_at_link = width_at_link,
        a = zeros(_ne),
        r = zeros(_ne),
        volume = fill(0.0, n),
        error = zeros(n),
        inflow = zeros(n),
        abstraction = zeros(n),
        inflow_wb = zeros(n),
        inwater = zeros(n),
        dl = dl,
        dl_at_link = length_at_link,
        bankfull_volume = bankfull_volume,
        bankfull_depth = bankfull_depth,
        zb = zb,
        froude_limit = froude_limit,
        reservoir_index = findall(x -> x > 0, reservoir_index),
        lake_index = findall(x -> x > 0, lake_index),
        waterbody = waterbody,
        reservoir = reservoir,
        lake = lake,
        floodplain = floodplain,
        allocation = do_water_demand ? initialize_allocation_river(n) : nothing,
    )
    return sw_river, nodes_at_link
end

"Return the upstream inflow for a waterbody in `ShallowWaterRiver`"
function get_inflow_waterbody(sw::ShallowWaterRiver, src_edge)
    q_in = sum_at(sw.q, src_edge)
    if !isnothing(sw.floodplain)
        q_in = q_in + sum_at(sw.floodplain.q, src_edge)
    end
    return q_in
end

function shallowwater_river_update(sw::ShallowWaterRiver, network, dt, doy, update_h)
    @unpack nodes_at_link, links_at_node = network

    sw.q0 .= sw.q
    if !isnothing(sw.floodplain)
        sw.floodplain.q0 .= sw.floodplain.q
    end
    @tturbo for j in eachindex(sw.active_e)
        i = sw.active_e[j]
        i_src = nodes_at_link.src[i]
        i_dst = nodes_at_link.dst[i]
        sw.zs_src[i] = sw.zb[i_src] + sw.h[i_src]
        sw.zs_dst[i] = sw.zb[i_dst] + sw.h[i_dst]

        sw.zs_max[i] = max(sw.zs_src[i], sw.zs_dst[i])
        sw.hf[i] = (sw.zs_max[i] - sw.zb_max[i])

        sw.a[i] = sw.width_at_link[i] * sw.hf[i] # flow area (rectangular channel)
        sw.r[i] = sw.a[i] / (sw.width_at_link[i] + 2.0 * sw.hf[i]) # hydraulic radius (rectangular channel)

        sw.q[i] = IfElse.ifelse(
            sw.hf[i] > sw.h_thresh,
            local_inertial_flow(
                sw.q0[i],
                sw.zs_src[i],
                sw.zs_dst[i],
                sw.hf[i],
                sw.a[i],
                sw.r[i],
                sw.dl_at_link[i],
                sw.mannings_n_sq[i],
                sw.g,
                sw.froude_limit,
                dt,
            ),
            0.0,
        )

        # limit q in case water is not available
        sw.q[i] = IfElse.ifelse(sw.h[i_src] <= 0.0, min(sw.q[i], 0.0), sw.q[i])
        sw.q[i] = IfElse.ifelse(sw.h[i_dst] <= 0.0, max(sw.q[i], 0.0), sw.q[i])

        sw.q_av[i] += sw.q[i] * dt
    end
    if !isnothing(sw.floodplain)
        @tturbo @. sw.floodplain.hf = max(sw.zs_max - sw.floodplain.zb_max, 0.0)

        n = 0
        @inbounds for i in sw.active_e
            @inbounds if sw.floodplain.hf[i] > sw.h_thresh
                n += 1
                sw.floodplain.hf_index[n] = i
            else
                sw.floodplain.q[i] = 0.0
            end
        end

        @tturbo for j in 1:n
            i = sw.floodplain.hf_index[j]
            i_src = nodes_at_link.src[i]
            i_dst = nodes_at_link.dst[i]

            i0 = 0
            for k in eachindex(sw.floodplain.profile.depth)
                i0 += 1 * (sw.floodplain.profile.depth[k] <= sw.floodplain.hf[i])
            end
            i1 = max(i0, 1)
            i2 = IfElse.ifelse(i1 == length(sw.floodplain.profile.depth), i1, i1 + 1)

            a_src = flow_area(
                sw.floodplain.profile.width[i2, i_src],
                sw.floodplain.profile.a[i1, i_src],
                sw.floodplain.profile.depth[i1],
                sw.floodplain.hf[i],
            )
            a_src = max(a_src - (sw.floodplain.hf[i] * sw.width[i_src]), 0.0)

            a_dst = flow_area(
                sw.floodplain.profile.width[i2, i_dst],
                sw.floodplain.profile.a[i1, i_dst],
                sw.floodplain.profile.depth[i1],
                sw.floodplain.hf[i],
            )
            a_dst = max(a_dst - (sw.floodplain.hf[i] * sw.width[i_dst]), 0.0)

            sw.floodplain.a[i] = min(a_src, a_dst)

            sw.floodplain.r[i] = IfElse.ifelse(
                a_src < a_dst,
                a_src / wetted_perimeter(
                    sw.floodplain.profile.p[i1, i_src],
                    sw.floodplain.profile.depth[i1],
                    sw.floodplain.hf[i],
                ),
                a_dst / wetted_perimeter(
                    sw.floodplain.profile.p[i1, i_dst],
                    sw.floodplain.profile.depth[i1],
                    sw.floodplain.hf[i],
                ),
            )

            sw.floodplain.q[i] = IfElse.ifelse(
                sw.floodplain.a[i] > 1.0e-05,
                local_inertial_flow(
                    sw.floodplain.q0[i],
                    sw.zs_src[i],
                    sw.zs_dst[i],
                    sw.floodplain.hf[i],
                    sw.floodplain.a[i],
                    sw.floodplain.r[i],
                    sw.dl_at_link[i],
                    sw.floodplain.mannings_n_sq[i],
                    sw.g,
                    sw.froude_limit,
                    dt,
                ),
                0.0,
            )

            # limit floodplain q in case water is not available
            sw.floodplain.q[i] = IfElse.ifelse(
                sw.floodplain.h[i_src] <= 0.0,
                min(sw.floodplain.q[i], 0.0),
                sw.floodplain.q[i],
            )
            sw.floodplain.q[i] = IfElse.ifelse(
                sw.floodplain.h[i_dst] <= 0.0,
                max(sw.floodplain.q[i], 0.0),
                sw.floodplain.q[i],
            )

            sw.floodplain.q[i] =
                IfElse.ifelse(sw.floodplain.q[i] * sw.q[i] < 0.0, 0.0, sw.floodplain.q[i])
            sw.floodplain.q_av[i] += sw.floodplain.q[i] * dt
        end
    end
    # For reservoir and lake locations the local inertial solution is replaced by the
    # reservoir or lake model. These locations are handled as boundary conditions in the
    # local inertial model (fixed h).
    for v in eachindex(sw.reservoir_index)
        i = sw.reservoir_index[v]

        q_in = get_inflow_waterbody(sw, links_at_node.src[i])
        update(sw.reservoir, v, q_in + sw.inflow_wb[i], dt)
        sw.q[i] = sw.reservoir.outflow[v]
        sw.q_av[i] += sw.q[i] * dt
    end
    for v in eachindex(sw.lake_index)
        i = sw.lake_index[v]

        q_in = get_inflow_waterbody(sw, links_at_node.src[i])
        update(sw.lake, v, q_in + sw.inflow_wb[i], doy, dt)
        sw.q[i] = sw.lake.outflow[v]
        sw.q_av[i] += sw.q[i] * dt
    end
    if update_h
        @batch per = thread minbatch = 2000 for i in sw.active_n
            q_src = sum_at(sw.q, links_at_node.src[i])
            q_dst = sum_at(sw.q, links_at_node.dst[i])
            sw.volume[i] =
                sw.volume[i] + (q_src - q_dst + sw.inwater[i] - sw.abstraction[i]) * dt

            if sw.volume[i] < 0.0
                sw.error[i] = sw.error[i] + abs(sw.volume[i])
                sw.volume[i] = 0.0 # set volume to zero
            end
            sw.volume[i] = max(sw.volume[i] + sw.inflow[i] * dt, 0.0) # add external inflow

            if !isnothing(sw.floodplain)
                q_src = sum_at(sw.floodplain.q, links_at_node.src[i])
                q_dst = sum_at(sw.floodplain.q, links_at_node.dst[i])
                sw.floodplain.volume[i] = sw.floodplain.volume[i] + (q_src - q_dst) * dt
                # TODO check following approach:
                # if floodplain volume negative, extract from river volume first
                if sw.floodplain.volume[i] < 0.0
                    sw.floodplain.error[i] =
                        sw.floodplain.error[i] + abs(sw.floodplain.volume[i])
                    sw.floodplain.volume[i] = 0.0
                end
                volume_total = sw.volume[i] + sw.floodplain.volume[i]
                if volume_total > sw.bankfull_volume[i]
                    flood_volume = volume_total - sw.bankfull_volume[i]
                    h = flood_depth(sw.floodplain.profile, flood_volume, sw.dl[i], i)
                    sw.h[i] = sw.bankfull_depth[i] + h
                    sw.volume[i] = sw.h[i] * sw.width[i] * sw.dl[i]
                    sw.floodplain.volume[i] = max(volume_total - sw.volume[i], 0.0)
                    sw.floodplain.h[i] = sw.floodplain.volume[i] > 0.0 ? h : 0.0
                else
                    sw.h[i] = volume_total / (sw.dl[i] * sw.width[i])
                    sw.volume[i] = volume_total
                    sw.floodplain.h[i] = 0.0
                    sw.floodplain.volume[i] = 0.0
                end
                sw.floodplain.h_av[i] += sw.floodplain.h[i] * dt
            else
                sw.h[i] = sw.volume[i] / (sw.dl[i] * sw.width[i])
            end
            sw.h_av[i] += sw.h[i] * dt
        end
    end
end

function update(sw::ShallowWaterRiver{T}, network, doy; update_h = true) where {T}
    @unpack nodes_at_link, links_at_node = network

    if !isnothing(sw.reservoir)
        sw.reservoir.inflow .= 0.0
        sw.reservoir.totaloutflow .= 0.0
        sw.reservoir.actevap .= 0.0
    end
    if !isnothing(sw.lake)
        sw.lake.inflow .= 0.0
        sw.lake.totaloutflow .= 0.0
        sw.lake.actevap .= 0.0
    end
    if !isnothing(sw.floodplain)
        sw.floodplain.q_av .= 0.0
        sw.floodplain.h_av .= 0.0
    end
    sw.q_av .= 0.0
    sw.h_av .= 0.0

    t = T(0.0)
    while t < sw.dt
        dt = stable_timestep(sw)
        if t + dt > sw.dt
            dt = sw.dt - t
        end
        shallowwater_river_update(sw, network, dt, doy, update_h)
        t = t + dt
    end
    sw.q_av ./= sw.dt
    sw.h_av ./= sw.dt

    if !isnothing(sw.floodplain)
        sw.floodplain.q_av ./= sw.dt
        sw.floodplain.h_av ./= sw.dt
        sw.q_channel_av .= sw.q_av
        sw.q_av .= sw.q_channel_av .+ sw.floodplain.q_av
    end

    return nothing
end

# Stores links in x and y direction between cells of a Vector with CartesianIndex(x, y), for
# staggered grid calculations.
@with_kw struct Indices
    xu::Vector{Int}     # index of neighbor cell in the (+1, 0) direction
    xd::Vector{Int}     # index of neighbor cell in the (-1, 0) direction
    yu::Vector{Int}     # index of neighbor cell in the (0, +1) direction
    yd::Vector{Int}     # index of neighbor cell in the (0, -1) direction
end

# maps the fields of struct Indices to the defined Wflow cartesian indices of const
# neigbors.
const dirs = (:yd, :xd, :xu, :yu)

@get_units @with_kw struct ShallowWaterLand{T}
    n::Int | "-"                                # number of cells
    xl::Vector{T} | "m"                         # cell length x direction
    yl::Vector{T} | "m"                         # cell length y direction
    xwidth::Vector{T} | "m"                     # effective flow width x direction (floodplain)
    ywidth::Vector{T} | "m"                     # effective flow width y direction (floodplain)
    g::T | "m2 s-1"                             # acceleration due to gravity
    theta::T | "-"                              # weighting factor (de Almeida et al., 2012)
    alpha::T | "-"                              # stability coefficient (de Almeida et al., 2012)
    h_thresh::T | "m"                           # depth threshold for calculating flow
    dt::T | "s"                                 # model time step [s]
    qy0::Vector{T} | "m3 s-1"                   # flow in y direction at previous time step
    qx0::Vector{T} | "m3 s-1"                   # flow in x direction at previous time step
    qx::Vector{T} | "m3 s-1"                    # flow in x direction
    qy::Vector{T} | "m3 s-1"                    # flow in y direction
    zx_max::Vector{T} | "m"                     # maximum cell elevation (x direction)
    zy_max::Vector{T} | "m"                     # maximum cell elevation (y direction)
    mannings_n_sq::Vector{T} | "(s m-1/3)2"     # Manning's roughness squared
    volume::Vector{T} | "m3"                    # total volume of cell (including river volume for river cells)
    error::Vector{T} | "m3"                     # error volume
    runoff::Vector{T} | "m3 s-1"                # runoff from hydrological model
    inflow_wb::Vector{T} | "m3 s-1"             # inflow to water body from hydrological model
    h::Vector{T} | "m"                          # water depth of cell (for river cells the reference is the river bed elevation `zb`)
    z::Vector{T} | "m"                          # elevation of cell
    froude_limit::Bool | "-"                    # if true a check is performed if froude number > 1.0 (algorithm is modified)
    rivercells::Vector{Bool} | "-"              # river cells
    h_av::Vector{T} | "m"                       # average water depth (for river cells the reference is the river bed elevation `zb`)
end

function initialize_shallowwater_land(
    nc,
    config,
    inds;
    modelsize_2d,
    indices_reverse, # maps from the 2D external domain to the 1D internal domain (Int for linear indexing).
    xlength,
    ylength,
    riverwidth,
    graph_riv,
    ldd_riv,
    inds_riv,
    river,
    waterbody,
    dt,
)
    froude_limit = get(config.model, "froude_limit", true)::Bool # limit flow to subcritical according to Froude number
    alpha = get(config.model, "inertial_flow_alpha", 0.7)::Float64 # stability coefficient for model time step (0.2-0.7)
    theta = get(config.model, "inertial_flow_theta", 0.8)::Float64 # weighting factor
    h_thresh = get(config.model, "h_thresh", 1.0e-03)::Float64 # depth threshold for flow at link

    @info "Local inertial approach is used for overlandflow." alpha theta h_thresh froude_limit

    n_land =
        ncread(nc, config, "lateral.land.n"; sel = inds, defaults = 0.072, type = Float)
    elevation_2d = ncread(
        nc,
        config,
        "lateral.land.elevation";
        optional = false,
        type = Float,
        fill = 0,
    )
    elevation = elevation_2d[inds]
    n = length(inds)

    # initialize links between cells in x and y direction.
    indices = Indices(; xu = zeros(n), xd = zeros(n), yu = zeros(n), yd = zeros(n))

    # links without neigbors are handled by an extra index (at n + 1, with n links), which
    # is set to a value of 0.0 m³ s⁻¹ for qx and qy fields at initialization.
    # links are defined as follows for the x and y direction, respectively:
    # node i => node xu (node i + CartesianIndex(1, 0))
    # node i => node yu (node i + CartesianIndex(0, 1))
    # where i is the index of inds
    nrow, ncol = modelsize_2d
    for (v, i) in enumerate(inds)
        for (m, neighbor) in enumerate(neighbors)
            j = i + neighbor
            dir = dirs[m]
            if (1 <= j[1] <= nrow) && (1 <= j[2] <= ncol) && (indices_reverse[j] != 0)
                getfield(indices, dir)[v] = indices_reverse[j]
            else
                getfield(indices, dir)[v] = n + 1
            end
        end
    end

    # determine z at links in x and y direction
    zx_max = fill(Float(0), n)
    zy_max = fill(Float(0), n)
    for i in 1:n
        xu = indices.xu[i]
        if xu <= n
            zx_max[i] = max(elevation[i], elevation[xu])
        end
        yu = indices.yu[i]
        if yu <= n
            zy_max[i] = max(elevation[i], elevation[yu])
        end
    end

    # set the effective flow width for river cells in the x and y direction at cell edges.
    # for waterbody cells (reservoir or lake), h is set to zero (fixed) and not updated, and
    # overland flow from a downstream cell is not possible (effective flowwidth is zero).
    we_x = copy(xlength)
    we_y = copy(ylength)
    set_effective_flowwidth!(
        we_x,
        we_y,
        indices,
        graph_riv,
        riverwidth,
        ldd_riv,
        waterbody,
        indices_reverse[inds_riv],
    )

    sw_land = ShallowWaterLand{Float}(;
        n = n,
        xl = xlength,
        yl = ylength,
        xwidth = we_x,
        ywidth = we_y,
        g = 9.80665,
        theta = theta,
        alpha = alpha,
        h_thresh = h_thresh,
        dt = tosecond(dt),
        qx0 = zeros(n + 1),
        qy0 = zeros(n + 1),
        qx = zeros(n + 1),
        qy = zeros(n + 1),
        zx_max = zx_max,
        zy_max = zy_max,
        mannings_n_sq = n_land .* n_land,
        volume = zeros(n),
        error = zeros(n),
        runoff = zeros(n),
        inflow_wb = zeros(n),
        h = zeros(n),
        h_av = zeros(n),
        z = elevation,
        froude_limit = froude_limit,
        rivercells = river,
    )

    return sw_land, indices
end

"""
    stable_timestep(sw::ShallowWaterRiver)
    stable_timestep(sw::ShallowWaterLand)

Compute a stable timestep size for the local inertial approach, based on Bates et al. (2010).

dt = alpha * (Δx / sqrt(g max(h))
"""
function stable_timestep(sw::ShallowWaterRiver{T})::T where {T}
    dt_min = T(Inf)
    @batch per = thread reduction = ((min, dt_min),) for i in 1:(sw.n)
        @fastmath @inbounds dt = sw.alpha * sw.dl[i] / sqrt(sw.g * sw.h[i])
        dt_min = min(dt, dt_min)
    end
    dt_min = isinf(dt_min) ? T(10.0) : dt_min
    return dt_min
end

function stable_timestep(sw::ShallowWaterLand{T})::T where {T}
    dt_min = T(Inf)
<<<<<<< HEAD
    @batch per = thread reduction = ((min, dt_min),) for i in 1:(sw.n)
        @fastmath @inbounds dt = if sw.rivercells[i] == 0
            sw.alpha * min(sw.xl[i], sw.yl[i]) / sqrt(sw.g * sw.h[i])
        else
            T(Inf)
        end
=======
    @batch per = thread reduction = ((min, dt_min),) for i = 1:sw.n
        @fastmath @inbounds dt =
            sw.rivercells[i] == 0 ?
            sw.alpha * min(sw.xl[i], sw.yl[i]) / sqrt(sw.g * sw.h[i]) : T(Inf)
>>>>>>> 1e6cda71
        dt_min = min(dt, dt_min)
    end
    dt_min = isinf(dt_min) ? T(10.0) : dt_min
    return dt_min
end

function update(
    sw::ShallowWaterLand{T},
    swr::ShallowWaterRiver{T},
    network,
    doy;
    update_h = false,
) where {T}
    @unpack nodes_at_link, links_at_node = network.river

    if !isnothing(swr.reservoir)
        swr.reservoir.inflow .= 0.0
        swr.reservoir.totaloutflow .= 0.0
        swr.reservoir.actevap .= 0.0
    end
    if !isnothing(swr.lake)
        swr.lake.inflow .= 0.0
        swr.lake.totaloutflow .= 0.0
        swr.lake.actevap .= 0.0
    end
    swr.q_av .= 0.0
    swr.h_av .= 0.0
    sw.h_av .= 0.0

    t = T(0.0)
    while t < swr.dt
        dt_river = stable_timestep(swr)
        dt_land = stable_timestep(sw)
        dt = min(dt_river, dt_land)
        if t + dt > swr.dt
            dt = swr.dt - t
        end
        shallowwater_river_update(swr, network.river, dt, doy, update_h)
        shallowwater_update(sw, swr, network, dt)
        t = t + dt
    end
    swr.q_av ./= swr.dt
    swr.h_av ./= swr.dt
    return sw.h_av ./= sw.dt
end

function shallowwater_update(
    sw::ShallowWaterLand{T},
    swr::ShallowWaterRiver{T},
    network,
    dt,
) where {T}
    indices = network.land.staggered_indices
    inds_riv = network.land.index_river

    @unpack nodes_at_link, links_at_node = network.river

    sw.qx0 .= sw.qx
    sw.qy0 .= sw.qy

    # update qx
    @batch per = thread minbatch = 6000 for i in 1:(sw.n)
        yu = indices.yu[i]
        yd = indices.yd[i]
        xu = indices.xu[i]
        xd = indices.xd[i]

        # the effective flow width is zero when the river width exceeds the cell width (dy
        # for flow in x dir) and floodplain flow is not calculated.
        if xu <= sw.n && sw.ywidth[i] != T(0.0)
            zs_x = sw.z[i] + sw.h[i]
            zs_xu = sw.z[xu] + sw.h[xu]
            zs_max = max(zs_x, zs_xu)
            hf = (zs_max - sw.zx_max[i])

            if hf > sw.h_thresh
                length = T(0.5) * (sw.xl[i] + sw.xl[xu]) # can be precalculated
                sw.qx[i] = local_inertial_flow(
                    sw.theta,
                    sw.qx0[i],
                    sw.qx0[xd],
                    sw.qx0[xu],
                    zs_x,
                    zs_xu,
                    hf,
                    sw.ywidth[i],
                    length,
                    sw.mannings_n_sq[i],
                    sw.g,
                    sw.froude_limit,
                    dt,
                )
                # limit qx in case water is not available
                if sw.h[i] <= T(0.0)
                    sw.qx[i] = min(sw.qx[i], T(0.0))
                end
                if sw.h[xu] <= T(0.0)
                    sw.qx[i] = max(sw.qx[i], T(0.0))
                end
            else
                sw.qx[i] = T(0.0)
            end
        end

        # update qy

        # the effective flow width is zero when the river width exceeds the cell width (dx
        # for flow in y dir) and floodplain flow is not calculated.
        if yu <= sw.n && sw.xwidth[i] != T(0.0)
            zs_y = sw.z[i] + sw.h[i]
            zs_yu = sw.z[yu] + sw.h[yu]
            zs_max = max(zs_y, zs_yu)
            hf = (zs_max - sw.zy_max[i])

            if hf > sw.h_thresh
                length = T(0.5) * (sw.yl[i] + sw.yl[yu]) # can be precalculated
                sw.qy[i] = local_inertial_flow(
                    sw.theta,
                    sw.qy0[i],
                    sw.qy0[yd],
                    sw.qy0[yu],
                    zs_y,
                    zs_yu,
                    hf,
                    sw.xwidth[i],
                    length,
                    sw.mannings_n_sq[i],
                    sw.g,
                    sw.froude_limit,
                    dt,
                )
                # limit qy in case water is not available
                if sw.h[i] <= T(0.0)
                    sw.qy[i] = min(sw.qy[i], T(0.0))
                end
                if sw.h[yu] <= T(0.0)
                    sw.qy[i] = max(sw.qy[i], T(0.0))
                end
            else
                sw.qy[i] = T(0.0)
            end
        end
    end

    # change in volume and water levels based on horizontal fluxes for river and land cells
    @batch per = thread minbatch = 6000 for i in 1:(sw.n)
        yd = indices.yd[i]
        xd = indices.xd[i]

        if sw.rivercells[i]
            if swr.waterbody[inds_riv[i]]
                # for reservoir or lake set inflow from land part, these are boundary points
                # and update of volume and h is not required
                swr.inflow_wb[inds_riv[i]] =
                    sw.inflow_wb[i] +
                    sw.runoff[i] +
                    (sw.qx[xd] - sw.qx[i] + sw.qy[yd] - sw.qy[i])
            else
                sw.volume[i] +=
                    (
                        sum_at(swr.q, links_at_node.src[inds_riv[i]]) -
                        sum_at(swr.q, links_at_node.dst[inds_riv[i]]) + sw.qx[xd] -
                        sw.qx[i] + sw.qy[yd] - sw.qy[i] +
                        swr.inflow[inds_riv[i]] +
                        sw.runoff[i] - swr.abstraction[inds_riv[i]]
                    ) * dt
                if sw.volume[i] < T(0.0)
                    sw.error[i] = sw.error[i] + abs(sw.volume[i])
                    sw.volume[i] = T(0.0) # set volume to zero
                end
                if sw.volume[i] >= swr.bankfull_volume[inds_riv[i]]
                    swr.h[inds_riv[i]] =
                        swr.bankfull_depth[inds_riv[i]] +
                        (sw.volume[i] - swr.bankfull_volume[inds_riv[i]]) /
                        (sw.xl[i] * sw.yl[i])
                    sw.h[i] = swr.h[inds_riv[i]] - swr.bankfull_depth[inds_riv[i]]
                    swr.volume[inds_riv[i]] =
                        swr.h[inds_riv[i]] * swr.dl[inds_riv[i]] * swr.width[inds_riv[i]]
                else
                    swr.h[inds_riv[i]] =
                        sw.volume[i] / (swr.dl[inds_riv[i]] * swr.width[inds_riv[i]])
                    sw.h[i] = T(0.0)
                    swr.volume[inds_riv[i]] = sw.volume[i]
                end
                swr.h_av[inds_riv[i]] += swr.h[inds_riv[i]] * dt
            end
        else
            sw.volume[i] +=
                (sw.qx[xd] - sw.qx[i] + sw.qy[yd] - sw.qy[i] + sw.runoff[i]) * dt
            if sw.volume[i] < T(0.0)
                sw.error[i] = sw.error[i] + abs(sw.volume[i])
                sw.volume[i] = T(0.0) # set volume to zero
            end
            sw.h[i] = sw.volume[i] / (sw.xl[i] * sw.yl[i])
        end
        sw.h_av[i] += sw.h[i] * dt
    end
end

"""
    FloodPlainProfile

Floodplain `volume` is a function of `depth` (flood depth intervals). Based on the
cumulative floodplain `volume` a floodplain profile as a function of `flood_depth` is
derived with floodplain area `a` (cumulative) and wetted perimeter radius `p` (cumulative).
"""
@get_units @with_kw struct FloodPlainProfile{T, N}
    depth::Vector{T} | "m"                    # Flood depth
    volume::Array{T, 2} | "m3"                 # Flood volume (cumulative)
    width::Array{T, 2} | "m"                   # Flood width
    a::Array{T, 2} | "m2"                      # Flow area (cumulative)
    p::Array{T, 2} | "m"                       # Wetted perimeter (cumulative)
end

@get_units @with_kw struct FloodPlain{T, P}
    profile::P | "-"                           # floodplain profile
    mannings_n::Vector{T} | "s m-1/3"          # manning's roughness
    mannings_n_sq::Vector{T} | "(s m-1/3)2"    # manning's roughness squared
    volume::Vector{T} | "m3"                   # volume
    h::Vector{T} | "m"                         # water depth
    h_av::Vector{T} | "m"                      # average water depth
    error::Vector{T} | "m3"                    # error volume
    a::Vector{T} | "m2"                        # flow area
    r::Vector{T} | "m"                         # hydraulic radius
    hf::Vector{T} | "m"                        # water depth at edge/link
    zb_max::Vector{T} | "m"                    # maximum bankfull elevation (edge/link)
    q0::Vector{T} | "m3 s-1"                   # discharge at previous time step
    q::Vector{T} | "m3 s-1"                    # discharge
    q_av::Vector{T} | "m"                      # average river discharge
    hf_index::Vector{Int} | "-"                # index with `hf` above depth threshold
end

"Determine the initial floodplain volume"
function initialize_volume!(river, nriv::Int)
    for i in 1:nriv
        i1, i2 =
            interpolation_indices(river.floodplain.h[i], river.floodplain.profile.depth)
        a = flow_area(
            river.floodplain.profile.width[i2, i],
            river.floodplain.profile.a[i1, i],
            river.floodplain.profile.depth[i1],
            river.floodplain.h[i],
        )
        a = max(a - (river.width[i] * river.floodplain.h[i]), 0.0)
        river.floodplain.volume[i] = river.dl[i] * a
    end
    return nothing
end

"helper function to get interpolation indices"
function interpolation_indices(x, v::AbstractVector)
    i1 = 1
    for i in eachindex(v)
        if v[i] <= x
            i1 = i
        end
    end
    if i1 == length(v)
        i2 = i1
    else
        i2 = i1 + 1
    end
    return i1, i2
end

"""
    flow_area(width, area, depth, h)

Compute floodplain flow area based on flow depth `h` and floodplain `depth`, `area` and
`width` of a floodplain profile.
"""
function flow_area(width, area, depth, h)
    dh = h - depth  # depth at i1
    area = area + (width * dh) # area at i1, width at i2
    return area
end

"""
    function wetted_perimeter(p, depth, h)

Compute floodplain wetted perimeter based on flow depth `h` and floodplain `depth` and
wetted perimeter `p` of a floodplain profile.
"""
function wetted_perimeter(p, depth, h)
    dh = h - depth # depth at i1
    p = p + (2.0 * dh) # p at i1
    return p
end

"Compute flood depth by interpolating flood volume `flood_volume` using flood depth intervals."
function flood_depth(profile::FloodPlainProfile{T}, flood_volume, dl, i::Int)::T where {T}
    i1, i2 = interpolation_indices(flood_volume, @view profile.volume[:, i])
    ΔA = (flood_volume - profile.volume[i1, i]) / dl
    dh = ΔA / profile.width[i2, i]
    flood_depth = profile.depth[i1] + dh
    return flood_depth
end

"Initialize floodplain geometry and `FloodPlain` parameters"
function initialize_floodplain_1d(
    nc,
    config,
    inds,
    riverwidth,
    riverlength,
    zb,
    index_pit,
    n_edges,
    nodes_at_link,
)
    n_floodplain = ncread(
        nc,
        config,
        "lateral.river.floodplain.n";
        sel = inds,
        defaults = 0.072,
        type = Float,
    )
    volume = ncread(
        nc,
        config,
        "lateral.river.floodplain.volume";
        sel = inds,
        type = Float,
        dimname = :flood_depth,
    )
    n = length(inds)

    # for convenience (interpolation) flood depth 0.0 m is added, with associated area (a),
    # volume, width (river width) and wetted perimeter (p).
    volume = vcat(fill(Float(0), n)', volume)
    start_volume = volume
    flood_depths = Float.(nc["flood_depth"][:])
    pushfirst!(flood_depths, 0.0)
    n_depths = length(flood_depths)

    p = zeros(Float, n_depths, n)
    a = zeros(Float, n_depths, n)
    segment_volume = zeros(Float, n_depths, n)
    width = zeros(Float, n_depths, n)
    width[1, :] = riverwidth[1:n]

    # determine flow area (a), width and wetted perimeter (p)FloodPlain
    h = diff(flood_depths)
    incorrect_vol = 0
    riv_cells = 0
    error_vol = 0
    for i in 1:n
        riv_cell = 0
        diff_volume = diff(volume[:, i])

        for j in 1:(n_depths - 1)
            # assume rectangular shape of flood depth segment
            width[j + 1, i] = diff_volume[j] / (h[j] * riverlength[i])
            # check provided flood volume (floodplain width should be constant or increasing
            # as a function of flood depth)
            if width[j + 1, i] < width[j, i]
                # raise warning only if difference is larger than rounding error of 0.01 m³
                if ((width[j, i] - width[j + 1, i]) * h[j] * riverlength[i]) > 0.01
                    incorrect_vol += 1
                    riv_cell = 1
                    error_vol =
                        error_vol +
                        ((width[j, i] - width[j + 1, i]) * h[j] * riverlength[i])
                end
                width[j + 1, i] = width[j, i]
            end
            a[j + 1, i] = width[j + 1, i] * h[j]
            p[j + 1, i] = (width[j + 1, i] - width[j, i]) + 2.0 * h[j]
            segment_volume[j + 1, i] = a[j + 1, i] * riverlength[i]
            if j == 1
                # for interpolation wetted perimeter at flood depth 0.0 is required
                p[j, i] = p[j + 1, i] - 2.0 * h[j]
            end
        end

        p[2:end, i] = cumsum(p[2:end, i])
        a[:, i] = cumsum(a[:, i])
        volume[:, i] = cumsum(segment_volume[:, i])

        riv_cells += riv_cell
    end

    if incorrect_vol > 0
        perc_riv_cells = round(100.0 * (riv_cells / n); digits = 2)
        perc_error_vol = round(100.0 * (error_vol / sum(start_volume[end, :])); digits = 2)
        @warn string(
            "The provided volume of $incorrect_vol rectangular floodplain schematization",
            " segments for $riv_cells river cells ($perc_riv_cells % of total river cells)",
            " is not correct and has been increased with $perc_error_vol % of provided volume.",
        )
    end

    # set floodplain parameters for ghost points
    volume = hcat(volume, volume[:, index_pit])
    width = hcat(width, width[:, index_pit])
    a = hcat(a, a[:, index_pit])
    p = hcat(p, p[:, index_pit])

    # initialize floodplain profile parameters
    profile = FloodPlainProfile{Float, n_depths}(;
        volume = volume,
        width = width,
        depth = flood_depths,
        a = a,
        p = p,
    )

    # manning roughness at edges
    append!(n_floodplain, n_floodplain[index_pit]) # copy to ghost nodes
    mannings_n_sq = fill(Float(0), n_edges)
    zb_max = fill(Float(0), n_edges)
    for i in 1:n_edges
        src_node = nodes_at_link.src[i]
        dst_node = nodes_at_link.dst[i]
        mannings_n =
            (
                n_floodplain[dst_node] * riverlength[dst_node] +
                n_floodplain[src_node] * riverlength[src_node]
            ) / (riverlength[dst_node] + riverlength[src_node])
        mannings_n_sq[i] = mannings_n * mannings_n
        zb_max[i] = max(zb[src_node], zb[dst_node])
    end

    floodplain = FloodPlain(;
        profile = profile,
        mannings_n = n_floodplain,
        mannings_n_sq = mannings_n_sq,
        volume = zeros(n),
        error = zeros(n),
        h = zeros(n + length(index_pit)),
        h_av = zeros(n),
        a = zeros(n_edges),
        r = zeros(n_edges),
        hf = zeros(n_edges),
        zb_max = zb_max,
        q = zeros(n_edges),
        q_av = zeros(n_edges),
        q0 = zeros(n_edges),
        hf_index = zeros(Int, n_edges),
    )
    return floodplain
end

"""
<<<<<<< HEAD
    set_river_inwater(model, ssf_toriver)

Set `inwater` of the lateral river component for a model `ssf_toriver` is the subsurface
flow to the river.
"""
function set_river_inwater(model, ssf_toriver)
    @unpack lateral, vertical, network = model
=======
    set_river_inwater(model::Model{N,L,V,R,W,T}, ssf_toriver) where {N,L,V,R,W,T<:Union{SbmModel,SbmGwfModel}}

Set `inwater` of the lateral river component for a `Model` of type `SbmModel` or `SbmGwfModel`.
`ssf_toriver` is the subsurface flow to the river.
"""
function set_river_inwater(
    model::Model{N,L,V,R,W,T},
    ssf_toriver,
) where {N,L,V,R,W,T<:Union{SbmModel,SbmGwfModel}}
    @unpack lateral, vertical, network, config = model
>>>>>>> 1e6cda71
    inds = network.index_river
    do_water_demand = haskey(config.model, "water_demand")
    if do_water_demand
        @. lateral.river.inwater = (
            ssf_toriver[inds] +
            lateral.land.to_river[inds] +
            # net_runoff_river
            (vertical.net_runoff_river[inds] * network.land.area[inds] * 0.001) /
            vertical.dt +
            (lateral.river.allocation.nonirri_returnflow * 0.001 * network.river.area) /
            vertical.dt
        )
    else
        @. lateral.river.inwater = (
            ssf_toriver[inds] +
            lateral.land.to_river[inds] +
            # net_runoff_river
            (vertical.net_runoff_river[inds] * network.land.area[inds] * 0.001) /
            vertical.dt
        )
    end
end

"""
    set_land_inwater(model::Model{N,L,V,R,W,T}) where {N,L,V,R,W,T<:SbmGwfModel}

Set `inwater` of the lateral land component for the `SbmGwfModel` type.
"""
function set_land_inwater(
    model::Model{N, L, V, R, W, T},
) where {N, L, V, R, W, T <: SbmGwfModel}
    @unpack lateral, vertical, network, config = model
    do_water_demand = haskey(config.model, "water_demand")
    do_drains = get(config.model, "drains", false)::Bool
    drainflux = zeros(vertical.n)
    if do_drains
        drainflux[lateral.subsurface.drain.index] =
            -lateral.subsurface.drain.flux ./ tosecond(basetimestep)
    end
<<<<<<< HEAD

    return lateral.land.inwater .=
        (vertical.net_runoff .* network.land.xl .* network.land.yl .* 0.001) ./
        lateral.land.dt .+ drainflux
=======
    if do_water_demand
        @. lateral.land.inwater =
            (vertical.net_runoff + vertical.allocation.nonirri_returnflow) *
            network.land.area *
            0.001 / lateral.land.dt + drainflux
    else
        @. lateral.land.inwater =
            (vertical.net_runoff * network.land.area * 0.001) / lateral.land.dt + drainflux
    end
>>>>>>> 1e6cda71
end

"""
    set_land_inwater(model::Model{N,L,V,R,W,T}) where {N,L,V,R,W,T<:SbmModel}

Set `inwater` of the lateral land component for the `SbmModel` type.
"""
<<<<<<< HEAD
function set_land_inwater(
    model::Model{N, L, V, R, W, T},
) where {N, L, V, R, W, T <: SbmModel}
    @unpack lateral, vertical, network = model
    return lateral.land.inwater .=
        (vertical.net_runoff .* network.land.xl .* network.land.yl .* 0.001) ./
        lateral.land.dt
end

=======
function set_land_inwater(model::Model{N,L,V,R,W,T}) where {N,L,V,R,W,T<:SbmModel}
    @unpack lateral, vertical, network, config = model
    do_water_demand = haskey(config.model, "water_demand")
    if do_water_demand
        @. lateral.land.inwater =
            (vertical.net_runoff + vertical.allocation.nonirri_returnflow) *
            network.land.area *
            0.001 / lateral.land.dt
    else
        @. lateral.land.inwater =
            (vertical.net_runoff * network.land.area * 0.001) / lateral.land.dt
    end
end

"""
    set_land_inwater(model)

Set `inwater` of the lateral land component, based on `runoff` of the `vertical` concept.
"""
function set_land_inwater(model)
    @unpack lateral, vertical, network = model
    @. lateral.land.inwater =
        (vertical.runoff * network.land.area * 0.001) / lateral.land.dt
end

>>>>>>> 1e6cda71
# Computation of inflow from the lateral components `land` and `subsurface` to water bodies
# depends on the routing scheme (see different `get_inflow_waterbody` below). For the river
# kinematic wave, the variables `to_river` can be excluded, because this part is added to
# the river kinematic wave (kinematic wave is also solved for the water body cell). For
# local inertial river routing, `to_river` is included, because for the local inertial
# solution the water body cells are excluded (boundary condition). For `GroundwaterFlow`
# (Darcian flow in 4 directions), the lateral subsurface flow is excluded (for now) and
# inflow consists of overland flow.
"""
    set_inflow_waterbody(
        model::Model{N,L,V,R,W,T},
    ) where {N,L<:NamedTuple{<:Any,<:Tuple{Any,SurfaceFlow,SurfaceFlow}},V,R,W,T}

Set inflow from the subsurface and land components to a water body (reservoir or lake)
`inflow_wb` from a model type that contains the lateral components `SurfaceFlow`.
"""
function set_inflow_waterbody(
    model::Model{N, L, V, R, W, T},
) where {N, L <: NamedTuple{<:Any, <:Tuple{Any, SurfaceFlow, SurfaceFlow}}, V, R, W, T}
    @unpack lateral, network = model
    @unpack subsurface, land, river = lateral
    inds = network.index_river

    if !isnothing(lateral.river.reservoir) || !isnothing(lateral.river.lake)
        if typeof(subsurface) <: LateralSSF || typeof(subsurface) <: GroundwaterExchange
            @. river.inflow_wb =
                subsurface.ssf[inds] / tosecond(basetimestep) + land.q_av[inds]
        elseif typof(subsurface.flow) <: GroundwaterFlow || isnothing(subsurface)
            river.inflow_wb .= land.q_av[inds]
        end
    end
end

"""
    set_inflow_waterbody(
        model::Model{N,L,V,R,W,T},
    ) where {N,L<:NamedTuple{<:Any,<:Tuple{Any,SurfaceFlow,ShallowWaterRiver}},V,R,W,T}

Set inflow from the subsurface and land components to a water body (reservoir or lake)
`inflow_wb` from a model type that contains the lateral components `SurfaceFlow` and
`ShallowWaterRiver`.
"""
function set_inflow_waterbody(
    model::Model{N, L, V, R, W, T},
) where {
    N,
    L <: NamedTuple{<:Any, <:Tuple{Any, SurfaceFlow, ShallowWaterRiver}},
    V,
    R,
    W,
    T,
}
    @unpack lateral, network = model
    @unpack subsurface, land, river = lateral
    inds = network.index_river

    if !isnothing(lateral.river.reservoir) || !isnothing(lateral.river.lake)
        if typeof(subsurface) <: LateralSSF || typeof(subsurface) <: GroundwaterExchange
            @. river.inflow_wb =
                (subsurface.ssf[inds] + subsurface.to_river[inds]) /
                tosecond(basetimestep) +
                land.q_av[inds] +
                land.to_river[inds]
        elseif typeof(subsurface.flow) <: GroundwaterFlow || isnothing(subsurface)
            @. river.inflow_wb = lateral.land.q_av[inds] + lateral.land.to_river[inds]
        end
    end
end

"""
    set_inflow_waterbody(
        model::Model{N,L,V,R,W,T},
    ) where {N,L<:NamedTuple{<:Any,<:Tuple{Any,ShallowWaterLand,ShallowWaterRiver}},V,R,W,T}

Set inflow from the subsurface and land components to a water body (reservoir or lake)
`inflow_wb` from a model type that contains the lateral components `ShallowWaterLand` and
`ShallowWaterRiver`.
"""
function set_inflow_waterbody(
    model::Model{N, L, V, R, W, T},
) where {
    N,
    L <: NamedTuple{<:Any, <:Tuple{Any, ShallowWaterLand, ShallowWaterRiver}},
    V,
    R,
    W,
    T,
}
    @unpack lateral, network = model
    @unpack subsurface, land, river = lateral
    inds = network.index_river

    if !isnothing(lateral.river.reservoir) || !isnothing(lateral.river.lake)
        if typeof(subsurface) <: LateralSSF || typeof(subsurface) <: GroundwaterExchange
            @. land.inflow_wb[inds] =
                (subsurface.ssf[inds] + subsurface.to_river[inds]) / tosecond(basetimestep)
        end
    end
end

"""
    surface_routing(model; ssf_toriver = 0.0)

Run surface routing (land and river). Kinematic wave for overland flow and kinematic wave or
local inertial model for river flow.
"""
function surface_routing(model; ssf_toriver = 0.0)
    @unpack lateral, network, clock = model

    # run kinematic wave for overland flow
    set_land_inwater(model)
    update(lateral.land, network.land, network.frac_toriver)

    # run river flow
    set_river_inwater(model, ssf_toriver)
    set_inflow_waterbody(model)
    return update(lateral.river, network.river, julian_day(clock.time - clock.dt))
end

"""
    surface_routing(
        model::Model{N,L,V,R,W,T};
        ssf_toriver = 0.0,
    ) where {N,L<:NamedTuple{<:Any,<:Tuple{Any,ShallowWaterLand,ShallowWaterRiver}},V,R,W,T}

Run surface routing (land and river) for a model type that contains the lateral components
`ShallowWaterLand` and `ShallowWaterRiver`.
"""
function surface_routing(
    model::Model{N, L, V, R, W, T};
    ssf_toriver = 0.0,
) where {
    N,
    L <: NamedTuple{<:Any, <:Tuple{Any, ShallowWaterLand, ShallowWaterRiver}},
    V,
    R,
    W,
    T,
}
    @unpack lateral, vertical, network, clock = model

    @. lateral.land.runoff = (
        (vertical.net_runoff / 1000.0) * network.land.area / vertical.dt +
        ssf_toriver +
        # net_runoff_river
        ((vertical.net_runoff_river * network.land.area * 0.001) / vertical.dt)
    )
    set_inflow_waterbody(model)
    return update(lateral.land, lateral.river, network, julian_day(clock.time - clock.dt))
end<|MERGE_RESOLUTION|>--- conflicted
+++ resolved
@@ -1,8 +1,7 @@
 
 abstract type SurfaceFlow end
 
-<<<<<<< HEAD
-@get_units @with_kw struct SurfaceFlowRiver{T, R, L} <: SurfaceFlow
+@get_units @with_kw struct SurfaceFlowRiver{T, R, L, W} <: SurfaceFlow
     beta::T | "-"                           # constant in Manning's equation
     sl::Vector{T} | "m m-1"                 # Slope [m m⁻¹]
     n::Vector{T} | "s m-1/3"                # Manning's roughness [s m⁻⅓]
@@ -14,6 +13,7 @@
     inwater::Vector{T} | "m3 s-1"           # Lateral inflow [m³ s⁻¹]
     inflow::Vector{T} | "m3 s-1"            # External inflow (abstraction/supply/demand) [m³ s⁻¹]
     inflow_wb::Vector{T} | "m3 s-1"         # inflow waterbody (lake or reservoir model) from land part [m³ s⁻¹]
+    abstraction::Vector{T} | "m3 s-1"       # Abstraction (computed as part of water demand and allocation) [m³ s⁻¹]
     volume::Vector{T} | "m3"                # Kinematic wave volume [m³] (based on water level h)
     h::Vector{T} | "m"                      # Water level [m]
     h_av::Vector{T} | "m"                   # Average water level [m]
@@ -29,40 +29,8 @@
     lake_index::Vector{Int} | "-"           # map cell to 0 (no lake) or i (pick lake i in lake field)
     reservoir::R | "-"                      # Reservoir model struct of arrays
     lake::L | "-"                           # Lake model struct of arrays
+    allocation::W | "-"                     # Water allocation
     kinwave_it::Bool | "-"                  # Boolean for iterations kinematic wave
-=======
-@get_units @exchange @grid_type @grid_location @with_kw struct SurfaceFlowRiver{T,R,L,W} <:
-                                                               SurfaceFlow
-    beta::T | "-" | 0 | "scalar"                 # constant in Manning's equation
-    sl::Vector{T} | "m m-1"                      # Slope [m m⁻¹]
-    n::Vector{T} | "s m-1/3"                     # Manning's roughness [s m⁻⅓]
-    dl::Vector{T} | "m"                          # Drain length [m]
-    q::Vector{T} | "m3 s-1"                      # Discharge [m³ s⁻¹]
-    qin::Vector{T} | "m3 s-1"                    # Inflow from upstream cells [m³ s⁻¹]
-    q_av::Vector{T} | "m3 s-1"                   # Average discharge [m³ s⁻¹]
-    qlat::Vector{T} | "m2 s-1"                   # Lateral inflow per unit length [m² s⁻¹]
-    inwater::Vector{T} | "m3 s-1"                # Lateral inflow [m³ s⁻¹]
-    inflow::Vector{T} | "m3 s-1"                 # External inflow (abstraction/supply/demand) [m³ s⁻¹]
-    inflow_wb::Vector{T} | "m3 s-1"              # inflow waterbody (lake or reservoir model) from land part [m³ s⁻¹]
-    abstraction::Vector{T} | "m3 s-1"            # Abstraction (computed as part of water demand and allocation) [m³ s⁻¹]
-    volume::Vector{T} | "m3"                     # Kinematic wave volume [m³] (based on water level h)
-    h::Vector{T} | "m"                           # Water level [m]
-    h_av::Vector{T} | "m"                        # Average water level [m]
-    bankfull_depth::Vector{T} | "m"              # Bankfull water level [m]
-    dt::T | "s" | 0 | "none" | "none"            # Model time step [s]
-    its::Int | "-" | 0 | "none" | "none"         # Number of fixed iterations
-    width::Vector{T} | "m"                       # Flow width [m]
-    alpha_pow::T | "-" | 0 | "scalar"            # Used in the power part of alpha
-    alpha_term::Vector{T} | "-"                  # Term used in computation of alpha
-    alpha::Vector{T} | "s3/5 m1/5"               # Constant in momentum equation A = alpha*Q^beta, based on Manning's equation
-    cel::Vector{T} | "m s-1"                     # Celerity of the kinematic wave
-    reservoir_index::Vector{Int} | "-"           # map cell to 0 (no reservoir) or i (pick reservoir i in reservoir field)
-    lake_index::Vector{Int} | "-"                # map cell to 0 (no lake) or i (pick lake i in lake field)
-    reservoir::R | "-" | 0                       # Reservoir model struct of arrays
-    lake::L | "-" | 0                            # Lake model struct of arrays
-    allocation::W | "-" | 0                      # Water allocation
-    kinwave_it::Bool | "-" | 0 | "none" | "none" # Boolean for iterations kinematic wave
->>>>>>> 1e6cda71
 
     # TODO unclear why this causes a MethodError
     # function SurfaceFlow{T,R,L}(args...) where {T,R,L}
@@ -398,10 +366,7 @@
     end
     sf.q_av ./= its
     sf.h_av ./= its
-<<<<<<< HEAD
     return sf.volume .= sf.dl .* sf.width .* sf.h
-=======
->>>>>>> 1e6cda71
 end
 
 function stable_timestep(sf::S) where {S <: SurfaceFlow}
@@ -463,7 +428,6 @@
 function update(ssf::LateralSSF, network, frac_toriver, ksat_profile)
     @unpack subdomain_order, topo_subdomain, indices_subdomain, upstream_nodes, area =
         network
-
 
     ns = length(subdomain_order)
     for k in 1:ns
@@ -537,8 +501,7 @@
     ssf::Vector{T} | "m3 d-1"           # Subsurface flow [m³ d⁻¹]
 end
 
-<<<<<<< HEAD
-@get_units @with_kw struct ShallowWaterRiver{T, R, L, F}
+@get_units @with_kw struct ShallowWaterRiver{T, R, L, F, W}
     n::Int | "-"                                # number of cells
     ne::Int | "-"                               # number of edges/links
     active_n::Vector{Int} | "-"                 # active nodes
@@ -570,6 +533,7 @@
     error::Vector{T} | "m3"                     # error volume
     inwater::Vector{T} | "m3 s-1"               # lateral inflow [m³ s⁻¹]
     inflow::Vector{T} | "m3 s-1"                # external inflow (abstraction/supply/demand) [m³ s⁻¹]
+    abstraction::Vector{T} | "m3 s-1"           # abstraction (computed as part of water demand and allocation) [m³ s⁻¹]
     inflow_wb::Vector{T} | "m3 s-1"             # inflow waterbody (lake or reservoir model) from land part [m³ s⁻¹]
     bankfull_volume::Vector{T} | "m3"           # bankfull volume
     bankfull_depth::Vector{T} | "m"             # bankfull depth
@@ -581,53 +545,7 @@
     reservoir::R | "-"                          # Reservoir model struct of arrays
     lake::L | "-"                               # Lake model struct of arrays
     floodplain::F | "-"                         # Floodplain (1D) schematization
-=======
-@get_units @exchange @grid_type @grid_location @with_kw struct ShallowWaterRiver{T,R,L,F,W}
-    n::Int | "-" | 0 | "none" | "none"                      # number of cells
-    ne::Int | "-" | 0 | "none" | "none"                     # number of edges/links
-    active_n::Vector{Int} | "-"                             # active nodes
-    active_e::Vector{Int} | "-" | _ | "edge"                # active edges/links
-    g::T | "m s-2" | 0 | "scalar"                           # acceleration due to gravity
-    alpha::T | "-" | 0 | "scalar"                           # stability coefficient (Bates et al., 2010)
-    h_thresh::T | "m" | 0 | "scalar"                        # depth threshold for calculating flow
-    dt::T | "s" | 0 | "none" | "none"                       # model time step [s]
-    q::Vector{T} | "m3 s-1" | _ | "edge"                    # river discharge (subgrid channel)
-    q0::Vector{T} | "m3 s-1" | _ | "edge"                   # river discharge (subgrid channel) at previous time step
-    q_av::Vector{T} | "m3 s-1" | _ | "edge"                 # average river channel (+ floodplain) discharge [m³ s⁻¹]
-    q_channel_av::Vector{T} | "m3 s-1"                      # average river channel discharge [m³ s⁻¹]
-    zb_max::Vector{T} | "m"                                 # maximum channel bed elevation
-    mannings_n_sq::Vector{T} | "(s m-1/3)2" | _ | "edge"    # Manning's roughness squared at edge/link
-    mannings_n::Vector{T} | "s m-1/3"                       # Manning's roughness at node
-    h::Vector{T} | "m"                                      # water depth
-    zs_max::Vector{T} | "m" | _ | "edge"                    # maximum water elevation at edge
-    zs_src::Vector{T} | "m"                                 # water elevation of source node of edge
-    zs_dst::Vector{T} | "m"                                 # water elevation of downstream node of edge
-    hf::Vector{T} | "m" | _ | "edge"                        # water depth at edge/link
-    h_av::Vector{T} | "m"                                   # average water depth
-    dl::Vector{T} | "m"                                     # river length
-    dl_at_link::Vector{T} | "m" | _ | "edge"                # river length at edge/link
-    width::Vector{T} | "m"                                  # river width
-    width_at_link::Vector{T} | "m" | _ | "edge"             # river width at edge/link
-    a::Vector{T} | "m2" | _ | "edge"                        # flow area at edge/link
-    r::Vector{T} | "m" | _ | "edge"                         # wetted perimeter at edge/link
-    volume::Vector{T} | "m3"                                # river volume
-    error::Vector{T} | "m3"                                 # error volume
-    inwater::Vector{T} | "m3 s-1"                           # lateral inflow [m³ s⁻¹]
-    inflow::Vector{T} | "m3 s-1"                            # external inflow (abstraction/supply/demand) [m³ s⁻¹]
-    abstraction::Vector{T} | "m3 s-1"                       # abstraction (computed as part of water demand and allocation) [m³ s⁻¹]
-    inflow_wb::Vector{T} | "m3 s-1"                         # inflow waterbody (lake or reservoir model) from land part [m³ s⁻¹]
-    bankfull_volume::Vector{T} | "m3"                       # bankfull volume
-    bankfull_depth::Vector{T} | "m"                         # bankfull depth
-    zb::Vector{T} | "m"                                     # river bed elevation
-    froude_limit::Bool | "-" | 0 | "none" | "none"          # if true a check is performed if froude number > 1.0 (algorithm is modified)
-    reservoir_index::Vector{Int} | "-" | 0                  # river cell index with a reservoir (each index of reservoir_index maps to reservoir i in reservoir field)
-    lake_index::Vector{Int} | "-" | 0                       # river cell index with a lake (each index of lake_index maps to lake i in lake field)
-    waterbody::Vector{Bool} | "-"                           # water body cells (reservoir or lake)
-    reservoir::R | "-" | 0                                  # Reservoir model struct of arrays
-    lake::L | "-" | 0                                       # Lake model struct of arrays
-    floodplain::F | "-" | 0                                 # Floodplain (1D) schematization
-    allocation::W | "-" | 0                                 # Water allocation
->>>>>>> 1e6cda71
+    allocation::W | "-"                         # Water allocation
 end
 
 function initialize_shallowwater_river(
@@ -766,12 +684,8 @@
     waterbody = !=(0).(reservoir_index .+ lake_index)
     active_index = findall(x -> x == 0, waterbody)
 
-<<<<<<< HEAD
+    do_water_demand = haskey(config.model, "water_demand")
     sw_river = ShallowWaterRiver(;
-=======
-    do_water_demand = haskey(config.model, "water_demand")
-    sw_river = ShallowWaterRiver(
->>>>>>> 1e6cda71
         n = n,
         ne = _ne,
         active_n = active_index,
@@ -1255,19 +1169,12 @@
 
 function stable_timestep(sw::ShallowWaterLand{T})::T where {T}
     dt_min = T(Inf)
-<<<<<<< HEAD
     @batch per = thread reduction = ((min, dt_min),) for i in 1:(sw.n)
         @fastmath @inbounds dt = if sw.rivercells[i] == 0
             sw.alpha * min(sw.xl[i], sw.yl[i]) / sqrt(sw.g * sw.h[i])
         else
             T(Inf)
         end
-=======
-    @batch per = thread reduction = ((min, dt_min),) for i = 1:sw.n
-        @fastmath @inbounds dt =
-            sw.rivercells[i] == 0 ?
-            sw.alpha * min(sw.xl[i], sw.yl[i]) / sqrt(sw.g * sw.h[i]) : T(Inf)
->>>>>>> 1e6cda71
         dt_min = min(dt, dt_min)
     end
     dt_min = isinf(dt_min) ? T(10.0) : dt_min
@@ -1713,26 +1620,16 @@
 end
 
 """
-<<<<<<< HEAD
-    set_river_inwater(model, ssf_toriver)
-
-Set `inwater` of the lateral river component for a model `ssf_toriver` is the subsurface
-flow to the river.
-"""
-function set_river_inwater(model, ssf_toriver)
-    @unpack lateral, vertical, network = model
-=======
     set_river_inwater(model::Model{N,L,V,R,W,T}, ssf_toriver) where {N,L,V,R,W,T<:Union{SbmModel,SbmGwfModel}}
 
 Set `inwater` of the lateral river component for a `Model` of type `SbmModel` or `SbmGwfModel`.
 `ssf_toriver` is the subsurface flow to the river.
 """
 function set_river_inwater(
-    model::Model{N,L,V,R,W,T},
+    model::Model{N, L, V, R, W, T},
     ssf_toriver,
-) where {N,L,V,R,W,T<:Union{SbmModel,SbmGwfModel}}
+) where {N, L, V, R, W, T <: Union{SbmModel, SbmGwfModel}}
     @unpack lateral, vertical, network, config = model
->>>>>>> 1e6cda71
     inds = network.index_river
     do_water_demand = haskey(config.model, "water_demand")
     if do_water_demand
@@ -1772,12 +1669,6 @@
         drainflux[lateral.subsurface.drain.index] =
             -lateral.subsurface.drain.flux ./ tosecond(basetimestep)
     end
-<<<<<<< HEAD
-
-    return lateral.land.inwater .=
-        (vertical.net_runoff .* network.land.xl .* network.land.yl .* 0.001) ./
-        lateral.land.dt .+ drainflux
-=======
     if do_water_demand
         @. lateral.land.inwater =
             (vertical.net_runoff + vertical.allocation.nonirri_returnflow) *
@@ -1787,7 +1678,6 @@
         @. lateral.land.inwater =
             (vertical.net_runoff * network.land.area * 0.001) / lateral.land.dt + drainflux
     end
->>>>>>> 1e6cda71
 end
 
 """
@@ -1795,18 +1685,9 @@
 
 Set `inwater` of the lateral land component for the `SbmModel` type.
 """
-<<<<<<< HEAD
 function set_land_inwater(
     model::Model{N, L, V, R, W, T},
 ) where {N, L, V, R, W, T <: SbmModel}
-    @unpack lateral, vertical, network = model
-    return lateral.land.inwater .=
-        (vertical.net_runoff .* network.land.xl .* network.land.yl .* 0.001) ./
-        lateral.land.dt
-end
-
-=======
-function set_land_inwater(model::Model{N,L,V,R,W,T}) where {N,L,V,R,W,T<:SbmModel}
     @unpack lateral, vertical, network, config = model
     do_water_demand = haskey(config.model, "water_demand")
     if do_water_demand
@@ -1831,7 +1712,6 @@
         (vertical.runoff * network.land.area * 0.001) / lateral.land.dt
 end
 
->>>>>>> 1e6cda71
 # Computation of inflow from the lateral components `land` and `subsurface` to water bodies
 # depends on the routing scheme (see different `get_inflow_waterbody` below). For the river
 # kinematic wave, the variables `to_river` can be excluded, because this part is added to
