
abstract type SurfaceFlow end

@get_units @exchange @grid_type @grid_location @with_kw struct SurfaceFlowRiver{T,R,L,W} <:
                                                               SurfaceFlow
    β::T | "-" | 0 | "scalar"                    # constant in Manning's equation
    sl::Vector{T} | "m m-1"                      # Slope [m m⁻¹]
    n::Vector{T} | "s m-1/3"                     # Manning's roughness [s m⁻⅓]
    dl::Vector{T} | "m"                          # Drain length [m]
    q::Vector{T} | "m3 s-1"                      # Discharge [m³ s⁻¹]
    qin::Vector{T} | "m3 s-1"                    # Inflow from upstream cells [m³ s⁻¹]
    q_av::Vector{T} | "m3 s-1"                   # Average discharge [m³ s⁻¹]
    qlat::Vector{T} | "m2 s-1"                   # Lateral inflow per unit length [m² s⁻¹]
    inwater::Vector{T} | "m3 s-1"                # Lateral inflow [m³ s⁻¹]
    inflow::Vector{T} | "m3 s-1"                 # External inflow (abstraction/supply/demand) [m³ s⁻¹]
    inflow_wb::Vector{T} | "m3 s-1"              # inflow waterbody (lake or reservoir model) from land part [m³ s⁻¹]
    abstraction::Vector{T} | "m3 s-1"       	 # Abstraction (computed) [m³ s⁻¹]
    volume::Vector{T} | "m3"                     # Kinematic wave volume [m³] (based on water level h)
    h::Vector{T} | "m"                           # Water level [m]
    h_av::Vector{T} | "m"                        # Average water level [m]
    bankfull_depth::Vector{T} | "m"              # Bankfull water level [m]
    Δt::T | "s" | 0 | "none" | "none"            # Model time step [s]
    its::Int | "-" | 0 | "none" | "none"         # Number of fixed iterations
    width::Vector{T} | "m"                       # Flow width [m]
    alpha_pow::T | "-" | 0 | "scalar"            # Used in the power part of α
    alpha_term::Vector{T} | "-"                  # Term used in computation of α
    α::Vector{T} | "s3/5 m1/5"                   # Constant in momentum equation A = αQᵝ, based on Manning's equation
    cel::Vector{T} | "m s-1"                     # Celerity of the kinematic wave
    reservoir_index::Vector{Int} | "-"           # map cell to 0 (no reservoir) or i (pick reservoir i in reservoir field)
    lake_index::Vector{Int} | "-"                # map cell to 0 (no lake) or i (pick lake i in lake field)
    reservoir::R | "-" | 0                       # Reservoir model struct of arrays
    lake::L | "-" | 0                            # Lake model struct of arrays
    waterallocation::W | "-" | 0                 # Water allocation
    kinwave_it::Bool | "-" | 0 | "none" | "none" # Boolean for iterations kinematic wave

    # TODO unclear why this causes a MethodError
    # function SurfaceFlow{T,R,L}(args...) where {T,R,L}
    #     equal_size_vectors(args)
    #     return new(args...)
    # end
end

@get_units @exchange @grid_type @grid_location @with_kw struct SurfaceFlowLand{T} <:
                                                               SurfaceFlow
    β::T | "-" | 0 | "scalar"                       # constant in Manning's equation
    sl::Vector{T} | "m m-1"                         # Slope [m m⁻¹]
    n::Vector{T} | "s m-1/3"                        # Manning's roughness [s m⁻⅓]
    dl::Vector{T} | "m"                             # Drain length [m]
    q::Vector{T} | "m3 s-1"                         # Discharge [m³ s⁻¹]
    qin::Vector{T} | "m3 s-1"                       # Inflow from upstream cells [m³ s⁻¹]
    q_av::Vector{T} | "m3 s-1"                      # Average discharge [m³ s⁻¹]
    qlat::Vector{T} | "m2 s-1"                      # Lateral inflow per unit length [m² s⁻¹]
    inwater::Vector{T} | "m3 s-1"                   # Lateral inflow [m³ s⁻¹]
    volume::Vector{T} | "m3"                        # Kinematic wave volume [m³] (based on water level h)
    h::Vector{T} | "m"                              # Water level [m]
    h_av::Vector{T} | "m"                           # Average water level [m]
    Δt::T | "s" | 0 | "none" | "none"               # Model time step [s]
    its::Int | "-" | 0 | "none" | "none"            # Number of fixed iterations
    width::Vector{T} | "m"                          # Flow width [m]
    alpha_pow::T | "-" | 0 | "scalar"               # Used in the power part of α
    alpha_term::Vector{T} | "-"                     # Term used in computation of α
    α::Vector{T} | "s3/5 m1/5"                      # Constant in momentum equation A = αQᵝ, based on Manning's equation
    cel::Vector{T} | "m s-1"                        # Celerity of the kinematic wave
    to_river::Vector{T} | "m3 s-1"                  # Part of overland flow [m³ s⁻¹] that flows to the river
    kinwave_it::Bool | "-" | 0 | "none" | "none"    # Boolean for iterations kinematic wave
end

function initialize_surfaceflow_land(nc, config, inds; sl, dl, width, iterate, tstep, Δt)
    @info "Kinematic wave approach is used for overland flow." iterate
    if tstep > 0
        @info "Using a fixed sub-timestep (seconds) $tstep for kinematic wave overland flow."
    end

    n_land =
        ncread(nc, config, "lateral.land.n"; sel = inds, defaults = 0.072, type = Float)
    n = length(inds)

    sf_land = SurfaceFlowLand(
        β = Float(0.6),
        sl = sl,
        n = n_land,
        dl = dl,
        q = zeros(Float, n),
        qin = zeros(Float, n),
        q_av = zeros(Float, n),
        qlat = zeros(Float, n),
        inwater = zeros(Float, n),
        volume = zeros(Float, n),
        h = zeros(Float, n),
        h_av = zeros(Float, n),
        Δt = Float(tosecond(Δt)),
        its = tstep > 0 ? Int(cld(tosecond(Δt), tstep)) : tstep,
        width = width,
        alpha_pow = Float((2.0 / 3.0) * 0.6),
        alpha_term = fill(mv, n),
        α = fill(mv, n),
        cel = zeros(Float, n),
        to_river = zeros(Float, n),
        kinwave_it = iterate,
    )

    return sf_land
end

function initialize_surfaceflow_river(
    nc,
    config,
    inds;
    dl,
    width,
    reservoir_index,
    reservoir,
    lake_index,
    lake,
    iterate,
    tstep,
    Δt,
)
    @info "Kinematic wave approach is used for river flow." iterate
    if tstep > 0
        @info "Using a fixed sub-timestep (seconds) $tstep for kinematic wave river flow."
    end

    n_river =
        ncread(nc, config, "lateral.river.n"; sel = inds, defaults = 0.036, type = Float)
    bankfull_depth = ncread(
        nc,
        config,
        "lateral.river.bankfull_depth";
        alias = "lateral.river.h_bankfull",
        sel = inds,
        defaults = 1.0,
        type = Float,
    )
    if haskey(config.input.lateral.river, "h_bankfull")
        @warn string(
            "The `h_bankfull` key in `[input.lateral.river]` is now called ",
            "`bankfull_depth`. Please update your TOML file.",
        )
    end
    sl = ncread(
        nc,
        config,
        "lateral.river.slope";
        optional = false,
        sel = inds,
        type = Float,
    )
    clamp!(sl, 0.00001, Inf)

    do_water_demand = haskey(config.model, "water_demand")

    n = length(inds)

    sf_river = SurfaceFlowRiver(
        β = Float(0.6),
        sl = sl,
        n = n_river,
        dl = dl,
        q = zeros(Float, n),
        qin = zeros(Float, n),
        q_av = zeros(Float, n),
        qlat = zeros(Float, n),
        inwater = zeros(Float, n),
        inflow = zeros(Float, n),
        abstraction = zeros(Float, n),
        inflow_wb = zeros(Float, n),
        volume = zeros(Float, n),
        h = zeros(Float, n),
        h_av = zeros(Float, n),
        bankfull_depth = bankfull_depth,
        Δt = Float(tosecond(Δt)),
        its = tstep > 0 ? Int(cld(tosecond(Δt), tstep)) : tstep,
        width = width,
        alpha_pow = Float((2.0 / 3.0) * 0.6),
        alpha_term = fill(mv, n),
        α = fill(mv, n),
        cel = zeros(Float, n),
        reservoir_index = reservoir_index,
        lake_index = lake_index,
        reservoir = reservoir,
        lake = lake,
        kinwave_it = iterate,
        waterallocation = do_water_demand ? initialize_waterallocation_river(n) : nothing,
    )

    return sf_river
end


function update(sf::SurfaceFlowLand, network, frac_toriver)
    @unpack graph, subdomain_order, topo_subdomain, indices_subdomain, upstream_nodes =
        network

    ns = length(subdomain_order)

    @. sf.alpha_term = pow(sf.n / sqrt(sf.sl), sf.β)
    # use fixed alpha value based flow width
    @. sf.α = sf.alpha_term * pow(sf.width, sf.alpha_pow)
    @. sf.qlat = sf.inwater / sf.dl

    sf.q_av .= 0.0
    sf.h_av .= 0.0
    sf.to_river .= 0.0

    Δt, its = stable_timestep(sf)
    for _ = 1:its
        sf.qin .= 0.0
        for k = 1:ns
            threaded_foreach(eachindex(subdomain_order[k]), basesize = 1) do i
                m = subdomain_order[k][i]
                for (n, v) in zip(indices_subdomain[m], topo_subdomain[m])
                    # for a river cell without a reservoir or lake part of the upstream
                    # surface flow goes to the river (frac_toriver) and part goes to the
                    # surface flow reservoir (1.0 - frac_toriver), upstream nodes with a
                    # reservoir or lake are excluded
                    sf.to_river[v] += sum_at(
                        i -> sf.q[i] * frac_toriver[i],
                        upstream_nodes[n],
                        eltype(sf.to_river),
                    )
                    if sf.width[v] > 0.0
                        sf.qin[v] = sum_at(
                            i -> sf.q[i] * (1.0 - frac_toriver[i]),
                            upstream_nodes[n],
                            eltype(sf.q),
                        )
                    end

                    sf.q[v] = kinematic_wave(
                        sf.qin[v],
                        sf.q[v],
                        sf.qlat[v],
                        sf.α[v],
                        sf.β,
                        Δt,
                        sf.dl[v],
                    )

                    # update h, only if surface width > 0.0
                    if sf.width[v] > 0.0
                        crossarea = sf.α[v] * pow(sf.q[v], sf.β)
                        sf.h[v] = crossarea / sf.width[v]
                    end
                    sf.q_av[v] += sf.q[v]
                    sf.h_av[v] += sf.h[v]
                end
            end
        end
    end
    sf.q_av ./= its
    sf.h_av ./= its
    sf.to_river ./= its
    sf.volume .= sf.dl .* sf.width .* sf.h
end

function update(sf::SurfaceFlowRiver, network, doy)

    @unpack graph, subdomain_order, topo_subdomain, indices_subdomain, upstream_nodes =
        network

    ns = length(subdomain_order)

    @. sf.alpha_term = pow(sf.n / sqrt(sf.sl), sf.β)
    # use fixed alpha value based on 0.5 * bankfull_depth
    @. sf.α = sf.alpha_term * pow(sf.width + sf.bankfull_depth, sf.alpha_pow)

    @. sf.qlat = sf.inwater / sf.dl

    sf.q_av .= 0.0
    sf.h_av .= 0.0
    # because of possible iterations set reservoir and lake inflow and total outflow at
    # start to zero, the total sum of inflow and outflow at each sub time step is calculated
    if !isnothing(sf.reservoir)
        sf.reservoir.inflow .= 0.0
        sf.reservoir.totaloutflow .= 0.0
        sf.reservoir.actevap .= 0.0
    end
    if !isnothing(sf.lake)
        sf.lake.inflow .= 0.0
        sf.lake.totaloutflow .= 0.0
        sf.lake.actevap .= 0.0
    end

    Δt, its = stable_timestep(sf)
    for _ = 1:its
        sf.qin .= 0.0
        for k = 1:ns
            threaded_foreach(eachindex(subdomain_order[k]), basesize = 1) do i
                m = subdomain_order[k][i]
                for (n, v) in zip(indices_subdomain[m], topo_subdomain[m])
                    # sf.qin by outflow from upstream reservoir or lake location is added
                    sf.qin[v] += sum_at(sf.q, upstream_nodes[n])
                    # Inflow supply/abstraction is added to qlat (divide by flow length)
                    # If inflow < 0, abstraction is limited
                    if sf.inflow[v] < 0.0
                        max_abstract = min((sf.q[v] + sf.volume[v]) * 0.80, -sf.inflow[v])
                        inflow = -max_abstract / sf.dl[v]
                    else
                        inflow = sf.inflow[v] / sf.dl[v]
                    end
                    inflow -= sf.abstraction[v] / sf.dl[v]

                    sf.q[v] = kinematic_wave(
                        sf.qin[v],
                        sf.q[v],
                        sf.qlat[v] + inflow,
                        sf.α[v],
                        sf.β,
                        Δt,
                        sf.dl[v],
                    )

                    if !isnothing(sf.reservoir) && sf.reservoir_index[v] != 0
                        # run reservoir model and copy reservoir outflow to inflow (qin) of
                        # downstream river cell
                        i = sf.reservoir_index[v]
                        update(sf.reservoir, i, sf.q[v] + sf.inflow_wb[v], Δt)

                        downstream_nodes = outneighbors(graph, v)
                        n_downstream = length(downstream_nodes)
                        if n_downstream == 1
                            j = only(downstream_nodes)
                            sf.qin[j] = sf.reservoir.outflow[i]
                        elseif n_downstream == 0
                            error(
                                """A reservoir without a downstream river node is not supported.
                                Add a downstream river node or move the reservoir to an upstream node (model schematization).
                                """,
                            )
                        else
                            error("bifurcations not supported")
                        end

                    elseif !isnothing(sf.lake) && sf.lake_index[v] != 0
                        # run lake model and copy lake outflow to inflow (qin) of downstream river
                        # cell
                        i = sf.lake_index[v]
                        update(sf.lake, i, sf.q[v] + sf.inflow_wb[v], doy, Δt)

                        downstream_nodes = outneighbors(graph, v)
                        n_downstream = length(downstream_nodes)
                        if n_downstream == 1
                            j = only(downstream_nodes)
                            sf.qin[j] = sf.lake.outflow[i]
                        elseif n_downstream == 0
                            error(
                                """A lake without a downstream river node is not supported.
                                Add a downstream river node or move the lake to an upstream node (model schematization).
                                """,
                            )
                        else
                            error("bifurcations not supported")
                        end
                    end

                    # update h and volume
                    crossarea = sf.α[v] * pow(sf.q[v], sf.β)
                    sf.h[v] = crossarea / sf.width[v]
                    sf.volume[v] = sf.dl[v] * sf.width[v] * sf.h[v]

                    sf.q_av[v] += sf.q[v]
                    sf.h_av[v] += sf.h[v]
                end
            end
        end
    end
    sf.q_av ./= its
    sf.h_av ./= its
end

function stable_timestep(sf::S) where {S<:SurfaceFlow}
    n = length(sf.q)
    # two options for iteration, fixed or based on courant number.
    if sf.kinwave_it
        if sf.its > 0
            its = sf.its
        else
            # calculate celerity
            courant = zeros(n)
            for v = 1:n
                if sf.q[v] > 0.0
                    sf.cel[v] = 1.0 / (sf.α[v] * sf.β * pow(sf.q[v], (sf.β - 1.0)))
                    courant[v] = (sf.Δt / sf.dl[v]) * sf.cel[v]
                end
            end
            filter!(x -> x ≠ 0.0, courant)
            its = isempty(courant) ? 1 : ceil(Int, (1.25 * quantile!(courant, 0.95)))
        end
    else
        its = 1
    end

    # sub time step
    Δt = sf.Δt / its
    return Δt, its
end

@get_units @exchange @grid_type @grid_location @with_kw struct LateralSSF{T}
    kh₀::Vector{T} | "m d-1"               # Horizontal hydraulic conductivity at soil surface [m d⁻¹]
    f::Vector{T} | "m-1"                   # A scaling parameter [m⁻¹] (controls exponential decline of kh₀)
    kh::Vector{T} | "m d-1"                # Horizontal hydraulic conductivity [m d⁻¹]
    khfrac::Vector{T} | "-"                # A muliplication factor applied to vertical hydraulic conductivity `kv` [-]
    soilthickness::Vector{T} | "m"         # Soil thickness [m]
    θₛ::Vector{T} | "-"                     # Saturated water content (porosity) [-]
    θᵣ::Vector{T} | "-"                    # Residual water content [-]
    Δt::T | "d" | 0 | "none" | "none"      # model time step [d]
    βₗ::Vector{T} | "m m-1"                 # Slope [m m⁻¹]
    dl::Vector{T} | "m"                    # Drain length [m]
    dw::Vector{T} | "m"                    # Flow width [m]
    zi::Vector{T} | "m"                    # Pseudo-water table depth [m] (top of the saturated zone)
    z_exp::Vector{T} | "m"                 # Depth [m] from soil surface for which exponential decline of kv₀ is valid
    exfiltwater::Vector{T} | "m Δt-1"      # Exfiltration [m Δt⁻¹] (groundwater above surface level, saturated excess conditions)
    recharge::Vector{T} | "m2 Δt-1"        # Net recharge to saturated store [m² Δt⁻¹]
    ssf::Vector{T} | "m3 d-1"              # Subsurface flow [m³ d⁻¹]
    ssfin::Vector{T} | "m3 d-1"            # Inflow from upstream cells [m³ d⁻¹]
    ssfmax::Vector{T} | "m2 d-1"           # Maximum subsurface flow [m² d⁻¹]
    to_river::Vector{T} | "m3 d-1"         # Part of subsurface flow [m³ d⁻¹] that flows to the river
    volume::Vector{T} | "m3"               # Subsurface volume [m³]

    function LateralSSF{T}(args...) where {T}
        equal_size_vectors(args)
        return new(args...)
    end
end

function update(ssf::LateralSSF, network, frac_toriver, ksat_profile)
    @unpack subdomain_order, topo_subdomain, indices_subdomain, upstream_nodes, area = network


    ns = length(subdomain_order)
    for k = 1:ns
        threaded_foreach(eachindex(subdomain_order[k]), basesize = 1) do i
            m = subdomain_order[k][i]
            for (n, v) in zip(indices_subdomain[m], topo_subdomain[m])
                # for a river cell without a reservoir or lake part of the upstream
                # subsurface flow goes to the river (frac_toriver) and part goes to the
                # subsurface flow reservoir (1.0 - frac_toriver) upstream nodes with a
                # reservoir or lake are excluded
                ssf.ssfin[v] = sum_at(
                    i -> ssf.ssf[i] * (1.0 - frac_toriver[i]),
                    upstream_nodes[n],
                    eltype(ssf.ssfin),
                )
                ssf.to_river[v] = sum_at(
                    i -> ssf.ssf[i] * frac_toriver[i],
                    upstream_nodes[n],
                    eltype(ssf.to_river),
                )
                if (ksat_profile == "exponential") ||
                   (ksat_profile == "exponential_constant")
                    ssf.ssf[v], ssf.zi[v], ssf.exfiltwater[v] = kinematic_wave_ssf(
                        ssf.ssfin[v],
                        ssf.ssf[v],
                        ssf.zi[v],
                        ssf.recharge[v],
                        ssf.kh₀[v],
                        ssf.βₗ[v],
                        ssf.θₛ[v] - ssf.θᵣ[v],
                        ssf.f[v],
                        ssf.soilthickness[v],
                        ssf.Δt,
                        ssf.dl[v],
                        ssf.dw[v],
                        ssf.ssfmax[v],
                        ssf.z_exp[v],
                        ksat_profile,
                    )
                elseif (ksat_profile == "layered") ||
                       (ksat_profile == "layered_exponential")
                    ssf.ssf[v], ssf.zi[v], ssf.exfiltwater[v] = kinematic_wave_ssf(
                        ssf.ssfin[v],
                        ssf.ssf[v],
                        ssf.zi[v],
                        ssf.recharge[v],
                        ssf.kh[v],
                        ssf.βₗ[v],
                        ssf.θₛ[v] - ssf.θᵣ[v],
                        ssf.soilthickness[v],
                        ssf.Δt,
                        ssf.dl[v],
                        ssf.dw[v],
                        ssf.ssfmax[v],
                    )
                end
                ssf.volume[v] =
                (ssf.θₛ[v] - ssf.θᵣ[v]) * (ssf.soilthickness[v] - ssf.zi[v]) * area[v]
            end
        end
    end
end

@get_units @exchange @grid_type @grid_location @with_kw struct GroundwaterExchange{T}
    Δt::T | "d" | 0 | "none" | "none"   # model time step [d]
    exfiltwater::Vector{T} | "m Δt-1"   # Exfiltration [m Δt⁻¹]  (groundwater above surface level, saturated excess conditions)
    zi::Vector{T} | "m"                 # Pseudo-water table depth [m] (top of the saturated zone)
    to_river::Vector{T} | "m3 d-1"      # Part of subsurface flow [m³ d⁻¹] that flows to the river
    ssf::Vector{T} | "m3 d-1"           # Subsurface flow [m³ d⁻¹]
end

@get_units @exchange @grid_type @grid_location @with_kw struct ShallowWaterRiver{T,R,L,F}
    n::Int | "-" | 0 | "none" | "none"                      # number of cells
    ne::Int | "-" | 0 | "none" | "none"                     # number of edges/links
    active_n::Vector{Int} | "-"                             # active nodes
    active_e::Vector{Int} | "-" | _ | "edge"                # active edges/links
    g::T | "m s-2" | 0 | "scalar"                           # acceleration due to gravity
    α::T | "-" | 0 | "scalar"                               # stability coefficient (Bates et al., 2010)
    h_thresh::T | "m" | 0 | "scalar"                        # depth threshold for calculating flow
    Δt::T | "s" | 0 | "none" | "none"                       # model time step [s]
    q::Vector{T} | "m3 s-1" | _ | "edge"                    # river discharge (subgrid channel)
    q0::Vector{T} | "m3 s-1" | _ | "edge"                   # river discharge (subgrid channel) at previous time step
    q_av::Vector{T} | "m3 s-1" | _ | "edge"                 # average river channel (+ floodplain) discharge [m³ s⁻¹]
    q_channel_av::Vector{T} | "m3 s-1"                      # average river channel discharge [m³ s⁻¹]
    zb_max::Vector{T} | "m"                                 # maximum channel bed elevation
    mannings_n_sq::Vector{T} | "(s m-1/3)2" | _ | "edge"    # Manning's roughness squared at edge/link
    mannings_n::Vector{T} | "s m-1/3"                       # Manning's roughness at node
    h::Vector{T} | "m"                                      # water depth
    η_max::Vector{T} | "m" | _ | "edge"                     # maximum water elevation at edge
    η_src::Vector{T} | "m"                                  # water elevation of source node of edge
    η_dst::Vector{T} | "m"                                  # water elevation of downstream node of edge
    hf::Vector{T} | "m" | _ | "edge"                        # water depth at edge/link
    h_av::Vector{T} | "m"                                   # average water depth
    dl::Vector{T} | "m"                                     # river length
    dl_at_link::Vector{T} | "m" | _ | "edge"                # river length at edge/link
    width::Vector{T} | "m"                                  # river width
    width_at_link::Vector{T} | "m" | _ | "edge"             # river width at edge/link
    a::Vector{T} | "m2" | _ | "edge"                        # flow area at edge/link
    r::Vector{T} | "m" | _ | "edge"                         # wetted perimeter at edge/link
    volume::Vector{T} | "m3"                                # river volume
    error::Vector{T} | "m3"                                 # error volume
    inwater::Vector{T} | "m3 s-1"                           # lateral inflow [m³ s⁻¹]
    inflow::Vector{T} | "m3 s-1"                            # external inflow (abstraction/supply/demand) [m³ s⁻¹]
    inflow_wb::Vector{T} | "m3 s-1"                         # inflow waterbody (lake or reservoir model) from land part [m³ s⁻¹]
    bankfull_volume::Vector{T} | "m3"                       # bankfull volume
    bankfull_depth::Vector{T} | "m"                         # bankfull depth
    zb::Vector{T} | "m"                                     # river bed elevation
    froude_limit::Bool | "-" | 0 | "none" | "none"          # if true a check is performed if froude number > 1.0 (algorithm is modified)
    reservoir_index::Vector{Int} | "-" | 0                  # river cell index with a reservoir (each index of reservoir_index maps to reservoir i in reservoir field)
    lake_index::Vector{Int} | "-" | 0                       # river cell index with a lake (each index of lake_index maps to lake i in lake field)
    waterbody::Vector{Bool} | "-"                           # water body cells (reservoir or lake)
    reservoir::R | "-" | 0                                  # Reservoir model struct of arrays
    lake::L | "-" | 0                                       # Lake model struct of arrays
    floodplain::F | "-" | 0                                 # Floodplain (1D) schematization
end

function initialize_shallowwater_river(
    nc,
    config,
    inds;
    graph,
    ldd,
    dl,
    width,
    reservoir_index,
    reservoir,
    lake_index,
    lake,
    Δt,
    floodplain,
)
    # The local inertial approach makes use of a staggered grid (Bates et al. (2010)),
    # with nodes and links. This information is extracted from the directed graph of the
    # river. Discharge q is calculated at links between nodes and mapped to the source
    # nodes for gridded output (index of link is equal to source node index, e.g.:
    # Edge 1 => 5
    # Edge 2 => 1
    # Edge 3 => 2
    # Edge 4 => 9
    # ⋮ )
    alpha = get(config.model, "inertial_flow_alpha", 0.7)::Float64 # stability coefficient for model time step (0.2-0.7)
    h_thresh = get(config.model, "h_thresh", 1.0e-03)::Float64 # depth threshold for flow at link
    froude_limit = get(config.model, "froude_limit", true)::Bool # limit flow to subcritical according to Froude number
    floodplain_1d = floodplain

    @info "Local inertial approach is used for river flow." alpha h_thresh froude_limit floodplain_1d
    @warn string(
        "Providing the boundary condition `riverlength_bc` as part of the `[model]` setting ",
        "in the TOML file has been deprecated as of Wflow v0.8.0.\n The boundary condition should ",
        "be provided as part of the file `$(config.input.path_static)`.",
    )
    # The following boundary conditions can be set at ghost nodes, downstream of river
    # outlets (pits): river length and river depth
    index_pit = findall(x -> x == 5, ldd)
    inds_pit = inds[index_pit]
    riverlength_bc = ncread(
        nc,
        config,
        "lateral.river.riverlength_bc";
        sel = inds_pit,
        defaults = 1.0e04,
        type = Float,
    )
    riverdepth_bc = ncread(
        nc,
        config,
        "lateral.river.riverdepth_bc";
        sel = inds_pit,
        defaults = 0.0,
        type = Float,
    )
    bankfull_elevation_2d = ncread(
        nc,
        config,
        "lateral.river.bankfull_elevation";
        optional = false,
        type = Float,
        fill = 0,
    )
    bankfull_depth_2d = ncread(
        nc,
        config,
        "lateral.river.bankfull_depth";
        optional = false,
        type = Float,
        fill = 0,
    )
    bankfull_depth = bankfull_depth_2d[inds]
    zb = bankfull_elevation_2d[inds] - bankfull_depth # river bed elevation

    bankfull_volume = bankfull_depth .* width .* dl

    n_river =
        ncread(nc, config, "lateral.river.n"; sel = inds, defaults = 0.036, type = Float)

    n = length(inds)

    # set river depth h to zero (including reservoir and lake locations)
    h = fill(0.0, n)

    # set ghost points for boundary condition (downstream river outlet): river width, bed
    # elevation, manning n is copied from the upstream cell.
    add_vertex_edge_graph!(graph, index_pit)
    append!(dl, riverlength_bc)
    append!(h, riverdepth_bc)
    append!(zb, zb[index_pit])
    append!(width, width[index_pit])
    append!(n_river, n_river[index_pit])
    append!(bankfull_depth, bankfull_depth[index_pit])

    # for each link the src and dst node is required
    nodes_at_link = adjacent_nodes_at_link(graph)
    _ne = ne(graph)

    if floodplain
        zb_floodplain = zb .+ bankfull_depth
        floodplain = initialize_floodplain_1d(
            nc,
            config,
            inds,
            width,
            dl,
            zb_floodplain,
            index_pit,
            _ne,
            nodes_at_link,
        )
    else
        floodplain = nothing
    end

    # determine z, width, length and manning's n at links
    zb_max = fill(Float(0), _ne)
    width_at_link = fill(Float(0), _ne)
    length_at_link = fill(Float(0), _ne)
    mannings_n_sq = fill(Float(0), _ne)
    for i = 1:_ne
        src_node = nodes_at_link.src[i]
        dst_node = nodes_at_link.dst[i]
        zb_max[i] = max(zb[src_node], zb[dst_node])
        width_at_link[i] = min(width[src_node], width[dst_node])
        length_at_link[i] = 0.5 * (dl[dst_node] + dl[src_node])
        mannings_n =
            (n_river[dst_node] * dl[dst_node] + n_river[src_node] * dl[src_node]) /
            (dl[dst_node] + dl[src_node])
        mannings_n_sq[i] = mannings_n * mannings_n
    end

    q_av = zeros(_ne)
    waterbody = !=(0).(reservoir_index .+ lake_index)
    active_index = findall(x -> x == 0, waterbody)

    sw_river = ShallowWaterRiver(
        n = n,
        ne = _ne,
        active_n = active_index,
        active_e = active_index,
        g = 9.80665,
        α = alpha,
        h_thresh = h_thresh,
        Δt = tosecond(Δt),
        q = zeros(_ne),
        q0 = zeros(_ne),
        q_av = q_av,
        q_channel_av = isnothing(floodplain) ? q_av : zeros(_ne),
        zb_max = zb_max,
        mannings_n_sq = mannings_n_sq,
        mannings_n = n_river,
        h = h,
        η_max = zeros(_ne),
        η_src = zeros(_ne),
        η_dst = zeros(_ne),
        hf = zeros(_ne),
        h_av = zeros(n),
        width = width,
        width_at_link = width_at_link,
        a = zeros(_ne),
        r = zeros(_ne),
        volume = fill(0.0, n),
        error = zeros(n),
        inflow = zeros(n),
        inflow_wb = zeros(n),
        inwater = zeros(n),
        dl = dl,
        dl_at_link = length_at_link,
        bankfull_volume = bankfull_volume,
        bankfull_depth = bankfull_depth,
        zb = zb,
        froude_limit = froude_limit,
        reservoir_index = findall(x -> x > 0, reservoir_index),
        lake_index = findall(x -> x > 0, lake_index),
        waterbody = waterbody,
        reservoir = reservoir,
        lake = lake,
        floodplain = floodplain,
    )
    return sw_river, nodes_at_link
end

"Return the upstream inflow for a waterbody in `ShallowWaterRiver`"
function get_inflow_waterbody(sw::ShallowWaterRiver, src_edge)
    q_in = sum_at(sw.q, src_edge)
    if !isnothing(sw.floodplain)
        q_in = q_in + sum_at(sw.floodplain.q, src_edge)
    end
    return q_in
end

function shallowwater_river_update(sw::ShallowWaterRiver, network, Δt, doy, update_h)

    @unpack nodes_at_link, links_at_node = network

    sw.q0 .= sw.q
    if !isnothing(sw.floodplain)
        sw.floodplain.q0 .= sw.floodplain.q
    end
    @tturbo for j in eachindex(sw.active_e)
        i = sw.active_e[j]
        i_src = nodes_at_link.src[i]
        i_dst = nodes_at_link.dst[i]
        sw.η_src[i] = sw.zb[i_src] + sw.h[i_src]
        sw.η_dst[i] = sw.zb[i_dst] + sw.h[i_dst]

        sw.η_max[i] = max(sw.η_src[i], sw.η_dst[i])
        sw.hf[i] = (sw.η_max[i] - sw.zb_max[i])

        sw.a[i] = sw.width_at_link[i] * sw.hf[i] # flow area (rectangular channel)
        sw.r[i] = sw.a[i] / (sw.width_at_link[i] + 2.0 * sw.hf[i]) # hydraulic radius (rectangular channel)

        sw.q[i] = IfElse.ifelse(
            sw.hf[i] > sw.h_thresh,
            local_inertial_flow(
                sw.q0[i],
                sw.η_src[i],
                sw.η_dst[i],
                sw.hf[i],
                sw.a[i],
                sw.r[i],
                sw.dl_at_link[i],
                sw.mannings_n_sq[i],
                sw.g,
                sw.froude_limit,
                Δt,
            ),
            0.0,
        )

        # limit q in case water is not available
        sw.q[i] = IfElse.ifelse(sw.h[i_src] <= 0.0, min(sw.q[i], 0.0), sw.q[i])
        sw.q[i] = IfElse.ifelse(sw.h[i_dst] <= 0.0, max(sw.q[i], 0.0), sw.q[i])

        sw.q_av[i] += sw.q[i] * Δt
    end
    if !isnothing(sw.floodplain)
        @tturbo @. sw.floodplain.hf = max(sw.η_max - sw.floodplain.zb_max, 0.0)

        n = 0
        @inbounds for i in sw.active_e
            @inbounds if sw.floodplain.hf[i] > sw.h_thresh
                n += 1
                sw.floodplain.hf_index[n] = i
            else
                sw.floodplain.q[i] = 0.0
            end
        end

        @tturbo for j = 1:n
            i = sw.floodplain.hf_index[j]
            i_src = nodes_at_link.src[i]
            i_dst = nodes_at_link.dst[i]

            i0 = 0
            for k in eachindex(sw.floodplain.profile.depth)
                i0 += 1 * (sw.floodplain.profile.depth[k] <= sw.floodplain.hf[i])
            end
            i1 = max(i0, 1)
            i2 = IfElse.ifelse(i1 == length(sw.floodplain.profile.depth), i1, i1 + 1)

            a_src = flow_area(
                sw.floodplain.profile.width[i2, i_src],
                sw.floodplain.profile.a[i1, i_src],
                sw.floodplain.profile.depth[i1],
                sw.floodplain.hf[i],
            )
            a_src = max(a_src - (sw.floodplain.hf[i] * sw.width[i_src]), 0.0)

            a_dst = flow_area(
                sw.floodplain.profile.width[i2, i_dst],
                sw.floodplain.profile.a[i1, i_dst],
                sw.floodplain.profile.depth[i1],
                sw.floodplain.hf[i],
            )
            a_dst = max(a_dst - (sw.floodplain.hf[i] * sw.width[i_dst]), 0.0)

            sw.floodplain.a[i] = min(a_src, a_dst)

            sw.floodplain.r[i] = IfElse.ifelse(
                a_src < a_dst,
                a_src / wetted_perimeter(
                    sw.floodplain.profile.p[i1, i_src],
                    sw.floodplain.profile.depth[i1],
                    sw.floodplain.hf[i],
                ),
                a_dst / wetted_perimeter(
                    sw.floodplain.profile.p[i1, i_dst],
                    sw.floodplain.profile.depth[i1],
                    sw.floodplain.hf[i],
                ),
            )

            sw.floodplain.q[i] = IfElse.ifelse(
                sw.floodplain.a[i] > 1.0e-05,
                local_inertial_flow(
                    sw.floodplain.q0[i],
                    sw.η_src[i],
                    sw.η_dst[i],
                    sw.floodplain.hf[i],
                    sw.floodplain.a[i],
                    sw.floodplain.r[i],
                    sw.dl_at_link[i],
                    sw.floodplain.mannings_n_sq[i],
                    sw.g,
                    sw.froude_limit,
                    Δt,
                ),
                0.0,
            )

            # limit floodplain q in case water is not available
            sw.floodplain.q[i] = IfElse.ifelse(
                sw.floodplain.h[i_src] <= 0.0,
                min(sw.floodplain.q[i], 0.0),
                sw.floodplain.q[i],
            )
            sw.floodplain.q[i] = IfElse.ifelse(
                sw.floodplain.h[i_dst] <= 0.0,
                max(sw.floodplain.q[i], 0.0),
                sw.floodplain.q[i],
            )

            sw.floodplain.q[i] =
                IfElse.ifelse(sw.floodplain.q[i] * sw.q[i] < 0.0, 0.0, sw.floodplain.q[i])
            sw.floodplain.q_av[i] += sw.floodplain.q[i] * Δt
        end
    end
    # For reservoir and lake locations the local inertial solution is replaced by the
    # reservoir or lake model. These locations are handled as boundary conditions in the
    # local inertial model (fixed h).
    for v in eachindex(sw.reservoir_index)
        i = sw.reservoir_index[v]

        q_in = get_inflow_waterbody(sw, links_at_node.src[i])
        update(sw.reservoir, v, q_in + sw.inflow_wb[i], Δt)
        sw.q[i] = sw.reservoir.outflow[v]
        sw.q_av[i] += sw.q[i] * Δt
    end
    for v in eachindex(sw.lake_index)
        i = sw.lake_index[v]

        q_in = get_inflow_waterbody(sw, links_at_node.src[i])
        update(sw.lake, v, q_in + sw.inflow_wb[i], doy, Δt)
        sw.q[i] = sw.lake.outflow[v]
        sw.q_av[i] += sw.q[i] * Δt
    end
    if update_h
        @batch per = thread minbatch = 2000 for i in sw.active_n

            q_src = sum_at(sw.q, links_at_node.src[i])
            q_dst = sum_at(sw.q, links_at_node.dst[i])
            sw.volume[i] = sw.volume[i] + (q_src - q_dst + sw.inwater[i]) * Δt

            if sw.volume[i] < 0.0
                sw.error[i] = sw.error[i] + abs(sw.volume[i])
                sw.volume[i] = 0.0 # set volume to zero
            end
            sw.volume[i] = max(sw.volume[i] + sw.inflow[i] * Δt, 0.0) # add external inflow

            if !isnothing(sw.floodplain)
                q_src = sum_at(sw.floodplain.q, links_at_node.src[i])
                q_dst = sum_at(sw.floodplain.q, links_at_node.dst[i])
                sw.floodplain.volume[i] = sw.floodplain.volume[i] + (q_src - q_dst) * Δt
                # TODO check following approach:
                # if floodplain volume negative, extract from river volume first
                if sw.floodplain.volume[i] < 0.0
                    sw.floodplain.error[i] =
                        sw.floodplain.error[i] + abs(sw.floodplain.volume[i])
                    sw.floodplain.volume[i] = 0.0
                end
                volume_total = sw.volume[i] + sw.floodplain.volume[i]
                if volume_total > sw.bankfull_volume[i]
                    flood_volume = volume_total - sw.bankfull_volume[i]
                    h = flood_depth(sw.floodplain.profile, flood_volume, sw.dl[i], i)
                    sw.h[i] = sw.bankfull_depth[i] + h
                    sw.volume[i] = sw.h[i] * sw.width[i] * sw.dl[i]
                    sw.floodplain.volume[i] = max(volume_total - sw.volume[i], 0.0)
                    sw.floodplain.h[i] = sw.floodplain.volume[i] > 0.0 ? h : 0.0
                else
                    sw.h[i] = volume_total / (sw.dl[i] * sw.width[i])
                    sw.volume[i] = volume_total
                    sw.floodplain.h[i] = 0.0
                    sw.floodplain.volume[i] = 0.0
                end
                sw.floodplain.h_av[i] += sw.floodplain.h[i] * Δt
            else
                sw.h[i] = sw.volume[i] / (sw.dl[i] * sw.width[i])
            end
            sw.h_av[i] += sw.h[i] * Δt
        end
    end
end

function update(sw::ShallowWaterRiver{T}, network, doy; update_h = true) where {T}
    @unpack nodes_at_link, links_at_node = network

    if !isnothing(sw.reservoir)
        sw.reservoir.inflow .= 0.0
        sw.reservoir.totaloutflow .= 0.0
        sw.reservoir.actevap .= 0.0
    end
    if !isnothing(sw.lake)
        sw.lake.inflow .= 0.0
        sw.lake.totaloutflow .= 0.0
        sw.lake.actevap .= 0.0
    end
    if !isnothing(sw.floodplain)
        sw.floodplain.q_av .= 0.0
        sw.floodplain.h_av .= 0.0
    end
    sw.q_av .= 0.0
    sw.h_av .= 0.0

    t = T(0.0)
    while t < sw.Δt
        Δt = stable_timestep(sw)
        if t + Δt > sw.Δt
            Δt = sw.Δt - t
        end
        shallowwater_river_update(sw, network, Δt, doy, update_h)
        t = t + Δt
    end
    sw.q_av ./= sw.Δt
    sw.h_av ./= sw.Δt

    if !isnothing(sw.floodplain)
        sw.floodplain.q_av ./= sw.Δt
        sw.floodplain.h_av ./= sw.Δt
        sw.q_channel_av .= sw.q_av
        sw.q_av .= sw.q_channel_av .+ sw.floodplain.q_av
    end

    return nothing
end

# Stores links in x and y direction between cells of a Vector with CartesianIndex(x, y), for
# staggered grid calculations.
@with_kw struct Indices
    xu::Vector{Int}     # index of neighbor cell in the (+1, 0) direction
    xd::Vector{Int}     # index of neighbor cell in the (-1, 0) direction
    yu::Vector{Int}     # index of neighbor cell in the (0, +1) direction
    yd::Vector{Int}     # index of neighbor cell in the (0, -1) direction
end

# maps the fields of struct Indices to the defined Wflow cartesian indices of const
# neigbors.
const dirs = (:yd, :xd, :xu, :yu)

@get_units @exchange @grid_type @grid_location @with_kw struct ShallowWaterLand{T}
    n::Int | "-" | 0 | "none" | "none"                      # number of cells
    xl::Vector{T} | "m"                                     # cell length x direction
    yl::Vector{T} | "m"                                     # cell length y direction
    xwidth::Vector{T} | "m" | _ | "edge"                    # effective flow width x direction (floodplain)
    ywidth::Vector{T} | "m" | _ | "edge"                    # effective flow width y direction (floodplain)
    g::T | "m2 s-1" | 0 | "scalar"                          # acceleration due to gravity
    θ::T | "-" | 0 | "scalar"                               # weighting factor (de Almeida et al., 2012)
    α::T | "-" | 0 | "scalar"                               # stability coefficient (de Almeida et al., 2012)
    h_thresh::T | "m" | 0 | "scalar"                        # depth threshold for calculating flow
    Δt::T | "s" | 0 | "none" | "none"                       # model time step [s]
    qy0::Vector{T} | "m3 s-1" | _ | "edge"                  # flow in y direction at previous time step
    qx0::Vector{T} | "m3 s-1" | _ | "edge"                  # flow in x direction at previous time step
    qx::Vector{T} | "m3 s-1" | _ | "edge"                   # flow in x direction
    qy::Vector{T} | "m3 s-1" | _ | "edge"                   # flow in y direction
    zx_max::Vector{T} | "m" | _ | "edge"                    # maximum cell elevation (x direction)
    zy_max::Vector{T} | "m" | _ | "edge"                    # maximum cell elevation (y direction)
    mannings_n_sq::Vector{T} | "(s m-1/3)2" | _ | "edge"    # Manning's roughness squared
    volume::Vector{T} | "m3"                                # total volume of cell (including river volume for river cells)
    error::Vector{T} | "m3"                                 # error volume
    runoff::Vector{T} | "m3 s-1"                            # runoff from hydrological model
    inflow_wb::Vector{T} | "m3 s-1"                         # inflow to water body from hydrological model
    h::Vector{T} | "m"                                      # water depth of cell (for river cells the reference is the river bed elevation `zb`)
    z::Vector{T} | "m"                                      # elevation of cell
    froude_limit::Bool | "-" | 0 | "none" | "none"          # if true a check is performed if froude number > 1.0 (algorithm is modified)
    rivercells::Vector{Bool} | "-"                          # river cells
    h_av::Vector{T} | "m"                                   # average water depth (for river cells the reference is the river bed elevation `zb`)
end

function initialize_shallowwater_land(
    nc,
    config,
    inds;
    modelsize_2d,
    indices_reverse, # maps from the 2D external domain to the 1D internal domain (Int for linear indexing).
    xlength,
    ylength,
    riverwidth,
    graph_riv,
    ldd_riv,
    inds_riv,
    river,
    waterbody,
    Δt,
)
    froude_limit = get(config.model, "froude_limit", true)::Bool # limit flow to subcritical according to Froude number
    alpha = get(config.model, "inertial_flow_alpha", 0.7)::Float64 # stability coefficient for model time step (0.2-0.7)
    theta = get(config.model, "inertial_flow_theta", 0.8)::Float64 # weighting factor
    h_thresh = get(config.model, "h_thresh", 1.0e-03)::Float64 # depth threshold for flow at link

    @info "Local inertial approach is used for overlandflow." alpha theta h_thresh froude_limit

    n_land =
        ncread(nc, config, "lateral.land.n"; sel = inds, defaults = 0.072, type = Float)
    elevation_2d = ncread(
        nc,
        config,
        "lateral.land.elevation";
        optional = false,
        type = Float,
        fill = 0,
    )
    elevation = elevation_2d[inds]
    n = length(inds)

    # initialize links between cells in x and y direction.
    indices = Indices(xu = zeros(n), xd = zeros(n), yu = zeros(n), yd = zeros(n))

    # links without neigbors are handled by an extra index (at n + 1, with n links), which
    # is set to a value of 0.0 m³ s⁻¹ for qx and qy fields at initialization.
    # links are defined as follows for the x and y direction, respectively:
    # node i => node xu (node i + CartesianIndex(1, 0))
    # node i => node yu (node i + CartesianIndex(0, 1))
    # where i is the index of inds
    nrow, ncol = modelsize_2d
    for (v, i) in enumerate(inds)
        for (m, neighbor) in enumerate(neighbors)
            j = i + neighbor
            dir = dirs[m]
            if (1 <= j[1] <= nrow) && (1 <= j[2] <= ncol) && (indices_reverse[j] != 0)
                getfield(indices, dir)[v] = indices_reverse[j]
            else
                getfield(indices, dir)[v] = n + 1
            end
        end
    end

    # determine z at links in x and y direction
    zx_max = fill(Float(0), n)
    zy_max = fill(Float(0), n)
    for i = 1:n
        xu = indices.xu[i]
        if xu <= n
            zx_max[i] = max(elevation[i], elevation[xu])
        end
        yu = indices.yu[i]
        if yu <= n
            zy_max[i] = max(elevation[i], elevation[yu])
        end
    end

    # set the effective flow width for river cells in the x and y direction at cell edges.
    # for waterbody cells (reservoir or lake), h is set to zero (fixed) and not updated, and
    # overland flow from a downstream cell is not possible (effective flowwidth is zero).
    we_x = copy(xlength)
    we_y = copy(ylength)
    set_effective_flowwidth!(
        we_x,
        we_y,
        indices,
        graph_riv,
        riverwidth,
        ldd_riv,
        waterbody,
        indices_reverse[inds_riv],
    )

    sw_land = ShallowWaterLand{Float}(
        n = n,
        xl = xlength,
        yl = ylength,
        xwidth = we_x,
        ywidth = we_y,
        g = 9.80665,
        θ = theta,
        α = alpha,
        h_thresh = h_thresh,
        Δt = tosecond(Δt),
        qx0 = zeros(n + 1),
        qy0 = zeros(n + 1),
        qx = zeros(n + 1),
        qy = zeros(n + 1),
        zx_max = zx_max,
        zy_max = zy_max,
        mannings_n_sq = n_land .* n_land,
        volume = zeros(n),
        error = zeros(n),
        runoff = zeros(n),
        inflow_wb = zeros(n),
        h = zeros(n),
        h_av = zeros(n),
        z = elevation,
        froude_limit = froude_limit,
        rivercells = river,
    )

    return sw_land, indices
end

"""
    stable_timestep(sw::ShallowWaterRiver)
    stable_timestep(sw::ShallowWaterLand)

Compute a stable timestep size for the local inertial approach, based on Bates et al. (2010).

Δt = α * (Δx / sqrt(g max(h))
"""
function stable_timestep(sw::ShallowWaterRiver{T})::T where {T}
    Δtₘᵢₙ = T(Inf)
    @tturbo for i = 1:sw.n
        Δt = sw.α * sw.dl[i] / sqrt(sw.g * sw.h[i])
        Δtₘᵢₙ = Δt < Δtₘᵢₙ ? Δt : Δtₘᵢₙ
    end
    Δtₘᵢₙ = isinf(Δtₘᵢₙ) ? T(10.0) : Δtₘᵢₙ
    return Δtₘᵢₙ
end

function stable_timestep(sw::ShallowWaterLand{T})::T where {T}
    Δtₘᵢₙ = T(Inf)
    @tturbo for i = 1:sw.n
        Δt = IfElse.ifelse(
            sw.rivercells[i] == 0,
            sw.α * min(sw.xl[i], sw.yl[i]) / sqrt(sw.g * sw.h[i]),
            T(Inf),
        )
        Δtₘᵢₙ = Δt < Δtₘᵢₙ ? Δt : Δtₘᵢₙ
    end
    Δtₘᵢₙ = isinf(Δtₘᵢₙ) ? T(10.0) : Δtₘᵢₙ
    return Δtₘᵢₙ
end

function update(
    sw::ShallowWaterLand{T},
    swr::ShallowWaterRiver{T},
    network,
    doy;
    update_h = false,
) where {T}

    @unpack nodes_at_link, links_at_node = network.river

    if !isnothing(swr.reservoir)
        swr.reservoir.inflow .= 0.0
        swr.reservoir.totaloutflow .= 0.0
        swr.reservoir.actevap .= 0.0
    end
    if !isnothing(swr.lake)
        swr.lake.inflow .= 0.0
        swr.lake.totaloutflow .= 0.0
        swr.lake.actevap .= 0.0
    end
    swr.q_av .= 0.0
    swr.h_av .= 0.0
    sw.h_av .= 0.0

    t = T(0.0)
    while t < swr.Δt
        Δt_river = stable_timestep(swr)
        Δt_land = stable_timestep(sw)
        Δt = min(Δt_river, Δt_land)
        if t + Δt > swr.Δt
            Δt = swr.Δt - t
        end
        shallowwater_river_update(swr, network.river, Δt, doy, update_h)
        shallowwater_update(sw, swr, network, Δt)
        t = t + Δt
    end
    swr.q_av ./= swr.Δt
    swr.h_av ./= swr.Δt
    sw.h_av ./= sw.Δt
end

function shallowwater_update(
    sw::ShallowWaterLand{T},
    swr::ShallowWaterRiver{T},
    network,
    Δt,
) where {T}

    indices = network.land.staggered_indices
    inds_riv = network.land.index_river

    @unpack nodes_at_link, links_at_node = network.river

    sw.qx0 .= sw.qx
    sw.qy0 .= sw.qy

    # update qx
    @batch per = thread minbatch = 6000 for i = 1:sw.n
        yu = indices.yu[i]
        yd = indices.yd[i]
        xu = indices.xu[i]
        xd = indices.xd[i]

        # the effective flow width is zero when the river width exceeds the cell width (dy
        # for flow in x dir) and floodplain flow is not calculated.
        if xu <= sw.n && sw.ywidth[i] != T(0.0)

            η_x = sw.z[i] + sw.h[i]
            η_xu = sw.z[xu] + sw.h[xu]
            η_max = max(η_x, η_xu)
            hf = (η_max - sw.zx_max[i])

            if hf > sw.h_thresh
                length = T(0.5) * (sw.xl[i] + sw.xl[xu]) # can be precalculated
                sw.qx[i] = local_inertial_flow(
                    sw.θ,
                    sw.qx0[i],
                    sw.qx0[xd],
                    sw.qx0[xu],
                    η_x,
                    η_xu,
                    hf,
                    sw.ywidth[i],
                    length,
                    sw.mannings_n_sq[i],
                    sw.g,
                    sw.froude_limit,
                    Δt,
                )
                # limit qx in case water is not available
                if sw.h[i] <= T(0.0)
                    sw.qx[i] = min(sw.qx[i], T(0.0))
                end
                if sw.h[xu] <= T(0.0)
                    sw.qx[i] = max(sw.qx[i], T(0.0))
                end
            else
                sw.qx[i] = T(0.0)
            end
        end

        # update qy

        # the effective flow width is zero when the river width exceeds the cell width (dx
        # for flow in y dir) and floodplain flow is not calculated.
        if yu <= sw.n && sw.xwidth[i] != T(0.0)

            η_y = sw.z[i] + sw.h[i]
            η_yu = sw.z[yu] + sw.h[yu]
            η_max = max(η_y, η_yu)
            hf = (η_max - sw.zy_max[i])

            if hf > sw.h_thresh
                length = T(0.5) * (sw.yl[i] + sw.yl[yu]) # can be precalculated
                sw.qy[i] = local_inertial_flow(
                    sw.θ,
                    sw.qy0[i],
                    sw.qy0[yd],
                    sw.qy0[yu],
                    η_y,
                    η_yu,
                    hf,
                    sw.xwidth[i],
                    length,
                    sw.mannings_n_sq[i],
                    sw.g,
                    sw.froude_limit,
                    Δt,
                )
                # limit qy in case water is not available
                if sw.h[i] <= T(0.0)
                    sw.qy[i] = min(sw.qy[i], T(0.0))
                end
                if sw.h[yu] <= T(0.0)
                    sw.qy[i] = max(sw.qy[i], T(0.0))
                end
            else
                sw.qy[i] = T(0.0)
            end
        end
    end

    # change in volume and water levels based on horizontal fluxes for river and land cells
    @batch per = thread minbatch = 6000 for i = 1:sw.n
        yd = indices.yd[i]
        xd = indices.xd[i]

        if sw.rivercells[i]
            if swr.waterbody[inds_riv[i]]
                # for reservoir or lake set inflow from land part, these are boundary points
                # and update of volume and h is not required
                swr.inflow_wb[inds_riv[i]] =
                    sw.inflow_wb[i] +
                    sw.runoff[i] +
                    (sw.qx[xd] - sw.qx[i] + sw.qy[yd] - sw.qy[i])
            else
                sw.volume[i] +=
                    (
                        sum_at(swr.q, links_at_node.src[inds_riv[i]]) -
                        sum_at(swr.q, links_at_node.dst[inds_riv[i]]) + sw.qx[xd] -
                        sw.qx[i] + sw.qy[yd] - sw.qy[i] +
                        swr.inflow[inds_riv[i]] +
                        sw.runoff[i]
                    ) * Δt
                if sw.volume[i] < T(0.0)
                    sw.error[i] = sw.error[i] + abs(sw.volume[i])
                    sw.volume[i] = T(0.0) # set volume to zero
                end
                if sw.volume[i] >= swr.bankfull_volume[inds_riv[i]]
                    swr.h[inds_riv[i]] =
                        swr.bankfull_depth[inds_riv[i]] +
                        (sw.volume[i] - swr.bankfull_volume[inds_riv[i]]) /
                        (sw.xl[i] * sw.yl[i])
                    sw.h[i] = swr.h[inds_riv[i]] - swr.bankfull_depth[inds_riv[i]]
                    swr.volume[inds_riv[i]] =
                        swr.h[inds_riv[i]] * swr.dl[inds_riv[i]] * swr.width[inds_riv[i]]
                else
                    swr.h[inds_riv[i]] =
                        sw.volume[i] / (swr.dl[inds_riv[i]] * swr.width[inds_riv[i]])
                    sw.h[i] = T(0.0)
                    swr.volume[inds_riv[i]] = sw.volume[i]
                end
                swr.h_av[inds_riv[i]] += swr.h[inds_riv[i]] * Δt
            end
        else
            sw.volume[i] +=
                (sw.qx[xd] - sw.qx[i] + sw.qy[yd] - sw.qy[i] + sw.runoff[i]) * Δt
            if sw.volume[i] < T(0.0)
                sw.error[i] = sw.error[i] + abs(sw.volume[i])
                sw.volume[i] = T(0.0) # set volume to zero
            end
            sw.h[i] = sw.volume[i] / (sw.xl[i] * sw.yl[i])
        end
        sw.h_av[i] += sw.h[i] * Δt
    end
end

"""
    FloodPlainProfile

Floodplain `volume` is a function of `depth` (flood depth intervals). Based on the
cumulative floodplain `volume` a floodplain profile as a function of `flood_depth` is
derived with floodplain area `a` (cumulative) and wetted perimeter radius `p` (cumulative).
"""
@get_units @exchange @grid_type @grid_location @with_kw struct FloodPlainProfile{T,N}
    depth::Vector{T} | "m" | 0                # Flood depth
    volume::Array{T,2} | "m3"                 # Flood volume (cumulative)
    width::Array{T,2} | "m"                   # Flood width
    a::Array{T,2} | "m2"                      # Flow area (cumulative)
    p::Array{T,2} | "m"                       # Wetted perimeter (cumulative)
end

@get_units @exchange @grid_type @grid_location @with_kw struct FloodPlain{T,P}
    profile::P | "-" | 0                                    # floodplain profile
    mannings_n::Vector{T} | "s m-1/3"                       # manning's roughness
    mannings_n_sq::Vector{T} | "(s m-1/3)2" | _ | "edge"    # manning's roughness squared
    volume::Vector{T} | "m3"                                # volume
    h::Vector{T} | "m"                                      # water depth
    h_av::Vector{T} | "m"                                   # average water depth
    error::Vector{T} | "m3"                                 # error volume
    a::Vector{T} | "m2" | _ | "edge"                        # flow area
    r::Vector{T} | "m" | _ | "edge"                         # hydraulic radius
    hf::Vector{T} | "m" | _ | "edge"                        # water depth at edge/link
    zb_max::Vector{T} | "m" | _ | "edge"                    # maximum bankfull elevation (edge/link)
    q0::Vector{T} | "m3 s-1" | _ | "edge"                   # discharge at previous time step
    q::Vector{T} | "m3 s-1" | _ | "edge"                    # discharge
    q_av::Vector{T} | "m" | _ | "edge"                      # average river discharge
    hf_index::Vector{Int} | "-" | _ | "edge"                # index with `hf` above depth threshold
end

"Determine the initial floodplain volume"
function initialize_volume!(river, nriv::Int)
    for i = 1:nriv
        i1, i2 =
            interpolation_indices(river.floodplain.h[i], river.floodplain.profile.depth)
        a = flow_area(
            river.floodplain.profile.width[i2, i],
            river.floodplain.profile.a[i1, i],
            river.floodplain.profile.depth[i1],
            river.floodplain.h[i],
        )
        a = max(a - (river.width[i] * river.floodplain.h[i]), 0.0)
        river.floodplain.volume[i] = river.dl[i] * a
    end
    return nothing
end

"helper function to get interpolation indices"
function interpolation_indices(x, v::AbstractVector)
    i1 = 1
    for i in eachindex(v)
        if v[i] <= x
            i1 = i
        end
    end
    if i1 == length(v)
        i2 = i1
    else
        i2 = i1 + 1
    end
    return i1, i2
end

"""
    flow_area(width, area, depth, h)

Compute floodplain flow area based on flow depth `h` and floodplain `depth`, `area` and
`width` of a floodplain profile.
"""
function flow_area(width, area, depth, h)
    Δh = h - depth  # depth at i1
    area = area + (width * Δh) # area at i1, width at i2
    return area
end

"""
    function wetted_perimeter(p, depth, h)

Compute floodplain wetted perimeter based on flow depth `h` and floodplain `depth` and
wetted perimeter `p` of a floodplain profile.
"""
function wetted_perimeter(p, depth, h)
    Δh = h - depth # depth at i1
    p = p + (2.0 * Δh) # p at i1
    return p
end

"Compute flood depth by interpolating flood volume `flood_volume` using flood depth intervals."
function flood_depth(profile::FloodPlainProfile{T}, flood_volume, dl, i::Int)::T where {T}
    i1, i2 = interpolation_indices(flood_volume, @view profile.volume[:, i])
    ΔA = (flood_volume - profile.volume[i1, i]) / dl
    Δh = ΔA / profile.width[i2, i]
    flood_depth = profile.depth[i1] + Δh
    return flood_depth
end

"Initialize floodplain geometry and `FloodPlain` parameters"
function initialize_floodplain_1d(
    nc,
    config,
    inds,
    riverwidth,
    riverlength,
    zb,
    index_pit,
    n_edges,
    nodes_at_link,
)

    n_floodplain = ncread(
        nc,
        config,
        "lateral.river.floodplain.n";
        sel = inds,
        defaults = 0.072,
        type = Float,
    )
    volume = ncread(
        nc,
        config,
        "lateral.river.floodplain.volume";
        sel = inds,
        type = Float,
        dimname = :flood_depth,
    )
    n = length(inds)

    # for convenience (interpolation) flood depth 0.0 m is added, with associated area (a),
    # volume, width (river width) and wetted perimeter (p).
    volume = vcat(fill(Float(0), n)', volume)
    start_volume = volume
    flood_depths = Float.(nc["flood_depth"][:])
    pushfirst!(flood_depths, 0.0)
    n_depths = length(flood_depths)

    p = zeros(Float, n_depths, n)
    a = zeros(Float, n_depths, n)
    segment_volume = zeros(Float, n_depths, n)
    width = zeros(Float, n_depths, n)
    width[1, :] = riverwidth[1:n]

    # determine flow area (a), width and wetted perimeter (p)FloodPlain
    h = diff(flood_depths)
    incorrect_vol = 0
    riv_cells = 0
    error_vol = 0
    for i = 1:n
        riv_cell = 0
        diff_volume = diff(volume[:, i])

        for j = 1:(n_depths-1)
            # assume rectangular shape of flood depth segment
            width[j+1, i] = diff_volume[j] / (h[j] * riverlength[i])
            # check provided flood volume (floodplain width should be constant or increasing
            # as a function of flood depth)
            if width[j+1, i] < width[j, i]
                # raise warning only if difference is larger than rounding error of 0.01 m³
                if ((width[j, i] - width[j+1, i]) * h[j] * riverlength[i]) > 0.01
                    incorrect_vol += 1
                    riv_cell = 1
                    error_vol =
                        error_vol + ((width[j, i] - width[j+1, i]) * h[j] * riverlength[i])
                end
                width[j+1, i] = width[j, i]
            end
            a[j+1, i] = width[j+1, i] * h[j]
            p[j+1, i] = (width[j+1, i] - width[j, i]) + 2.0 * h[j]
            segment_volume[j+1, i] = a[j+1, i] * riverlength[i]
            if j == 1
                # for interpolation wetted perimeter at flood depth 0.0 is required
                p[j, i] = p[j+1, i] - 2.0 * h[j]
            end
        end

        p[2:end, i] = cumsum(p[2:end, i])
        a[:, i] = cumsum(a[:, i])
        volume[:, i] = cumsum(segment_volume[:, i])

        riv_cells += riv_cell
    end

    if incorrect_vol > 0
        perc_riv_cells = round(100.0 * (riv_cells / n), digits = 2)
        perc_error_vol = round(100.0 * (error_vol / sum(start_volume[end, :])), digits = 2)
        @warn string(
            "The provided volume of $incorrect_vol rectangular floodplain schematization",
            " segments for $riv_cells river cells ($perc_riv_cells % of total river cells)",
            " is not correct and has been increased with $perc_error_vol % of provided volume.",
        )
    end

    # set floodplain parameters for ghost points
    volume = hcat(volume, volume[:, index_pit])
    width = hcat(width, width[:, index_pit])
    a = hcat(a, a[:, index_pit])
    p = hcat(p, p[:, index_pit])

    # initialize floodplain profile parameters
    profile = FloodPlainProfile{Float,n_depths}(
        volume = volume,
        width = width,
        depth = flood_depths,
        a = a,
        p = p,
    )

    # manning roughness at edges
    append!(n_floodplain, n_floodplain[index_pit]) # copy to ghost nodes
    mannings_n_sq = fill(Float(0), n_edges)
    zb_max = fill(Float(0), n_edges)
    for i = 1:n_edges
        src_node = nodes_at_link.src[i]
        dst_node = nodes_at_link.dst[i]
        mannings_n =
            (
                n_floodplain[dst_node] * riverlength[dst_node] +
                n_floodplain[src_node] * riverlength[src_node]
            ) / (riverlength[dst_node] + riverlength[src_node])
        mannings_n_sq[i] = mannings_n * mannings_n
        zb_max[i] = max(zb[src_node], zb[dst_node])
    end

    floodplain = FloodPlain(
        profile = profile,
        mannings_n = n_floodplain,
        mannings_n_sq = mannings_n_sq,
        volume = zeros(n),
        error = zeros(n),
        h = zeros(n + length(index_pit)),
        h_av = zeros(n),
        a = zeros(n_edges),
        r = zeros(n_edges),
        hf = zeros(n_edges),
        zb_max = zb_max,
        q = zeros(n_edges),
        q_av = zeros(n_edges),
        q0 = zeros(n_edges),
        hf_index = zeros(Int, n_edges),
    )
    return floodplain
end

"""
    set_river_inwater(model::Model{N,L,V,R,W,T}, ssf_toriver) where {N,L,V<:SBM,R,W,T}

Set `inwater` of the lateral river component for a `Model` with vertical `SBM` concept.
`ssf_toriver` is the subsurface flow to the river.
"""
function set_river_inwater(model::Model{N,L,V,R,W,T}, ssf_toriver) where {N,L,V<:SBM,R,W,T}
    @unpack lateral, vertical, network, config = model
    inds = network.index_river
    do_water_demand = haskey(config.model, "water_demand")
    if do_water_demand
        @. lateral.river.inwater = (
            ssf_toriver[inds] +
            lateral.land.to_river[inds] +
            # net_runoff_river
            (vertical.net_runoff_river[inds] * network.land.area[inds] * 0.001) /
            vertical.Δt +
            (
                lateral.river.waterallocation.nonirri_returnflow *
                0.001 *
                network.river.area
            ) / vertical.Δt
        )
    else
        @. lateral.river.inwater = (
            ssf_toriver[inds] +
            lateral.land.to_river[inds] +
            # net_runoff_river
            (vertical.net_runoff_river[inds] * network.land.area[inds] * 0.001) /
            vertical.Δt
        )
    end
end

"""
    set_river_inwater(model, ssf_toriver)

Set `inwater` of the lateral river component (based on overland flow).
"""
function set_river_inwater(model, ssf_toriver)
    @unpack lateral, network = model
    inds = network.index_river
    lateral.river.inwater .= lateral.land.to_river[inds]
end

"""
    set_land_inwater(model::Model{N,L,V,R,W,T}) where {N,L,V,R,W,T<:SbmGwfModel}

Set `inwater` of the lateral land component for the `SbmGwfModel` type.
"""
function set_land_inwater(model::Model{N,L,V,R,W,T}) where {N,L,V,R,W,T<:SbmGwfModel}
    @unpack lateral, vertical, network, config = model

    do_drains = get(config.model, "drains", false)::Bool
    drainflux = zeros(vertical.n)
    if do_drains
        drainflux[lateral.subsurface.drain.index] =
            -lateral.subsurface.drain.flux ./ tosecond(basetimestep)
    end

    lateral.land.inwater .=
<<<<<<< HEAD
        (vertical.runoff .* network.land.area .* 0.001) ./ lateral.land.Δt .+ drainflux
=======
        (vertical.net_runoff .* network.land.xl .* network.land.yl .* 0.001) ./
        lateral.land.Δt .+ drainflux
>>>>>>> c886aa27
end

"""
    set_land_inwater(model::Model{N,L,V,R,W,T}) where {N,L,V,R,W,T<:SbmModel}

Set `inwater` of the lateral land component for the `SbmModel` type.
"""
function set_land_inwater(model::Model{N,L,V,R,W,T}) where {N,L,V,R,W,T<:SbmModel}
    @unpack lateral, vertical, network = model
    lateral.land.inwater .=
        (vertical.net_runoff .* network.land.xl .* network.land.yl .* 0.001) ./
        lateral.land.Δt
end

"""
    set_land_inwater(model)

Set `inwater` of the lateral land component, based on `runoff` of the `vertical` concept.
"""
function set_land_inwater(model)
    @unpack lateral, vertical, network, config = model
    do_water_demand = haskey(config.model, "water_demand")
    if do_water_demand
        @. lateral.land.inwater =
            (vertical.runoff + vertical.waterallocation.nonirri_returnflow) *
            network.land.area *
            0.001 / lateral.land.Δt
    else
        @. lateral.land.inwater =
            (vertical.runoff * network.land.area * 0.001) / lateral.land.Δt
    end
end

# Computation of inflow from the lateral components `land` and `subsurface` to water bodies
# depends on the routing scheme (see different `get_inflow_waterbody` below). For the river
# kinematic wave, the variables `to_river` can be excluded, because this part is added to
# the river kinematic wave (kinematic wave is also solved for the water body cell). For
# local inertial river routing, `to_river` is included, because for the local inertial
# solution the water body cells are excluded (boundary condition). For `GroundwaterFlow`
# (Darcian flow in 4 directions), the lateral subsurface flow is excluded (for now) and
# inflow consists of overland flow.
"""
    set_inflow_waterbody(
        model::Model{N,L,V,R,W,T},
    ) where {N,L<:NamedTuple{<:Any,<:Tuple{Any,SurfaceFlow,SurfaceFlow}},V,R,W,T}

Set inflow from the subsurface and land components to a water body (reservoir or lake)
`inflow_wb` from a model type that contains the lateral components `SurfaceFlow`.
"""
function set_inflow_waterbody(
    model::Model{N,L,V,R,W,T},
) where {N,L<:NamedTuple{<:Any,<:Tuple{Any,SurfaceFlow,SurfaceFlow}},V,R,W,T}
    @unpack lateral, network = model
    @unpack subsurface, land, river = lateral
    inds = network.index_river

    if !isnothing(lateral.river.reservoir) || !isnothing(lateral.river.lake)
        if typeof(subsurface) <: LateralSSF || typeof(subsurface) <: GroundwaterExchange
            @. river.inflow_wb =
                subsurface.ssf[inds] / tosecond(basetimestep) + land.q_av[inds]
        elseif typof(subsurface.flow) <: GroundwaterFlow || isnothing(subsurface)
            river.inflow_wb .= land.q_av[inds]
        end
    end
end

"""
    set_inflow_waterbody(
        model::Model{N,L,V,R,W,T},
    ) where {N,L<:NamedTuple{<:Any,<:Tuple{Any,SurfaceFlow,ShallowWaterRiver}},V,R,W,T}

Set inflow from the subsurface and land components to a water body (reservoir or lake)
`inflow_wb` from a model type that contains the lateral components `SurfaceFlow` and
`ShallowWaterRiver`.
"""
function set_inflow_waterbody(
    model::Model{N,L,V,R,W,T},
) where {N,L<:NamedTuple{<:Any,<:Tuple{Any,SurfaceFlow,ShallowWaterRiver}},V,R,W,T}
    @unpack lateral, network = model
    @unpack subsurface, land, river = lateral
    inds = network.index_river

    if !isnothing(lateral.river.reservoir) || !isnothing(lateral.river.lake)
        if typeof(subsurface) <: LateralSSF || typeof(subsurface) <: GroundwaterExchange
            @. river.inflow_wb =
                (subsurface.ssf[inds] + subsurface.to_river[inds]) /
                tosecond(basetimestep) +
                land.q_av[inds] +
                land.to_river[inds]
        elseif typeof(subsurface.flow) <: GroundwaterFlow || isnothing(subsurface)
            @. river.inflow_wb = lateral.land.q_av[inds] + lateral.land.to_river[inds]
        end
    end
end

"""
    set_inflow_waterbody(
        model::Model{N,L,V,R,W,T},
    ) where {N,L<:NamedTuple{<:Any,<:Tuple{Any,ShallowWaterLand,ShallowWaterRiver}},V,R,W,T}

Set inflow from the subsurface and land components to a water body (reservoir or lake)
`inflow_wb` from a model type that contains the lateral components `ShallowWaterLand` and
`ShallowWaterRiver`.
"""
function set_inflow_waterbody(
    model::Model{N,L,V,R,W,T},
) where {N,L<:NamedTuple{<:Any,<:Tuple{Any,ShallowWaterLand,ShallowWaterRiver}},V,R,W,T}
    @unpack lateral, network = model
    @unpack subsurface, land, river = lateral
    inds = network.index_river

    if !isnothing(lateral.river.reservoir) || !isnothing(lateral.river.lake)
        if typeof(subsurface) <: LateralSSF || typeof(subsurface) <: GroundwaterExchange
            @. land.inflow_wb[inds] =
                (subsurface.ssf[inds] + subsurface.to_river[inds]) / tosecond(basetimestep)
        end
    end
end

"""
    surface_routing(model; ssf_toriver = 0.0)

Run surface routing (land and river). Kinematic wave for overland flow and kinematic wave or
local inertial model for river flow.
"""
function surface_routing(model; ssf_toriver = 0.0)
    @unpack lateral, network, clock = model

    # run kinematic wave for overland flow
    set_land_inwater(model)
    update(lateral.land, network.land, network.frac_toriver)

    # run river flow
    set_river_inwater(model, ssf_toriver)
    set_inflow_waterbody(model)
    update(lateral.river, network.river, julian_day(clock.time - clock.Δt))
end

"""
    surface_routing(
        model::Model{N,L,V,R,W,T};
        ssf_toriver = 0.0,
    ) where {N,L<:NamedTuple{<:Any,<:Tuple{Any,ShallowWaterLand,ShallowWaterRiver}},V,R,W,T}

Run surface routing (land and river) for a model type that contains the lateral components
`ShallowWaterLand` and `ShallowWaterRiver`.
"""
function surface_routing(
    model::Model{N,L,V,R,W,T};
    ssf_toriver = 0.0,
) where {N,L<:NamedTuple{<:Any,<:Tuple{Any,ShallowWaterLand,ShallowWaterRiver}},V,R,W,T}

    @unpack lateral, vertical, network, clock = model

    @. lateral.land.runoff = (
<<<<<<< HEAD
        (vertical.runoff / 1000.0) * (network.land.area) / vertical.Δt +
=======
        (vertical.net_runoff / 1000.0) * (network.land.xl * network.land.yl) / vertical.Δt +
>>>>>>> c886aa27
        ssf_toriver +
        # net_runoff_river
        ((vertical.net_runoff_river * network.land.area * 0.001) / vertical.Δt)
    )
    set_inflow_waterbody(model)
    update(lateral.land, lateral.river, network, julian_day(clock.time - clock.Δt))
end<|MERGE_RESOLUTION|>--- conflicted
+++ resolved
@@ -14,7 +14,7 @@
     inwater::Vector{T} | "m3 s-1"                # Lateral inflow [m³ s⁻¹]
     inflow::Vector{T} | "m3 s-1"                 # External inflow (abstraction/supply/demand) [m³ s⁻¹]
     inflow_wb::Vector{T} | "m3 s-1"              # inflow waterbody (lake or reservoir model) from land part [m³ s⁻¹]
-    abstraction::Vector{T} | "m3 s-1"       	 # Abstraction (computed) [m³ s⁻¹]
+    abstraction::Vector{T} | "m3 s-1"        # Abstraction (computed) [m³ s⁻¹]
     volume::Vector{T} | "m3"                     # Kinematic wave volume [m³] (based on water level h)
     h::Vector{T} | "m"                           # Water level [m]
     h_av::Vector{T} | "m"                        # Average water level [m]
@@ -425,7 +425,8 @@
 end
 
 function update(ssf::LateralSSF, network, frac_toriver, ksat_profile)
-    @unpack subdomain_order, topo_subdomain, indices_subdomain, upstream_nodes, area = network
+    @unpack subdomain_order, topo_subdomain, indices_subdomain, upstream_nodes, area =
+        network
 
 
     ns = length(subdomain_order)
@@ -484,7 +485,7 @@
                     )
                 end
                 ssf.volume[v] =
-                (ssf.θₛ[v] - ssf.θᵣ[v]) * (ssf.soilthickness[v] - ssf.zi[v]) * area[v]
+                    (ssf.θₛ[v] - ssf.θᵣ[v]) * (ssf.soilthickness[v] - ssf.zi[v]) * area[v]
             end
         end
     end
@@ -1677,12 +1678,7 @@
     end
 
     lateral.land.inwater .=
-<<<<<<< HEAD
-        (vertical.runoff .* network.land.area .* 0.001) ./ lateral.land.Δt .+ drainflux
-=======
-        (vertical.net_runoff .* network.land.xl .* network.land.yl .* 0.001) ./
-        lateral.land.Δt .+ drainflux
->>>>>>> c886aa27
+        (vertical.net_runoff .* network.land.area .* 0.001) ./ lateral.land.Δt .+ drainflux
 end
 
 """
@@ -1693,8 +1689,7 @@
 function set_land_inwater(model::Model{N,L,V,R,W,T}) where {N,L,V,R,W,T<:SbmModel}
     @unpack lateral, vertical, network = model
     lateral.land.inwater .=
-        (vertical.net_runoff .* network.land.xl .* network.land.yl .* 0.001) ./
-        lateral.land.Δt
+        (vertical.net_runoff .* network.land.area .* 0.001) ./ lateral.land.Δt
 end
 
 """
@@ -1838,11 +1833,7 @@
     @unpack lateral, vertical, network, clock = model
 
     @. lateral.land.runoff = (
-<<<<<<< HEAD
-        (vertical.runoff / 1000.0) * (network.land.area) / vertical.Δt +
-=======
-        (vertical.net_runoff / 1000.0) * (network.land.xl * network.land.yl) / vertical.Δt +
->>>>>>> c886aa27
+        (vertical.net_runoff / 1000.0) * network.land.area / vertical.Δt +
         ssf_toriver +
         # net_runoff_river
         ((vertical.net_runoff_river * network.land.area * 0.001) / vertical.Δt)
