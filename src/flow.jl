--- conflicted
+++ resolved
@@ -59,11 +59,7 @@
     α::Vector{T} | "s3/5 m1/5"                      # Constant in momentum equation A = αQᵝ, based on Manning's equation
     cel::Vector{T} | "m s-1"                        # Celerity of the kinematic wave
     to_river::Vector{T} | "m3 s-1"                  # Part of overland flow [m³ s⁻¹] that flows to the river
-<<<<<<< HEAD
-    kinwave_it::Bool | "-" | 0 | "none" | "none"   # Boolean for iterations kinematic wave
-=======
     kinwave_it::Bool | "-" | 0 | "none" | "none"    # Boolean for iterations kinematic wave
->>>>>>> 9037c054
 end
 
 function initialize_surfaceflow_land(nc, config, inds; sl, dl, width, iterate, tstep, Δt)
