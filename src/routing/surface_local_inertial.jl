"Struct for storing local inertial river flow model parameters"
@get_units @grid_loc @with_kw struct LocalInertialRiverFlowParameters{T}
    n::Int                                              # number of cells [-]
    ne::Int                                             # number of edges [-]
    active_n::Vector{Int} | "-"                         # active nodes [-]
    active_e::Vector{Int} | "-" | "edge"                # active edges [-]
    g::T                                                # acceleration due to gravity [m s⁻²]
    froude_limit::Bool                                  # if true a check is performed if froude number > 1.0 (algorithm is modified) [-]
    h_thresh::T                                         # depth threshold for calculating flow [m]
    zb::Vector{T} | "m"                                 # river bed elevation
    zb_max::Vector{T} | "m"                             # maximum channel bed elevation
    bankfull_storage::Vector{T} | "m3"                  # bankfull storage
    bankfull_depth::Vector{T} | "m"                     # bankfull depth
    mannings_n_sq::Vector{T} | "(s m-1/3)2" | "edge"    # Manning's roughness squared at edge
    mannings_n::Vector{T} | "s m-1/3"                   # Manning's roughness at node
    flow_length::Vector{T} | "m"                        # flow (river) length
    flow_length_at_edge::Vector{T} | "m" | "edge"       # flow (river) length at edge
    flow_width::Vector{T} | "m"                         # flow (river) width
    flow_width_at_edge::Vector{T} | "m" | "edge"        # flow (river) width at edge
    waterbody::Vector{Bool} | "-"                       # water body cells (reservoir or lake)
end

"Initialize local inertial river flow model parameters"
function LocalInertialRiverFlowParameters(
    dataset,
    config,
    indices;
    river_length,
    river_width,
    waterbody,
    n_edges,
    nodes_at_edge,
    index_pit,
    inds_pit,
)
    cfl = get(config.model, "inertial_flow_alpha", 0.7)::Float64 # stability coefficient for model time step (0.2-0.7)
    h_thresh = get(config.model, "h_thresh", 1.0e-03)::Float64 # depth threshold for flow at edge
    froude_limit = get(config.model, "froude_limit", true)::Bool # limit flow to subcritical according to Froude number
    floodplain_1d = get(config.model, "floodplain_1d", false)::Bool

    @info "Local inertial approach is used for river flow." cfl h_thresh froude_limit floodplain_1d
<<<<<<< HEAD
    @warn string(
        "Providing the boundary condition `riverlength_bc` as part of the `[model]` setting ",
        "in the TOML file has been deprecated as of Wflow v0.8.0.\n The boundary condition should ",
        "be provided as part of the file `$(config.input.path_static)`.",
    )

    riverlength_bc = ncread(
        dataset,
        config,
        "routing.river_flow.riverlength_bc";
        sel = inds_pit,
        defaults = 1.0e04,
        type = Float64,
    )
    bankfull_elevation_2d = ncread(
        dataset,
        config,
        "routing.river_flow.bankfull_elevation";
        optional = false,
        type = Float64,
        fill = 0,
    )
    bankfull_depth_2d = ncread(
        dataset,
        config,
        "routing.river_flow.bankfull_depth";
        optional = false,
        type = Float64,
        fill = 0,
    )
    bankfull_depth = bankfull_depth_2d[indices]
    zb = bankfull_elevation_2d[indices] - bankfull_depth # river bed elevation

    bankfull_volume = bankfull_depth .* river_width .* river_length
    mannings_n = ncread(
        dataset,
        config,
        "routing.river_flow.mannings_n";
        sel = indices,
        defaults = 0.036,
        type = Float64,
    )
=======
    lens = lens_input_parameter(config, "model_boundary_condition~river__length")
    riverlength_bc =
        ncread(dataset, config, lens; sel = inds_pit, defaults = 1.0e04, type = Float)
    lens = lens_input_parameter(config, "river_bank_water__elevation"; optional = false)
    bankfull_elevation_2d = ncread(dataset, config, lens; type = Float, fill = 0)
    lens = lens_input_parameter(config, "river_bank_water__depth"; optional = false)
    bankfull_depth_2d = ncread(dataset, config, lens; type = Float, fill = 0)
    bankfull_depth = bankfull_depth_2d[indices]
    zb = bankfull_elevation_2d[indices] - bankfull_depth # river bed elevation

    bankfull_storage = bankfull_depth .* river_width .* river_length
    lens = lens_input_parameter(config, "river_water_flow__manning_n_parameter")
    mannings_n =
        ncread(dataset, config, lens; sel = indices, defaults = 0.036, type = Float)
>>>>>>> ca7a1f41

    n = length(indices)
    # set ghost points for boundary condition (downstream river outlet): river width, bed
    # elevation, manning n is copied from the upstream cell.
    append!(river_length, riverlength_bc)
    append!(zb, zb[index_pit])
    append!(river_width, river_width[index_pit])
    append!(mannings_n, mannings_n[index_pit])
    append!(bankfull_depth, bankfull_depth[index_pit])

    # determine z, width, length and manning's n at edges
    zb_max = fill(Float64(0), n_edges)
    width_at_edge = fill(Float64(0), n_edges)
    length_at_edge = fill(Float64(0), n_edges)
    mannings_n_sq = fill(Float64(0), n_edges)
    for i in 1:n_edges
        src_node = nodes_at_edge.src[i]
        dst_node = nodes_at_edge.dst[i]
        zb_max[i] = max(zb[src_node], zb[dst_node])
        width_at_edge[i] = min(river_width[src_node], river_width[dst_node])
        length_at_edge[i] = 0.5 * (river_length[dst_node] + river_length[src_node])
        mannings_n_i =
            (
                mannings_n[dst_node] * river_length[dst_node] +
                mannings_n[src_node] * river_length[src_node]
            ) / (river_length[dst_node] + river_length[src_node])
        mannings_n_sq[i] = mannings_n_i * mannings_n_i
    end
    active_index = findall(x -> x == 0, waterbody)

    parameters = LocalInertialRiverFlowParameters(;
        n,
        ne = n_edges,
        active_n = active_index,
        active_e = active_index,
        g = 9.80665,
        froude_limit,
        h_thresh,
        zb,
        zb_max,
        bankfull_storage,
        bankfull_depth,
        mannings_n,
        mannings_n_sq,
        flow_length = river_length,
        flow_length_at_edge = length_at_edge,
        flow_width = river_width,
        flow_width_at_edge = width_at_edge,
        waterbody,
    )
    return parameters
end

"Struct for storing local inertial river flow model variables"
@get_units @grid_loc @with_kw struct LocalInertialRiverFlowVariables{T}
    q::Vector{T} | "m3 s-1" | "edge"                    # river discharge (subgrid channel)
    q0::Vector{T} | "m3 s-1" | "edge"                   # river discharge (subgrid channel) at previous time step
    q_av::Vector{T} | "m3 s-1" | "edge"                 # average river channel (+ floodplain) discharge [m³ s⁻¹] (model timestep Δt)
    q_channel_av::Vector{T} | "m3 s-1"                  # average river channel discharge [m³ s⁻¹] (for model timestep Δt)
    h::Vector{T} | "m"                                  # water depth
    zs_max::Vector{T} | "m" | "edge"                    # maximum water elevation at edge
    zs_src::Vector{T} | "m"                             # water elevation of source node of edge
    zs_dst::Vector{T} | "m"                             # water elevation of downstream node of edge
    hf::Vector{T} | "m" | "edge"                        # water depth at edge
    h_av::Vector{T} | "m"                               # average water depth for model timestep Δt
    a::Vector{T} | "m2" | "edge"                        # flow area at edge
    r::Vector{T} | "m" | "edge"                         # wetted perimeter at edge
    storage::Vector{T} | "m3"                           # river storage
    storage_av::Vector{T} | "m3"                        # average river storage for model timestep Δt
    error::Vector{T} | "m3"                             # error storage
end

"Initialize shallow water river flow model variables"
function LocalInertialRiverFlowVariables(dataset, config, indices, n_edges, inds_pit)
    floodplain_1d = get(config.model, "floodplain_1d", false)::Bool
<<<<<<< HEAD
    riverdepth_bc = ncread(
        dataset,
        config,
        "routing.river_flow.riverdepth_bc";
        sel = inds_pit,
        defaults = 0.0,
        type = Float64,
    )
=======

    lens = lens_input_parameter(config, "model_boundary_condition~river_bank_water__depth")
    riverdepth_bc =
        ncread(dataset, config, lens; sel = inds_pit, defaults = 0.0, type = Float)
>>>>>>> ca7a1f41

    n = length(indices)
    # set river depth h to zero (including reservoir and lake locations)
    h = zeros(n)
    q_av = zeros(n_edges)
    # set ghost points for boundary condition (downstream river outlet): river depth `h`
    append!(h, riverdepth_bc)
    variables = LocalInertialRiverFlowVariables(;
        q = zeros(n_edges),
        q0 = zeros(n_edges),
        q_av = q_av,
        q_channel_av = floodplain_1d ? zeros(n_edges) : q_av,
        h = h,
        zs_max = zeros(n_edges),
        zs_src = zeros(n_edges),
        zs_dst = zeros(n_edges),
        hf = zeros(n_edges),
        h_av = zeros(n),
        a = zeros(n_edges),
        r = zeros(n_edges),
        storage = zeros(n),
        storage_av = zeros(n),
        error = zeros(n),
    )
    return variables
end

"Shallow water river flow model using the local inertial method"
@with_kw struct LocalInertialRiverFlow{T, R, L, F, A} <: AbstractRiverFlowModel
    timestepping::TimeStepping{T}
    boundary_conditions::RiverFlowBC{T, R, L}
    parameters::LocalInertialRiverFlowParameters{T}
    variables::LocalInertialRiverFlowVariables{T}
    floodplain::F                                       # Floodplain (1D) schematization
    allocation::A                                       # Water allocation
end

"Initialize shallow water river flow model `LocalIntertialRiverFlow`"
function LocalInertialRiverFlow(
    dataset,
    config,
    indices;
    graph_river,
    ldd_river,
    river_length,
    river_width,
    reservoir,
    lake,
    waterbody,
)
    # The local inertial approach makes use of a staggered grid (Bates et al. (2010)),
    # with nodes and edges. This information is extracted from the directed graph of the
    # river. Discharge q is calculated at edges between nodes and mapped to the source
    # nodes for gridded output (index of edge is equal to source node index, e.g.:
    # Edge 1 => 5
    # Edge 2 => 1
    # Edge 3 => 2
    # Edge 4 => 9
    # ⋮ )

    # The following boundary conditions can be set at ghost nodes, downstream of river
    # outlets (pits): river length and river depth
    cfl = get(config.model, "inertial_flow_alpha", 0.7)::Float64 # stability coefficient for model time step (0.2-0.7)
    timestepping = TimeStepping(; cfl)

    index_pit = findall(x -> x == 5, ldd_river)
    inds_pit = indices[index_pit]

    add_vertex_edge_graph!(graph_river, index_pit)
    nodes_at_edge = adjacent_nodes_at_edge(graph_river)
    n_edges = ne(graph_river)

    parameters = LocalInertialRiverFlowParameters(
        dataset,
        config,
        indices;
        river_length,
        river_width,
        waterbody,
        n_edges,
        nodes_at_edge,
        index_pit,
        inds_pit,
    )
    variables = LocalInertialRiverFlowVariables(dataset, config, indices, n_edges, inds_pit)

    n = length(indices)
    boundary_conditions = RiverFlowBC(n, reservoir, lake)

    floodplain_1d = get(config.model, "floodplain_1d", false)::Bool
    if floodplain_1d
        zb_floodplain = parameters.zb .+ parameters.bankfull_depth
        floodplain = FloodPlain(
            dataset,
            config,
            indices;
            river_width,
            river_length,
            zb_floodplain,
            index_pit,
            n_edges,
            nodes_at_edge,
        )
    else
        floodplain = nothing
    end

    do_water_demand = haskey(config.model, "water_demand")
    sw_river = LocalInertialRiverFlow(;
        timestepping,
        boundary_conditions,
        parameters,
        variables,
        floodplain,
        allocation = do_water_demand ? AllocationRiver(n) : NoAllocationRiver{Float64}(),
    )
    return sw_river, nodes_at_edge
end

"Return the upstream inflow for a waterbody in `LocalInertialRiverFlow`"
function get_inflow_waterbody(model::LocalInertialRiverFlow, src_edge)
    q_in = sum_at(model.variables.q, src_edge)
    if !isnothing(model.floodplain)
        q_in = q_in + sum_at(model.floodplain.variables.q, src_edge)
    end
    return q_in
end

# For local inertial river routing, `to_river` is included, as water body cells are excluded
# (boundary condition).
get_inflow_waterbody(::LocalInertialRiverFlow, model::KinWaveOverlandFlow) =
    model.variables.q_av .+ model.variables.to_river
get_inflow_waterbody(::LocalInertialRiverFlow, model::LateralSSF) =
    (model.variables.ssf .+ model.variables.to_river) ./ tosecond(BASETIMESTEP)

"Update local inertial river flow model `LocalIntertialRiverFlow` for a single timestep"
function local_inertial_river_update!(
    model::LocalInertialRiverFlow,
    network,
    dt,
    dt_forcing,
    doy,
    update_h,
)
    (; nodes_at_edge, edges_at_node) = network.river
    (; inwater, abstraction, inflow) = model.boundary_conditions
    river_v = model.variables
    river_p = model.parameters

    river_v.q0 .= river_v.q
    if !isnothing(model.floodplain)
        model.floodplain.variables.q0 .= model.floodplain.variables.q
    end
    @tturbo for j in eachindex(river_p.active_e)
        i = river_p.active_e[j]
        i_src = nodes_at_edge.src[i]
        i_dst = nodes_at_edge.dst[i]
        river_v.zs_src[i] = river_p.zb[i_src] + river_v.h[i_src]
        river_v.zs_dst[i] = river_p.zb[i_dst] + river_v.h[i_dst]

        river_v.zs_max[i] = max(river_v.zs_src[i], river_v.zs_dst[i])
        river_v.hf[i] = (river_v.zs_max[i] - river_p.zb_max[i])

        river_v.a[i] = river_p.flow_width_at_edge[i] * river_v.hf[i] # flow area (rectangular channel)
        river_v.r[i] = river_v.a[i] / (river_p.flow_width_at_edge[i] + 2.0 * river_v.hf[i]) # hydraulic radius (rectangular channel)

        river_v.q[i] = ifelse(
            river_v.hf[i] > river_p.h_thresh,
            local_inertial_flow(
                river_v.q0[i],
                river_v.zs_src[i],
                river_v.zs_dst[i],
                river_v.hf[i],
                river_v.a[i],
                river_v.r[i],
                river_p.flow_length_at_edge[i],
                river_p.mannings_n_sq[i],
                river_p.g,
                river_p.froude_limit,
                dt,
            ),
            0.0,
        )

        # limit q in case water is not available
        river_v.q[i] = ifelse(river_v.h[i_src] <= 0.0, min(river_v.q[i], 0.0), river_v.q[i])
        river_v.q[i] = ifelse(river_v.h[i_dst] <= 0.0, max(river_v.q[i], 0.0), river_v.q[i])
        # average river discharge (here accumulated for model timestep Δt)
        river_v.q_av[i] += river_v.q[i] * dt
    end
    if !isnothing(model.floodplain)
        floodplain_p = model.floodplain.parameters
        floodplain_v = model.floodplain.variables

        @tturbo @. floodplain_v.hf = max(river_v.zs_max - floodplain_p.zb_max, 0.0)

        n = 0
        @inbounds for i in river_p.active_e
            @inbounds if river_v.hf[i] > river_p.h_thresh
                n += 1
                floodplain_v.hf_index[n] = i
            else
                floodplain_v.q[i] = 0.0
            end
        end

        @tturbo for j in 1:n
            i = floodplain_v.hf_index[j]
            i_src = nodes_at_edge.src[i]
            i_dst = nodes_at_edge.dst[i]

            i0 = 0
            for k in eachindex(floodplain_p.profile.depth)
                i0 += 1 * (floodplain_p.profile.depth[k] <= floodplain_v.hf[i])
            end
            i1 = max(i0, 1)
            i2 = ifelse(i1 == length(floodplain_p.profile.depth), i1, i1 + 1)

            a_src = flow_area(
                floodplain_p.profile.width[i2, i_src],
                floodplain_p.profile.a[i1, i_src],
                floodplain_p.profile.depth[i1],
                floodplain_v.hf[i],
            )
            a_src = max(a_src - (floodplain_v.hf[i] * river_p.flow_width[i_src]), 0.0)

            a_dst = flow_area(
                floodplain_p.profile.width[i2, i_dst],
                floodplain_p.profile.a[i1, i_dst],
                floodplain_p.profile.depth[i1],
                floodplain_v.hf[i],
            )
            a_dst = max(a_dst - (floodplain_v.hf[i] * river_p.flow_width[i_dst]), 0.0)

            floodplain_v.a[i] = min(a_src, a_dst)

            floodplain_v.r[i] = ifelse(
                a_src < a_dst,
                a_src / wetted_perimeter(
                    floodplain_p.profile.p[i1, i_src],
                    floodplain_p.profile.depth[i1],
                    floodplain_v.hf[i],
                ),
                a_dst / wetted_perimeter(
                    floodplain_p.profile.p[i1, i_dst],
                    floodplain_p.profile.depth[i1],
                    floodplain_v.hf[i],
                ),
            )

            floodplain_v.q[i] = ifelse(
                floodplain_v.a[i] > 1.0e-05,
                local_inertial_flow(
                    floodplain_v.q0[i],
                    river_v.zs_src[i],
                    river_v.zs_dst[i],
                    floodplain_v.hf[i],
                    floodplain_v.a[i],
                    floodplain_v.r[i],
                    river_p.flow_length_at_edge[i],
                    floodplain_p.mannings_n_sq[i],
                    river_p.g,
                    river_p.froude_limit,
                    dt,
                ),
                0.0,
            )

            # limit floodplain q in case water is not available
            floodplain_v.q[i] = ifelse(
                floodplain_v.h[i_src] <= 0.0,
                min(floodplain_v.q[i], 0.0),
                floodplain_v.q[i],
            )
            floodplain_v.q[i] = ifelse(
                floodplain_v.h[i_dst] <= 0.0,
                max(floodplain_v.q[i], 0.0),
                floodplain_v.q[i],
            )

            floodplain_v.q[i] =
                ifelse(floodplain_v.q[i] * river_v.q[i] < 0.0, 0.0, floodplain_v.q[i])
            # average floodplain discharge (here accumulated for model timestep Δt)
            floodplain_v.q_av[i] += floodplain_v.q[i] * dt
        end
    end
    # For reservoir and lake locations the local inertial solution is replaced by the
    # reservoir or lake model. These locations are handled as boundary conditions in the
    # local inertial model (fixed h).
    (; reservoir, inflow_waterbody) = model.boundary_conditions
    inds_reservoir = network.reservoir.river_indices
    for v in eachindex(inds_reservoir)
        i = inds_reservoir[v]

        q_in = get_inflow_waterbody(model, edges_at_node.src[i])
        update!(reservoir, v, q_in + inflow_waterbody[i], dt, dt_forcing)
        river_v.q[i] = reservoir.variables.outflow[v]
        # average river discharge (here accumulated for model timestep Δt)
        river_v.q_av[i] += river_v.q[i] * dt
    end
    (; lake, inflow_waterbody) = model.boundary_conditions
    inds_lake = network.lake.river_indices
    for v in eachindex(inds_lake)
        i = inds_lake[v]

        q_in = get_inflow_waterbody(model, edges_at_node.src[i])
        update!(lake, v, q_in + inflow_waterbody[i], doy, dt, dt_forcing)
        river_v.q[i] = max(lake.variables.outflow[v], 0.0)
        # average river discharge (here accumulated for model timestep Δt)
        river_v.q_av[i] += river_v.q[i] * dt
    end
    if update_h
        @batch per = thread minbatch = 2000 for i in river_p.active_n
            q_src = sum_at(river_v.q, edges_at_node.src[i])
            q_dst = sum_at(river_v.q, edges_at_node.dst[i])
            river_v.storage[i] =
                river_v.storage[i] + (q_src - q_dst + inwater[i] - abstraction[i]) * dt

            if river_v.storage[i] < 0.0
                river_v.error[i] = river_v.error[i] + abs(river_v.storage[i])
                river_v.storage[i] = 0.0 # set storage to zero
            end
            river_v.storage[i] = max(river_v.storage[i] + inflow[i] * dt, 0.0) # add external inflow
            river_v.h[i] =
                river_v.storage[i] / (river_p.flow_length[i] * river_p.flow_width[i])

            if !isnothing(model.floodplain)
                floodplain_v = model.floodplain.variables
                floodplain_p = model.floodplain.parameters
                q_src = sum_at(floodplain_v.q, edges_at_node.src[i])
                q_dst = sum_at(floodplain_v.q, edges_at_node.dst[i])
                floodplain_v.storage[i] = floodplain_v.storage[i] + (q_src - q_dst) * dt
                # TODO check following approach:
                # if floodplain storage negative, extract from river storage first
                if floodplain_v.storage[i] < 0.0
                    floodplain_v.error[i] =
                        floodplain_v.error[i] + abs(floodplain_v.storage[i])
                    floodplain_v.storage[i] = 0.0
                end
                storage_total = river_v.storage[i] + floodplain_v.storage[i]
                if storage_total > river_p.bankfull_storage[i]
                    flood_storage = storage_total - river_p.bankfull_storage[i]
                    h = flood_depth(
                        floodplain_p.profile,
                        flood_storage,
                        river_p.flow_length[i],
                        i,
                    )
                    river_v.h[i] = river_p.bankfull_depth[i] + h
                    river_v.storage[i] =
                        river_v.h[i] * river_p.flow_width[i] * river_p.flow_length[i]
                    floodplain_v.storage[i] = max(storage_total - river_v.storage[i], 0.0)
                    floodplain_v.h[i] = floodplain_v.storage[i] > 0.0 ? h : 0.0
                else
                    river_v.h[i] =
                        storage_total / (river_p.flow_length[i] * river_p.flow_width[i])
                    river_v.storage[i] = storage_total
                    floodplain_v.h[i] = 0.0
                    floodplain_v.storage[i] = 0.0
                end
                # average variables (here accumulated for model timestep Δt)
                floodplain_v.storage_av[i] += floodplain_v.storage[i] * dt
                floodplain_v.h_av[i] += floodplain_v.h_av[i] * dt
            end
            # average variables (here accumulated for model timestep Δt)
            river_v.storage_av[i] += river_v.storage[i] * dt
            river_v.h_av[i] += river_v.h[i] * dt
        end
    end
    return nothing
end

"""
Update local inertial river flow model `LocalInertialRiverFlow` for a single timestep `dt`. An adaptive
timestepping method is used (computing a sub timestep `dt_s`).
"""
function update!(
    model::LocalInertialRiverFlow{T},
    network,
    doy,
    dt;
    update_h = true,
) where {T}
    (; reservoir, lake) = model.boundary_conditions

    set_waterbody_vars!(reservoir)
    set_waterbody_vars!(lake)

    if !isnothing(model.floodplain)
        set_flow_vars!(model.floodplain.variables)
    end
    set_flow_vars!(model.variables)

    t = T(0.0)
    while t < dt
        dt_s = stable_timestep(model)
        if t + dt_s > dt
            dt_s = dt - t
        end
        local_inertial_river_update!(model, network, dt_s, dt, doy, update_h)
        t = t + dt_s
    end
    average_flow_vars!(model.variables, dt)
    average_waterbody_vars!(reservoir, dt)
    average_waterbody_vars!(lake, dt)

    if !isnothing(model.floodplain)
        average_flow_vars!(model.floodplain.variables, dt)
        model.variables.q_channel_av .= model.variables.q_av
        model.variables.q_av .=
            model.variables.q_channel_av .+ model.floodplain.variables.q_av
    end

    return nothing
end

"Struct to store local inertial overland flow model variables"
@get_units @grid_loc @with_kw struct LocalInertialOverlandFlowVariables{T}
    qy0::Vector{T} | "m3 s-1" | "edge"      # flow in y direction at previous time step
    qx0::Vector{T} | "m3 s-1" | "edge"      # flow in x direction at previous time step
    qx::Vector{T} | "m3 s-1" | "edge"       # flow in x direction
    qy::Vector{T} | "m3 s-1" | "edge"       # flow in y direction
    storage::Vector{T} | "m3"               # total storage of cell (including river storage for river cells)
    storage_av::Vector{T} | "m3"            # average total storage of cell (including river storage for river cells) (model timestep Δt)
    error::Vector{T} | "m3"                 # error storage
    h::Vector{T} | "m"                      # water depth of cell (for river cells the reference is the river bed elevation `zb`)
    h_av::Vector{T} | "m"                   # average water depth (for river cells the reference is the river bed elevation `zb`) (model timestep Δt)
end

"Initialize local inertial overland flow model variables"
function LocalInertialOverlandFlowVariables(n)
    variables = LocalInertialOverlandFlowVariables(;
        qx0 = zeros(n + 1),
        qy0 = zeros(n + 1),
        qx = zeros(n + 1),
        qy = zeros(n + 1),
        storage = zeros(n),
        storage_av = zeros(n),
        error = zeros(n),
        h = zeros(n),
        h_av = zeros(n),
    )
    return variables
end

"Struct to store local inertial overland flow model parameters"
@get_units @grid_loc @with_kw struct LocalInertialOverlandFlowParameters{T}
    n::Int                                              # number of cells [-]
    x_length::Vector{T} | "m"                           # cell length x direction [m]
    y_length::Vector{T} | "m"                           # cell length y direction [m]
    xwidth::Vector{T} | "m" | "edge"                    # effective flow width x direction (floodplain) [m]
    ywidth::Vector{T} | "m" | "edge"                    # effective flow width y direction (floodplain) [m]
    g::T                                                # acceleration due to gravity [m s⁻²]
    theta::T                                            # weighting factor (de Almeida et al., 2012) [-]
    h_thresh::T                                         # depth threshold for calculating flow [m]
    zx_max::Vector{T} | "m" | "edge"                    # maximum cell elevation (x direction)
    zy_max::Vector{T} | "m" | "edge"                    # maximum cell elevation (y direction)
    mannings_n_sq::Vector{T} | "(s m-1/3)2" | "edge"    # Manning's roughness squared
    z::Vector{T} | "m"                                  # elevation of cell
    froude_limit::Bool                                  # if true a check is performed if froude number > 1.0 (algorithm is modified) [-]
    rivercells::Vector{Bool} | "-"                      # river cells
end

"Initialize shallow water overland flow model parameters"
function LocalInertialOverlandFlowParameters(
    dataset,
    config,
    indices;
    modelsize_2d,
    reverse_indices, # maps from the 2D external domain to the 1D internal domain (Int for linear indexing).
    x_length,
    y_length,
    river_width,
    graph_river,
    ldd_river,
    inds_river,
    river_location,
    waterbody,
)
    froude_limit = get(config.model, "froude_limit", true)::Bool # limit flow to subcritical according to Froude number
    cfl = get(config.model, "inertial_flow_alpha", 0.7)::Float64 # stability coefficient for model time step (0.2-0.7)
    theta = get(config.model, "inertial_flow_theta", 0.8)::Float64 # weighting factor
    h_thresh = get(config.model, "h_thresh", 1.0e-03)::Float64 # depth threshold for flow at edge

    @info "Local inertial approach is used for overlandflow." cfl theta h_thresh froude_limit

<<<<<<< HEAD
    mannings_n = ncread(
        dataset,
        config,
        "routing.overland_flow.mannings_n";
        sel = indices,
        defaults = 0.072,
        type = Float64,
    )
    elevation_2d = ncread(
        dataset,
=======
    lens = lens_input_parameter(config, "land_surface_water_flow__manning_n_parameter")
    mannings_n =
        ncread(dataset, config, lens; sel = indices, defaults = 0.072, type = Float)
    lens = lens_input_parameter(
>>>>>>> ca7a1f41
        config,
        "land_surface_water_flow__ground_elevation";
        optional = false,
<<<<<<< HEAD
        type = Float64,
        fill = 0,
=======
>>>>>>> ca7a1f41
    )
    elevation_2d = ncread(dataset, config, lens; type = Float, fill = 0)
    elevation = elevation_2d[indices]
    n = length(indices)

    # initialize edge connectivity of 2D staggered grid
    edge_indices =
        EdgeConnectivity(; xu = zeros(n), xd = zeros(n), yu = zeros(n), yd = zeros(n))

    nrow, ncol = modelsize_2d
    for (v, i) in enumerate(indices)
        for (m, neighbor) in enumerate(NEIGHBORS)
            j = i + neighbor
            dir = DIRS[m]
            if (1 <= j[1] <= nrow) && (1 <= j[2] <= ncol) && (reverse_indices[j] != 0)
                getfield(edge_indices, dir)[v] = reverse_indices[j]
            else
                getfield(edge_indices, dir)[v] = n + 1
            end
        end
    end

    # determine z at edges in x and y direction
    zx_max = fill(Float64(0), n)
    zy_max = fill(Float64(0), n)
    for i in 1:n
        xu = edge_indices.xu[i]
        if xu <= n
            zx_max[i] = max(elevation[i], elevation[xu])
        end
        yu = edge_indices.yu[i]
        if yu <= n
            zy_max[i] = max(elevation[i], elevation[yu])
        end
    end

    # set the effective flow width for river cells in the x and y direction at cell edges.
    # for waterbody cells (reservoir or lake), h is set to zero (fixed) and not updated, and
    # overland flow from a downstream cell is not possible (effective flowwidth is zero).
    we_x = copy(x_length)
    we_y = copy(y_length)
    set_effective_flowwidth!(
        we_x,
        we_y,
        edge_indices,
        graph_river,
        river_width,
        ldd_river,
        waterbody,
        reverse_indices[inds_river],
    )
    parameters = LocalInertialOverlandFlowParameters(;
        n,
        x_length,
        y_length,
        xwidth = we_x,
        ywidth = we_y,
        g = 9.80665,
        theta,
        h_thresh,
        zx_max,
        zy_max,
        mannings_n_sq = mannings_n .* mannings_n,
        z = elevation,
        froude_limit,
        rivercells = river_location,
    )
    return parameters, edge_indices
end

"Struct to store local inertial overland flow model boundary conditions"
@get_units @grid_loc @with_kw struct LocalInertialOverlandFlowBC{T}
    runoff::Vector{T} | "m3 s-1"               # runoff from hydrological model
    inflow_waterbody::Vector{T} | "m3 s-1"     # inflow to water body from hydrological model
end

"Struct to store shallow water overland flow model boundary conditions"
function LocalInertialOverlandFlowBC(n)
    bc = LocalInertialOverlandFlowBC(; runoff = zeros(n), inflow_waterbody = zeros(n))
    return bc
end

"Local inertial overland flow model using the local inertial method"
@with_kw struct LocalInertialOverlandFlow{T} <: AbstractOverlandFlowModel
    timestepping::TimeStepping{T}
    boundary_conditions::LocalInertialOverlandFlowBC{T}
    parameters::LocalInertialOverlandFlowParameters{T}
    variables::LocalInertialOverlandFlowVariables{T}
end

"Initialize local inertial overland flow model"
function LocalInertialOverlandFlow(
    dataset,
    config,
    indices;
    modelsize_2d,
    reverse_indices, # maps from the 2D external domain to the 1D internal domain (Int for linear indexing).
    x_length,
    y_length,
    river_width,
    graph_river,
    ldd_river,
    inds_river,
    river_location,
    waterbody,
)
    cfl = get(config.model, "inertial_flow_alpha", 0.7)::Float64 # stability coefficient for model time step (0.2-0.7)
    timestepping = TimeStepping(; cfl)

    n = length(indices)
    boundary_conditions = LocalInertialOverlandFlowBC(n)
    parameters, edge_indices = LocalInertialOverlandFlowParameters(
        dataset,
        config,
        indices;
        modelsize_2d,
        reverse_indices, # maps from the 2D external domain to the 1D internal domain (Int for linear indexing).
        x_length,
        y_length,
        river_width,
        graph_river,
        ldd_river,
        inds_river,
        river_location,
        waterbody,
    )
    variables = LocalInertialOverlandFlowVariables(n)

    sw_land = LocalInertialOverlandFlow{Float64}(;
        timestepping,
        boundary_conditions,
        parameters,
        variables,
    )

    return sw_land, edge_indices
end

"""
    stable_timestep(model::LocalInertialRiverFlow)
    stable_timestep(model::LocalInertialOverlandFlow)

Compute a stable timestep size for the local inertial approach, based on Bates et al. (2010).

dt = cfl * (Δx / sqrt(g max(h))
"""
function stable_timestep(model::LocalInertialRiverFlow{T})::T where {T}
    dt_min = T(Inf)
    (; cfl) = model.timestepping
    (; n, flow_length, g) = model.parameters
    (; h) = model.variables
    @batch per = thread reduction = ((min, dt_min),) for i in 1:(n)
        @fastmath @inbounds dt = cfl * flow_length[i] / sqrt(g * h[i])
        dt_min = min(dt, dt_min)
    end
    dt_min = isinf(dt_min) ? T(60.0) : dt_min
    return dt_min
end

function stable_timestep(model::LocalInertialOverlandFlow{T})::T where {T}
    dt_min = T(Inf)
    (; cfl) = model.timestepping
    (; n, g, x_length, y_length, rivercells) = model.parameters
    (; h) = model.variables
    @batch per = thread reduction = ((min, dt_min),) for i in 1:(n)
        @fastmath @inbounds dt = if rivercells[i] == 0
            cfl * min(x_length[i], y_length[i]) / sqrt(g * h[i])
        else
            T(Inf)
        end
        dt_min = min(dt, dt_min)
    end
    dt_min = isinf(dt_min) ? T(60.0) : dt_min
    return dt_min
end

"""
Update boundary conditions `runoff` and inflow to a waterbody from land `inflow_waterbody` for
overland flow model `LocalInertialOverlandFlow` for a single timestep.
"""
function update_boundary_conditions!(
    model::LocalInertialOverlandFlow,
    external_models::NamedTuple,
    network,
    dt,
)
    (; river_flow, soil, subsurface_flow, runoff) = external_models
    (; inflow_waterbody) = model.boundary_conditions
    (; reservoir, lake) = river_flow.boundary_conditions
    (; net_runoff) = soil.variables
    (; net_runoff_river) = runoff.variables

    model.boundary_conditions.runoff .=
        net_runoff ./ 1000.0 .* network.land.area ./ dt .+
        get_flux_to_river(subsurface_flow) .+
        net_runoff_river .* network.land.area .* 0.001 ./ dt

    if !isnothing(reservoir) || !isnothing(lake)
        inflow_subsurface = get_inflow_waterbody(river_flow, subsurface_flow)

        @. inflow_waterbody[network.river.land_indices] =
            inflow_subsurface[network.river.land_indices]
    end
    return nothing
end

"""
Helper function to set storage and water depth variables of the `LocalInertialOverlandFlow`
model to zero. This is done at the start of each simulation timestep, during the timestep
the total (weighted) sum is computed from values at each sub timestep.
"""
function set_flow_vars!(variables::LocalInertialOverlandFlowVariables)
    variables.h_av .= 0.0
    variables.storage_av .= 0.0
    return nothing
end

"""
Helper function to compute average flow variables of the `LocalInertialOverlandFlow` model.
This is done at the end of each simulation timestep.
"""
function average_flow_vars!(variables::LocalInertialOverlandFlowVariables, dt)
    variables.h_av ./= dt
    variables.storage_av ./= dt
    return nothing
end

"""
Update combined river `LocalInertialRiverFlow` and overland flow `LocalInertialOverlandFlow` models for a
single timestep `dt`. An adaptive timestepping method is used (computing a sub timestep
`dt_s`).
"""
function update!(
    land::LocalInertialOverlandFlow{T},
    river::LocalInertialRiverFlow{T},
    network,
    doy,
    dt;
    update_h = false,
) where {T}
    (; reservoir, lake) = river.boundary_conditions

    set_waterbody_vars!(reservoir)
    set_waterbody_vars!(lake)
    set_flow_vars!(river.variables)
    set_flow_vars!(land.variables)

    t = T(0.0)
    while t < dt
        dt_river = stable_timestep(river)
        dt_land = stable_timestep(land)
        dt_s = min(dt_river, dt_land)
        if t + dt_s > dt
            dt_s = dt - t
        end
        local_inertial_river_update!(river, network, dt_s, dt, doy, update_h)
        local_inertial_update!(land, river, network, dt_s)
        t = t + dt_s
    end
    average_flow_vars!(river.variables, dt)
    average_flow_vars!(land.variables, dt)

    average_waterbody_vars!(reservoir, dt)
    average_waterbody_vars!(lake, dt)

    return nothing
end

"""
Update combined river `LocalInertialRiverFlow`and overland flow `LocalInertialOverlandFlow` models for a
single timestep `dt`.
"""
function local_inertial_update!(
    land::LocalInertialOverlandFlow{T},
    river::LocalInertialRiverFlow{T},
    network,
    dt,
) where {T}
    indices = network.land.edge_indices
    inds_river = network.land.river_indices

    (; edges_at_node) = network.river

    river_bc = river.boundary_conditions
    river_v = river.variables
    river_p = river.parameters
    land_bc = land.boundary_conditions
    land_v = land.variables
    land_p = land.parameters

    land_v.qx0 .= land_v.qx
    land_v.qy0 .= land_v.qy

    # update qx
    @batch per = thread minbatch = 6000 for i in 1:(land_p.n)
        yu = indices.yu[i]
        yd = indices.yd[i]
        xu = indices.xu[i]
        xd = indices.xd[i]

        # the effective flow width is zero when the river width exceeds the cell width (dy
        # for flow in x dir) and floodplain flow is not calculated.
        if xu <= land_p.n && land_p.ywidth[i] != T(0.0)
            zs_x = land_p.z[i] + land_v.h[i]
            zs_xu = land_p.z[xu] + land_v.h[xu]
            zs_max = max(zs_x, zs_xu)
            hf = (zs_max - land_p.zx_max[i])

            if hf > land_p.h_thresh
                length = T(0.5) * (land_p.x_length[i] + land_p.x_length[xu]) # can be precalculated
                land_v.qx[i] = local_inertial_flow(
                    land_p.theta,
                    land_v.qx0[i],
                    land_v.qx0[xd],
                    land_v.qx0[xu],
                    zs_x,
                    zs_xu,
                    hf,
                    land_p.ywidth[i],
                    length,
                    land_p.mannings_n_sq[i],
                    land_p.g,
                    land_p.froude_limit,
                    dt,
                )
                # limit qx in case water is not available
                if land_v.h[i] <= T(0.0)
                    land_v.qx[i] = min(land_v.qx[i], T(0.0))
                end
                if land_v.h[xu] <= T(0.0)
                    land_v.qx[i] = max(land_v.qx[i], T(0.0))
                end
            else
                land_v.qx[i] = T(0.0)
            end
        end

        # update qy

        # the effective flow width is zero when the river width exceeds the cell width (dx
        # for flow in y dir) and floodplain flow is not calculated.
        if yu <= land_p.n && land_p.xwidth[i] != T(0.0)
            zs_y = land_p.z[i] + land_v.h[i]
            zs_yu = land_p.z[yu] + land_v.h[yu]
            zs_max = max(zs_y, zs_yu)
            hf = (zs_max - land_p.zy_max[i])

            if hf > land_p.h_thresh
                length = T(0.5) * (land_p.y_length[i] + land_p.y_length[yu]) # can be precalculated
                land_v.qy[i] = local_inertial_flow(
                    land_p.theta,
                    land_v.qy0[i],
                    land_v.qy0[yd],
                    land_v.qy0[yu],
                    zs_y,
                    zs_yu,
                    hf,
                    land_p.xwidth[i],
                    length,
                    land_p.mannings_n_sq[i],
                    land_p.g,
                    land_p.froude_limit,
                    dt,
                )
                # limit qy in case water is not available
                if land_v.h[i] <= T(0.0)
                    land_v.qy[i] = min(land_v.qy[i], T(0.0))
                end
                if land_v.h[yu] <= T(0.0)
                    land_v.qy[i] = max(land_v.qy[i], T(0.0))
                end
            else
                land_v.qy[i] = T(0.0)
            end
        end
    end

    # change in storage and water levels based on horizontal fluxes for river and land cells
    @batch per = thread minbatch = 6000 for i in 1:(land_p.n)
        yd = indices.yd[i]
        xd = indices.xd[i]

        if land_p.rivercells[i]
            if river_p.waterbody[inds_river[i]]
                # for reservoir or lake set inflow from land part, these are boundary points
                # and update of storage and h is not required
                river_bc.inflow_waterbody[inds_river[i]] =
                    land_bc.inflow_waterbody[i] +
                    land_bc.runoff[i] +
                    (land_v.qx[xd] - land_v.qx[i] + land_v.qy[yd] - land_v.qy[i])
            else
                land_v.storage[i] +=
                    (
                        sum_at(river_v.q, edges_at_node.src[inds_river[i]]) -
                        sum_at(river_v.q, edges_at_node.dst[inds_river[i]]) +
                        land_v.qx[xd] - land_v.qx[i] + land_v.qy[yd] - land_v.qy[i] +
                        river_bc.inflow[inds_river[i]] +
                        land_bc.runoff[i] - river_bc.abstraction[inds_river[i]]
                    ) * dt
                if land_v.storage[i] < T(0.0)
                    land_v.error[i] = land_v.error[i] + abs(land_v.storage[i])
                    land_v.storage[i] = T(0.0) # set storage to zero
                end
                if land_v.storage[i] >= river_p.bankfull_storage[inds_river[i]]
                    river_v.h[inds_river[i]] =
                        river_p.bankfull_depth[inds_river[i]] +
                        (land_v.storage[i] - river_p.bankfull_storage[inds_river[i]]) /
                        (land_p.x_length[i] * land_p.y_length[i])
                    land_v.h[i] =
                        river_v.h[inds_river[i]] - river_p.bankfull_depth[inds_river[i]]
                    river_v.storage[inds_river[i]] =
                        river_v.h[inds_river[i]] *
                        river_p.flow_length[inds_river[i]] *
                        river_p.flow_width[inds_river[i]]
                else
                    river_v.h[inds_river[i]] =
                        land_v.storage[i] / (
                            river_p.flow_length[inds_river[i]] *
                            river_p.flow_width[inds_river[i]]
                        )
                    land_v.h[i] = T(0.0)
                    river_v.storage[inds_river[i]] = land_v.storage[i]
                end
                # average variables (here accumulated for model timestep Δt)
                river_v.h_av[inds_river[i]] += river_v.h[inds_river[i]] * dt
                river_v.storage_av[inds_river[i]] += river_v.storage[inds_river[i]] * dt
            end
        else
            land_v.storage[i] +=
                (
                    land_v.qx[xd] - land_v.qx[i] + land_v.qy[yd] - land_v.qy[i] +
                    land_bc.runoff[i]
                ) * dt
            if land_v.storage[i] < T(0.0)
                land_v.error[i] = land_v.error[i] + abs(land_v.storage[i])
                land_v.storage[i] = T(0.0) # set storage to zero
            end
            land_v.h[i] = land_v.storage[i] / (land_p.x_length[i] * land_p.y_length[i])
        end
        # average variables (here accumulated for model timestep Δt)
        land_v.h_av[i] += land_v.h[i] * dt
        land_v.storage_av[i] += land_v.storage[i] * dt
    end
    return nothing
end

"""
    FloodPlainProfile

Floodplain `storage` is a function of `depth` (flood depth intervals). Based on the
cumulative floodplain `storage` a floodplain profile as a function of `flood_depth` is
derived with floodplain area `a` (cumulative) and wetted perimeter radius `p` (cumulative).
"""
@get_units @grid_loc @with_kw struct FloodPlainProfile{T, N}
    depth::Vector{T} | "m"                     # Flood depth
    storage::Array{T, 2} | "m3"                # Flood storage (cumulative)
    width::Array{T, 2} | "m"                   # Flood width
    a::Array{T, 2} | "m2"                      # Flow area (cumulative)
    p::Array{T, 2} | "m"                       # Wetted perimeter (cumulative)
end

"Initialize floodplain profile `FloodPlainProfile`"
function FloodPlainProfile(dataset, config, indices; river_width, river_length, index_pit)
<<<<<<< HEAD
    volume = ncread(
        dataset,
        config,
        "routing.river_flow.floodplain.volume";
        sel = indices,
        type = Float64,
        dimname = :flood_depth,
    )
    n = length(indices)

    # for convenience (interpolation) flood depth 0.0 m is added, with associated area (a),
    # volume, width (river width) and wetted perimeter (p).
    volume = vcat(fill(Float64(0), n)', volume)
    start_volume = volume
    flood_depths = Float64.(dataset["flood_depth"][:])
    pushfirst!(flood_depths, 0.0)
    n_depths = length(flood_depths)

    p = zeros(Float64, n_depths, n)
    a = zeros(Float64, n_depths, n)
    segment_volume = zeros(Float64, n_depths, n)
    width = zeros(Float64, n_depths, n)
=======
    lens = lens_input_parameter(config, "floodplain_water__sum_of_volume-per-depth")
    storage =
        ncread(dataset, config, lens; sel = indices, type = Float, dimname = :flood_depth)
    n = length(indices)

    # for convenience (interpolation) flood depth 0.0 m is added, with associated area (a),
    # storage, width (river width) and wetted perimeter (p).
    storage = vcat(fill(Float(0), n)', storage)
    start_storage = storage
    flood_depths = Float.(dataset["flood_depth"][:])
    pushfirst!(flood_depths, 0.0)
    n_depths = length(flood_depths)

    p = zeros(Float, n_depths, n)
    a = zeros(Float, n_depths, n)
    segment_storage = zeros(Float, n_depths, n)
    width = zeros(Float, n_depths, n)
>>>>>>> ca7a1f41
    width[1, :] = river_width[1:n]

    # determine flow area (a), width and wetted perimeter (p) FloodPlain
    h = diff(flood_depths)
    incorrect_vol = 0
    riv_cells = 0
    error_vol = 0
    for i in 1:n
        riv_cell = 0
        diff_storage = diff(storage[:, i])

        for j in 1:(n_depths - 1)
            # assume rectangular shape of flood depth segment
            width[j + 1, i] = diff_storage[j] / (h[j] * river_length[i])
            # check provided flood storage (floodplain width should be constant or increasing
            # as a function of flood depth)
            if width[j + 1, i] < width[j, i]
                # raise warning only if difference is larger than rounding error of 0.01 m³
                if ((width[j, i] - width[j + 1, i]) * h[j] * river_length[i]) > 0.01
                    incorrect_vol += 1
                    riv_cell = 1
                    error_vol =
                        error_vol +
                        ((width[j, i] - width[j + 1, i]) * h[j] * river_length[i])
                end
                width[j + 1, i] = width[j, i]
            end
            a[j + 1, i] = width[j + 1, i] * h[j]
            p[j + 1, i] = (width[j + 1, i] - width[j, i]) + 2.0 * h[j]
            segment_storage[j + 1, i] = a[j + 1, i] * river_length[i]
            if j == 1
                # for interpolation wetted perimeter at flood depth 0.0 is required
                p[j, i] = p[j + 1, i] - 2.0 * h[j]
            end
        end

        p[2:end, i] = cumsum(p[2:end, i])
        a[:, i] = cumsum(a[:, i])
        storage[:, i] = cumsum(segment_storage[:, i])

        riv_cells += riv_cell
    end

    if incorrect_vol > 0
        perc_riv_cells = round(100.0 * (riv_cells / n); digits = 2)
        perc_error_vol = round(100.0 * (error_vol / sum(start_storage[end, :])); digits = 2)
        @warn string(
            "The provided storage of $incorrect_vol rectangular floodplain schematization",
            " segments for $riv_cells river cells ($perc_riv_cells % of total river cells)",
            " is not correct and has been increased with $perc_error_vol % of provided storage.",
        )
    end

    # set floodplain parameters for ghost points
    storage = hcat(storage, storage[:, index_pit])
    width = hcat(width, width[:, index_pit])
    a = hcat(a, a[:, index_pit])
    p = hcat(p, p[:, index_pit])

    # initialize floodplain profile parameters
    profile =
<<<<<<< HEAD
        FloodPlainProfile{Float64, n_depths}(; volume, width, depth = flood_depths, a, p)
=======
        FloodPlainProfile{Float, n_depths}(; storage, width, depth = flood_depths, a, p)
>>>>>>> ca7a1f41
    return profile
end

"Struct to store floodplain flow model parameters"
@get_units @grid_loc @with_kw struct FloodPlainParameters{T, P}
    profile::P                                          # floodplain profile
    mannings_n::Vector{T} | "s m-1/3"                   # manning's roughness
    mannings_n_sq::Vector{T} | "(s m-1/3)2" | "edge"    # manning's roughness squared
    zb_max::Vector{T} | "m" | "edge"                    # maximum bankfull elevation (edge)
end

"Initialize floodplain flow model parameters"
function FloodPlainParameters(
    dataset,
    config,
    indices;
    river_width,
    river_length,
    zb_floodplain,
    nodes_at_edge,
    n_edges,
    index_pit,
)
    profile =
        FloodPlainProfile(dataset, config, indices; river_width, river_length, index_pit)

<<<<<<< HEAD
    mannings_n = ncread(
        dataset,
        config,
        "routing.river_flow.floodplain.mannings_n";
        sel = indices,
        defaults = 0.072,
        type = Float64,
    )
=======
    lens = lens_input_parameter(config, "floodplain_water_flow__manning_n_parameter")
    mannings_n =
        ncread(dataset, config, lens; sel = indices, defaults = 0.072, type = Float)
>>>>>>> ca7a1f41
    # manning roughness at edges
    append!(mannings_n, mannings_n[index_pit]) # copy to ghost nodes
    mannings_n_sq = fill(Float64(0), n_edges)
    zb_max = fill(Float64(0), n_edges)
    for i in 1:n_edges
        src_node = nodes_at_edge.src[i]
        dst_node = nodes_at_edge.dst[i]
        mannings_n_i =
            (
                mannings_n[dst_node] * river_length[dst_node] +
                mannings_n[src_node] * river_length[src_node]
            ) / (river_length[dst_node] + river_length[src_node])
        mannings_n_sq[i] = mannings_n_i * mannings_n_i
        zb_max[i] = max(zb_floodplain[src_node], zb_floodplain[dst_node])
    end
    parameters = FloodPlainParameters(profile, mannings_n, mannings_n_sq, zb_max)
    return parameters
end

"Struct to store floodplain flow model variables"
@get_units @grid_loc @with_kw struct FloodPlainVariables{T}
    storage::Vector{T} | "m3"                           # storage
    storage_av::Vector{T} | "m3"                        # average storage for model timestep Δt
    h::Vector{T} | "m"                                  # water depth
    h_av::Vector{T} | "m"                               # average water depth for model timestep Δt
    error::Vector{T} | "m3"                             # error storage
    a::Vector{T} | "m2" | "edge"                        # flow area
    r::Vector{T} | "m" | "edge"                         # hydraulic radius
    hf::Vector{T} | "m" | "edge"                        # water depth at edge
    q0::Vector{T} | "m3 s-1" | "edge"                   # discharge at previous time step
    q::Vector{T} | "m3 s-1" | "edge"                    # discharge
    q_av::Vector{T} | "m" | "edge"                      # average river discharge for model timestep Δt
    hf_index::Vector{Int} | "-" | "edge"                # index with `hf` above depth threshold
end

"Initialize floodplain flow model variables"
function FloodPlainVariables(n, n_edges, index_pit)
    variables = FloodPlainVariables(;
        storage = zeros(n),
        storage_av = zeros(n),
        error = zeros(n),
        h = zeros(n + length(index_pit)),
        h_av = zeros(n),
        a = zeros(n_edges),
        r = zeros(n_edges),
        hf = zeros(n_edges),
        q = zeros(n_edges),
        q_av = zeros(n_edges),
        q0 = zeros(n_edges),
        hf_index = zeros(Int, n_edges),
    )
    return variables
end

"Floodplain flow model"
@with_kw struct FloodPlain{T, P}
    parameters::FloodPlainParameters{T, P}
    variables::FloodPlainVariables{T}
end

"Determine the initial floodplain storage"
function initialize_storage!(river, nriv::Int)
    (; flow_width, flow_length) = river.parameters
    (; floodplain) = river
    profile = floodplain.parameters
    river = for i in 1:nriv
        i1, i2 = interpolation_indices(floodplain.variables.h[i], profile.depth)
        a = flow_area(
            profile.width[i2, i],
            profile.a[i1, i],
            profile.depth[i1],
            floodplain.variables.h[i],
        )
        a = max(a - (flow_width[i] * floodplain.h[i]), 0.0)
        floodplain.variables.storage[i] = flow_length[i] * a
    end
    return nothing
end

"helper function to get interpolation indices"
function interpolation_indices(x, v::AbstractVector)
    i1 = 1
    for i in eachindex(v)
        if v[i] <= x
            i1 = i
        end
    end
    if i1 == length(v)
        i2 = i1
    else
        i2 = i1 + 1
    end
    return i1, i2
end

"""
    flow_area(width, area, depth, h)

Compute floodplain flow area based on flow depth `h` and floodplain `depth`, `area` and
`width` of a floodplain profile.
"""
function flow_area(width, area, depth, h)
    dh = h - depth  # depth at i1
    area = area + (width * dh) # area at i1, width at i2
    return area
end

"""
    function wetted_perimeter(p, depth, h)

Compute floodplain wetted perimeter based on flow depth `h` and floodplain `depth` and
wetted perimeter `p` of a floodplain profile.
"""
function wetted_perimeter(p, depth, h)
    dh = h - depth # depth at i1
    p = p + (2.0 * dh) # p at i1
    return p
end

"Compute flood depth by interpolating flood storage `flood_storage` using flood depth intervals."
function flood_depth(
    profile::FloodPlainProfile{T},
    flood_storage,
    flow_length,
    i::Int,
)::T where {T}
    i1, i2 = interpolation_indices(flood_storage, @view profile.storage[:, i])
    ΔA = (flood_storage - profile.storage[i1, i]) / flow_length
    dh = ΔA / profile.width[i2, i]
    flood_depth = profile.depth[i1] + dh
    return flood_depth
end

"Initialize floodplain geometry and `FloodPlain` variables and parameters"
function FloodPlain(
    dataset,
    config,
    indices;
    river_width,
    river_length,
    zb_floodplain,
    index_pit,
    n_edges,
    nodes_at_edge,
)
    n = length(indices)
    parameters = FloodPlainParameters(
        dataset,
        config,
        indices;
        river_width,
        river_length,
        zb_floodplain,
        nodes_at_edge,
        n_edges,
        index_pit,
    )
    variables = FloodPlainVariables(n, n_edges, index_pit)

    floodplain = FloodPlain(; parameters, variables)
    return floodplain
end<|MERGE_RESOLUTION|>--- conflicted
+++ resolved
@@ -39,65 +39,20 @@
     floodplain_1d = get(config.model, "floodplain_1d", false)::Bool
 
     @info "Local inertial approach is used for river flow." cfl h_thresh froude_limit floodplain_1d
-<<<<<<< HEAD
-    @warn string(
-        "Providing the boundary condition `riverlength_bc` as part of the `[model]` setting ",
-        "in the TOML file has been deprecated as of Wflow v0.8.0.\n The boundary condition should ",
-        "be provided as part of the file `$(config.input.path_static)`.",
-    )
-
-    riverlength_bc = ncread(
-        dataset,
-        config,
-        "routing.river_flow.riverlength_bc";
-        sel = inds_pit,
-        defaults = 1.0e04,
-        type = Float64,
-    )
-    bankfull_elevation_2d = ncread(
-        dataset,
-        config,
-        "routing.river_flow.bankfull_elevation";
-        optional = false,
-        type = Float64,
-        fill = 0,
-    )
-    bankfull_depth_2d = ncread(
-        dataset,
-        config,
-        "routing.river_flow.bankfull_depth";
-        optional = false,
-        type = Float64,
-        fill = 0,
-    )
-    bankfull_depth = bankfull_depth_2d[indices]
-    zb = bankfull_elevation_2d[indices] - bankfull_depth # river bed elevation
-
-    bankfull_volume = bankfull_depth .* river_width .* river_length
-    mannings_n = ncread(
-        dataset,
-        config,
-        "routing.river_flow.mannings_n";
-        sel = indices,
-        defaults = 0.036,
-        type = Float64,
-    )
-=======
     lens = lens_input_parameter(config, "model_boundary_condition~river__length")
     riverlength_bc =
-        ncread(dataset, config, lens; sel = inds_pit, defaults = 1.0e04, type = Float)
+        ncread(dataset, config, lens; sel = inds_pit, defaults = 1.0e04, type = Float64)
     lens = lens_input_parameter(config, "river_bank_water__elevation"; optional = false)
-    bankfull_elevation_2d = ncread(dataset, config, lens; type = Float, fill = 0)
+    bankfull_elevation_2d = ncread(dataset, config, lens; type = Float64, fill = 0)
     lens = lens_input_parameter(config, "river_bank_water__depth"; optional = false)
-    bankfull_depth_2d = ncread(dataset, config, lens; type = Float, fill = 0)
+    bankfull_depth_2d = ncread(dataset, config, lens; type = Float64, fill = 0)
     bankfull_depth = bankfull_depth_2d[indices]
     zb = bankfull_elevation_2d[indices] - bankfull_depth # river bed elevation
 
     bankfull_storage = bankfull_depth .* river_width .* river_length
     lens = lens_input_parameter(config, "river_water_flow__manning_n_parameter")
     mannings_n =
-        ncread(dataset, config, lens; sel = indices, defaults = 0.036, type = Float)
->>>>>>> ca7a1f41
+        ncread(dataset, config, lens; sel = indices, defaults = 0.036, type = Float64)
 
     n = length(indices)
     # set ghost points for boundary condition (downstream river outlet): river width, bed
@@ -173,21 +128,10 @@
 "Initialize shallow water river flow model variables"
 function LocalInertialRiverFlowVariables(dataset, config, indices, n_edges, inds_pit)
     floodplain_1d = get(config.model, "floodplain_1d", false)::Bool
-<<<<<<< HEAD
-    riverdepth_bc = ncread(
-        dataset,
-        config,
-        "routing.river_flow.riverdepth_bc";
-        sel = inds_pit,
-        defaults = 0.0,
-        type = Float64,
-    )
-=======
 
     lens = lens_input_parameter(config, "model_boundary_condition~river_bank_water__depth")
     riverdepth_bc =
-        ncread(dataset, config, lens; sel = inds_pit, defaults = 0.0, type = Float)
->>>>>>> ca7a1f41
+        ncread(dataset, config, lens; sel = inds_pit, defaults = 0.0, type = Float64)
 
     n = length(indices)
     # set river depth h to zero (including reservoir and lake locations)
@@ -674,33 +618,15 @@
 
     @info "Local inertial approach is used for overlandflow." cfl theta h_thresh froude_limit
 
-<<<<<<< HEAD
-    mannings_n = ncread(
-        dataset,
-        config,
-        "routing.overland_flow.mannings_n";
-        sel = indices,
-        defaults = 0.072,
-        type = Float64,
-    )
-    elevation_2d = ncread(
-        dataset,
-=======
     lens = lens_input_parameter(config, "land_surface_water_flow__manning_n_parameter")
     mannings_n =
-        ncread(dataset, config, lens; sel = indices, defaults = 0.072, type = Float)
+        ncread(dataset, config, lens; sel = indices, defaults = 0.072, type = Float64)
     lens = lens_input_parameter(
->>>>>>> ca7a1f41
         config,
         "land_surface_water_flow__ground_elevation";
         optional = false,
-<<<<<<< HEAD
-        type = Float64,
-        fill = 0,
-=======
->>>>>>> ca7a1f41
     )
-    elevation_2d = ncread(dataset, config, lens; type = Float, fill = 0)
+    elevation_2d = ncread(dataset, config, lens; type = Float64, fill = 0)
     elevation = elevation_2d[indices]
     n = length(indices)
 
@@ -1162,48 +1088,23 @@
 
 "Initialize floodplain profile `FloodPlainProfile`"
 function FloodPlainProfile(dataset, config, indices; river_width, river_length, index_pit)
-<<<<<<< HEAD
-    volume = ncread(
-        dataset,
-        config,
-        "routing.river_flow.floodplain.volume";
-        sel = indices,
-        type = Float64,
-        dimname = :flood_depth,
-    )
+    lens = lens_input_parameter(config, "floodplain_water__sum_of_volume-per-depth")
+    storage =
+        ncread(dataset, config, lens; sel = indices, type = Float64, dimname = :flood_depth)
     n = length(indices)
 
     # for convenience (interpolation) flood depth 0.0 m is added, with associated area (a),
-    # volume, width (river width) and wetted perimeter (p).
-    volume = vcat(fill(Float64(0), n)', volume)
-    start_volume = volume
+    # storage, width (river width) and wetted perimeter (p).
+    storage = vcat(fill(Float64(0), n)', storage)
+    start_storage = storage
     flood_depths = Float64.(dataset["flood_depth"][:])
     pushfirst!(flood_depths, 0.0)
     n_depths = length(flood_depths)
 
     p = zeros(Float64, n_depths, n)
     a = zeros(Float64, n_depths, n)
-    segment_volume = zeros(Float64, n_depths, n)
+    segment_storage = zeros(Float64, n_depths, n)
     width = zeros(Float64, n_depths, n)
-=======
-    lens = lens_input_parameter(config, "floodplain_water__sum_of_volume-per-depth")
-    storage =
-        ncread(dataset, config, lens; sel = indices, type = Float, dimname = :flood_depth)
-    n = length(indices)
-
-    # for convenience (interpolation) flood depth 0.0 m is added, with associated area (a),
-    # storage, width (river width) and wetted perimeter (p).
-    storage = vcat(fill(Float(0), n)', storage)
-    start_storage = storage
-    flood_depths = Float.(dataset["flood_depth"][:])
-    pushfirst!(flood_depths, 0.0)
-    n_depths = length(flood_depths)
-
-    p = zeros(Float, n_depths, n)
-    a = zeros(Float, n_depths, n)
-    segment_storage = zeros(Float, n_depths, n)
-    width = zeros(Float, n_depths, n)
->>>>>>> ca7a1f41
     width[1, :] = river_width[1:n]
 
     # determine flow area (a), width and wetted perimeter (p) FloodPlain
@@ -1265,11 +1166,7 @@
 
     # initialize floodplain profile parameters
     profile =
-<<<<<<< HEAD
-        FloodPlainProfile{Float64, n_depths}(; volume, width, depth = flood_depths, a, p)
-=======
-        FloodPlainProfile{Float, n_depths}(; storage, width, depth = flood_depths, a, p)
->>>>>>> ca7a1f41
+        FloodPlainProfile{Float64, n_depths}(; storage, width, depth = flood_depths, a, p)
     return profile
 end
 
@@ -1296,20 +1193,9 @@
     profile =
         FloodPlainProfile(dataset, config, indices; river_width, river_length, index_pit)
 
-<<<<<<< HEAD
-    mannings_n = ncread(
-        dataset,
-        config,
-        "routing.river_flow.floodplain.mannings_n";
-        sel = indices,
-        defaults = 0.072,
-        type = Float64,
-    )
-=======
     lens = lens_input_parameter(config, "floodplain_water_flow__manning_n_parameter")
     mannings_n =
-        ncread(dataset, config, lens; sel = indices, defaults = 0.072, type = Float)
->>>>>>> ca7a1f41
+        ncread(dataset, config, lens; sel = indices, defaults = 0.072, type = Float64)
     # manning roughness at edges
     append!(mannings_n, mannings_n[index_pit]) # copy to ghost nodes
     mannings_n_sq = fill(Float64(0), n_edges)
