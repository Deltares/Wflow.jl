"Struct for storing (shared) variables for river and overland flow models"
@get_units @grid_loc @with_kw struct FlowVariables{T}
    q::Vector{T} | "m3 s-1"                 # Discharge [m³ s⁻¹]
    qlat::Vector{T} | "m2 s-1"              # Lateral inflow per unit length [m² s⁻¹]
    qin::Vector{T} | "m3 s-1"               # Inflow from upstream cells [m³ s⁻¹]
    q_av::Vector{T} | "m3 s-1"              # Average discharge [m³ s⁻¹]
    volume::Vector{T} | "m3"                # Kinematic wave volume [m³] (based on water depth h)
    h::Vector{T} | "m"                      # Water depth [m]
    h_av::Vector{T} | "m"                   # Average water depth [m]
end

"Initialize timestepping for kinematic wave (river and overland flow models)"
function init_kinematic_wave_timestepping(config, n; domain, dt_fixed)
    adaptive = get(config.model, "kin_wave_iteration", false)::Bool
    @info "Kinematic wave approach is used for $domain flow, adaptive timestepping = $adaptive."

    if adaptive
        stable_timesteps = zeros(n)
        timestepping = TimeStepping(; stable_timesteps, adaptive)
    else
        dt_fixed = get(config.model, "kw_$(domain)_tstep", dt_fixed)
        @info "Using a fixed sub-timestep (seconds) $dt_fixed for kinematic wave $domain flow."
        timestepping = TimeStepping(; dt_fixed, adaptive)
    end
    return timestepping
end

"Initialize variables for river or overland flow models"
function FlowVariables(n)
    variables = FlowVariables(;
        q = zeros(Float, n),
        qlat = zeros(Float, n),
        qin = zeros(Float, n),
        q_av = zeros(Float, n),
        volume = zeros(Float, n),
        h = zeros(Float, n),
        h_av = zeros(Float, n),
    )
    return variables
end

"Struct for storing Manning flow parameters"
@get_units @grid_loc @with_kw struct ManningFlowParameters{T}
    beta::T                                 # constant in Manning's equation [-]
    slope::Vector{T} | "m m-1"              # Slope [m m⁻¹]
    mannings_n::Vector{T} | "s m-1/3"       # Manning's roughness [s m⁻⅓]
    flow_length::Vector{T} | "m"            # Flow length [m]
    flow_width::Vector{T} | "m"             # Flow width [m]
    alpha_pow::T                            # Used in the power part of alpha [-]
    alpha_term::Vector{T} | "-"             # Term used in computation of alpha [-]
    alpha::Vector{T} | "s3/5 m1/5"          # Constant in momentum equation A = alpha*Q^beta, based on Manning's equation
end

"Initialize Manning flow parameters"
function ManningFlowParameters(slope, mannings_n, flow_length, flow_width)
    n = length(slope)
    parameters = ManningFlowParameters(;
        beta = Float(0.6),
        slope,
        mannings_n,
        flow_length,
        flow_width,
        alpha_pow = Float((2.0 / 3.0) * 0.6),
        alpha_term = fill(mv, n),
        alpha = fill(mv, n),
    )
    return parameters
end

"Struct for storing river flow model parameters"
@get_units @grid_loc @with_kw struct RiverFlowParameters{T}
    flow::ManningFlowParameters{T}
    bankfull_depth::Vector{T} | "m"         # Bankfull water level [m]
end

"Overload `getproperty` for river flow model parameters"
function Base.getproperty(v::RiverFlowParameters, s::Symbol)
    if s === :bankfull_depth
        getfield(v, s)
    elseif s === :flow
        getfield(v, :flow)
    else
        getfield(getfield(v, :flow), s)
    end
end

"Initialize river flow model parameters"
function RiverFlowParameters(dataset, config, indices, river_length, river_width)
<<<<<<< HEAD
    lens = lens_input_parameter("river_water_flow__manning_n_parameter")
    mannings_n =
        ncread(dataset, config, lens; sel = indices, defaults = 0.036, type = Float)
    lens = lens_input_parameter("river_bank_water__depth")
    bankfull_depth =
        ncread(dataset, config, lens; sel = indices, defaults = 1.0, type = Float)
    lens = lens_input_parameter("river__slope")
    slope = ncread(dataset, config, lens; optional = false, sel = indices, type = Float)
=======
    mannings_n = ncread(
        dataset,
        config,
        "routing.river_flow.mannings_n";
        sel = indices,
        defaults = 0.036,
        type = Float,
    )
    bankfull_depth = ncread(
        dataset,
        config,
        "routing.river_flow.bankfull_depth";
        alias = "routing.river_flow.h_bankfull",
        sel = indices,
        defaults = 1.0,
        type = Float,
    )
    if haskey(config.input.routing.river_flow, "h_bankfull")
        @warn string(
            "The `h_bankfull` key in `[input.routing.river_flow]` is now called ",
            "`bankfull_depth`. Please update your TOML file.",
        )
    end
    slope = ncread(
        dataset,
        config,
        "routing.river_flow.slope";
        optional = false,
        sel = indices,
        type = Float,
    )
>>>>>>> 5e1f7f67
    clamp!(slope, 0.00001, Inf)

    flow_parameter_set = ManningFlowParameters(slope, mannings_n, river_length, river_width)
    parameters =
        RiverFlowParameters(; flow = flow_parameter_set, bankfull_depth = bankfull_depth)
    return parameters
end

"Struct for storing river flow model boundary conditions"
@get_units @grid_loc @with_kw struct RiverFlowBC{T, R, L}
    inwater::Vector{T} | "m3 s-1"           # Lateral inflow [m³ s⁻¹]
    inflow::Vector{T} | "m3 s-1"            # External inflow (abstraction/supply/demand) [m³ s⁻¹]
    inflow_waterbody::Vector{T} | "m3 s-1"  # inflow waterbody (lake or reservoir model) from land part [m³ s⁻¹]
    abstraction::Vector{T} | "m3 s-1"       # Abstraction (computed as part of water demand and allocation) [m³ s⁻¹]
    reservoir::R                            # Reservoir model struct of arrays
    lake::L                                 # Lake model struct of arrays
end

"Initialize river flow model boundary conditions"
function RiverFlowBC(n, reservoir, lake)
    bc = RiverFlowBC(;
        inwater = zeros(Float, n),
        inflow = zeros(Float, n),
        inflow_waterbody = zeros(Float, n),
        abstraction = zeros(Float, n),
        reservoir = reservoir,
        lake = lake,
    )
    return bc
end

"River flow model using the kinematic wave method and the Manning flow equation"
@with_kw struct KinWaveRiverFlow{T, R, L, A} <: AbstractRiverFlowModel
    timestepping::TimeStepping{T}
    boundary_conditions::RiverFlowBC{T, R, L}
    parameters::RiverFlowParameters{T}
    variables::FlowVariables{T}
    allocation::A   # Water allocation
end

"Initialize river flow model `KinWaveRiverFlow`"
function KinWaveRiverFlow(
    dataset,
    config,
    indices;
    river_length,
    river_width,
    reservoir,
    lake,
)
    n = length(indices)

    timestepping =
        init_kinematic_wave_timestepping(config, n; domain = "river", dt_fixed = 900.0)

    do_water_demand = haskey(config.model, "water_demand")
    allocation = do_water_demand ? AllocationRiver(n) : NoAllocationRiver{Float}()

    variables = FlowVariables(n)
    parameters = RiverFlowParameters(dataset, config, indices, river_length, river_width)
    boundary_conditions = RiverFlowBC(n, reservoir, lake)

    sf_river = KinWaveRiverFlow(;
        timestepping,
        boundary_conditions,
        parameters,
        variables,
        allocation,
    )

    return sf_river
end

"Struct for storing overland flow model variables"
@get_units @grid_loc @with_kw struct LandFlowVariables{T}
    flow::FlowVariables{T}
    to_river::Vector{T} | "m3 s-1"      # Part of overland flow [m³ s⁻¹] that flows to the river
end

"Overload `getproperty` for overland flow model variables"
function Base.getproperty(v::LandFlowVariables, s::Symbol)
    if s === :to_river
        getfield(v, s)
    elseif s === :flow
        getfield(v, :flow)
    else
        getfield(getfield(v, :flow), s)
    end
end

"Struct for storing overland flow model boundary conditions"
@get_units @grid_loc @with_kw struct LandFlowBC{T}
    inwater::Vector{T} | "m3 s-1"       # Lateral inflow [m³ s⁻¹]
end

"Overland flow model using the kinematic wave method and the Manning flow{ equation"
@with_kw struct KinWaveOverlandFlow{T} <: AbstractOverlandFlowModel
    timestepping::TimeStepping{T}
    boundary_conditions::LandFlowBC{T}
    parameters::ManningFlowParameters{T}
    variables::LandFlowVariables{T}
end

"Initialize Overland flow model `KinWaveOverlandFlow`"
function KinWaveOverlandFlow(dataset, config, indices; slope, flow_length, flow_width)
<<<<<<< HEAD
    lens = lens_input_parameter("land_surface_water_flow__manning_n_parameter")
    mannings_n =
        ncread(dataset, config, lens; sel = indices, defaults = 0.072, type = Float)
=======
    mannings_n = ncread(
        dataset,
        config,
        "routing.overland_flow.mannings_n";
        sel = indices,
        defaults = 0.072,
        type = Float,
    )
>>>>>>> 5e1f7f67

    n = length(indices)
    timestepping =
        init_kinematic_wave_timestepping(config, n; domain = "land", dt_fixed = 3600.0)

    variables = LandFlowVariables(; flow = FlowVariables(n), to_river = zeros(Float, n))
    parameters = ManningFlowParameters(slope, mannings_n, flow_length, flow_width)
    boundary_conditions = LandFlowBC(; inwater = zeros(Float, n))
    sf_land =
        KinWaveOverlandFlow(; timestepping, boundary_conditions, variables, parameters)

    return sf_land
end

"""
Helper function to set waterbody variables `inflow`,`outflow_av` and `actevap` to zero. This
is done at the start of each simulation timestep, during the timestep the total (weighted)
sum is computed from values at each sub timestep.
"""
function set_waterbody_vars!(waterbody::W) where {W <: Union{SimpleReservoir, Lake}}
    waterbody.boundary_conditions.inflow .= 0.0
    waterbody.variables.outflow_av .= 0.0
    waterbody.variables.actevap .= 0.0
    return nothing
end
set_waterbody_vars!(waterbody) = nothing

"""
Helper function to compute the average of waterbody variables `inflow` and `outflow_av`. This
is done at the end of each simulation timestep.
"""
function average_waterbody_vars!(waterbody::W, dt) where {W <: Union{SimpleReservoir, Lake}}
    waterbody.variables.outflow_av ./= dt
    waterbody.boundary_conditions.inflow ./= dt
end
average_waterbody_vars!(waterbody, dt) = nothing

"Update overland flow model `KinWaveOverlandFlow` for a single timestep"
function kinwave_land_update!(model::KinWaveOverlandFlow, network, dt)
    (;
        order_of_subdomains,
        order_subdomain,
        subdomain_indices,
        upstream_nodes,
        frac_to_river,
    ) = network

    (; beta, alpha, flow_width, flow_length) = model.parameters
    (; h, h_av, q, q_av, qin, qlat, to_river) = model.variables

    ns = length(order_of_subdomains)
    qin .= 0.0
    for k in 1:ns
        threaded_foreach(eachindex(order_of_subdomains[k]); basesize = 1) do i
            m = order_of_subdomains[k][i]
            for (n, v) in zip(subdomain_indices[m], order_subdomain[m])
                # for a river cell without a reservoir or lake part of the upstream
                # surface flow goes to the river (frac_to_river) and part goes to the
                # surface flow reservoir (1.0 - frac_to_river), upstream nodes with a
                # reservoir or lake are excluded
                to_river[v] +=
                    sum_at(
                        i -> q[i] * frac_to_river[i],
                        upstream_nodes[n],
                        eltype(to_river),
                    ) * dt
                if flow_width[v] > 0.0
                    qin[v] = sum_at(
                        i -> q[i] * (1.0 - frac_to_river[i]),
                        upstream_nodes[n],
                        eltype(q),
                    )
                end

                q[v] = kinematic_wave(
                    qin[v],
                    q[v],
                    qlat[v],
                    alpha[v],
                    beta,
                    dt,
                    flow_length[v],
                )

                # update h, only if flow width > 0.0
                if flow_width[v] > 0.0
                    crossarea = alpha[v] * pow(q[v], beta)
                    h[v] = crossarea / flow_width[v]
                end
                q_av[v] += q[v] * dt
                h_av[v] += h[v] * dt
            end
        end
    end
end

"""
Update overland flow model `KinWaveOverlandFlow` for a single timestep `dt`. Timestepping within
`dt` is either with a fixed timestep `dt_fixed` or adaptive.
"""
function update!(model::KinWaveOverlandFlow, network, dt)
    (; inwater) = model.boundary_conditions
    (; alpha_term, mannings_n, slope, beta, alpha_pow, alpha, flow_width, flow_length) =
        model.parameters
    (; h, h_av, q_av, qlat, volume, to_river) = model.variables
    (; adaptive) = model.timestepping

    @. alpha_term = pow(mannings_n / sqrt(slope), beta)
    # use fixed alpha value based flow width
    @. alpha = alpha_term * pow(flow_width, alpha_pow)
    @. qlat = inwater / flow_length

    q_av .= 0.0
    h_av .= 0.0
    to_river .= 0.0

    t = 0.0
    while t < dt
        dt_s = adaptive ? stable_timestep(model, 0.02) : model.timestepping.dt_fixed
        dt_s = check_timestepsize(dt_s, t, dt)
        kinwave_land_update!(model, network, dt_s)
        t = t + dt_s
    end
    q_av ./= dt
    h_av ./= dt
    to_river ./= dt
    volume .= flow_length .* flow_width .* h
    return nothing
end

"Update river flow model `KinWaveRiverFlow` for a single timestep"
function kinwave_river_update!(model::KinWaveRiverFlow, network, doy, dt, dt_forcing)
    (;
        graph,
        order_of_subdomains,
        order_subdomain,
        subdomain_indices,
        upstream_nodes,
        reservoir_indices,
        lake_indices,
    ) = network.river

    (; reservoir, lake, inwater, inflow, abstraction, inflow_waterbody) =
        model.boundary_conditions

    (; beta, alpha, flow_width, flow_length) = model.parameters
    (; h, h_av, q, q_av, qin, qlat, volume) = model.variables

    ns = length(order_of_subdomains)
    qin .= 0.0
    for k in 1:ns
        threaded_foreach(eachindex(order_of_subdomains[k]); basesize = 1) do i
            m = order_of_subdomains[k][i]
            for (n, v) in zip(subdomain_indices[m], order_subdomain[m])
                # qin by outflow from upstream reservoir or lake location is added
                qin[v] += sum_at(q, upstream_nodes[n])
                # Inflow supply/abstraction is added to qlat (divide by flow length)
                # If inflow < 0, abstraction is limited
                if inflow[v] < 0.0
                    max_abstract =
                        min((inwater[v] + qin[v] + volume[v] / dt) * 0.80, -inflow[v])
                    _inflow = -max_abstract / flow_length[v]
                else
                    _inflow = inflow[v] / flow_length[v]
                end
                _inflow -= abstraction[v] / flow_length[v]

                q[v] = kinematic_wave(
                    qin[v],
                    q[v],
                    qlat[v] + _inflow,
                    alpha[v],
                    beta,
                    dt,
                    flow_length[v],
                )

                if !isnothing(reservoir) && reservoir_indices[v] != 0
                    # run reservoir model and copy reservoir outflow to inflow (qin) of
                    # downstream river cell
                    i = reservoir_indices[v]
                    update!(reservoir, i, q[v] + inflow_waterbody[v], dt, dt_forcing)

                    downstream_nodes = outneighbors(graph, v)
                    n_downstream = length(downstream_nodes)
                    if n_downstream == 1
                        j = only(downstream_nodes)
                        qin[j] = reservoir.variables.outflow[i]
                    elseif n_downstream == 0
                        error(
                            """A reservoir without a downstream river node is not supported.
                            Add a downstream river node or move the reservoir to an upstream node (model schematization).
                            """,
                        )
                    else
                        error("bifurcations not supported")
                    end

                elseif !isnothing(lake) && lake_indices[v] != 0
                    # run lake model and copy lake outflow to inflow (qin) of downstream river
                    # cell
                    i = lake_indices[v]
                    update!(lake, i, q[v] + inflow_waterbody[v], doy, dt, dt_forcing)

                    downstream_nodes = outneighbors(graph, v)
                    n_downstream = length(downstream_nodes)
                    if n_downstream == 1
                        j = only(downstream_nodes)
                        qin[j] = max(lake.variables.outflow[i], 0.0)
                    elseif n_downstream == 0
                        error(
                            """A lake without a downstream river node is not supported.
                            Add a downstream river node or move the lake to an upstream node (model schematization).
                            """,
                        )
                    else
                        error("bifurcations not supported")
                    end
                end
                # update h
                crossarea = alpha[v] * pow(q[v], beta)
                h[v] = crossarea / flow_width[v]
                volume[v] = flow_length[v] * flow_width[v] * h[v]
                q_av[v] += q[v] * dt
                h_av[v] += h[v] * dt
            end
        end
    end
end

"""
Update river flow model `KinWaveRiverFlow` for a single timestep `dt`. Timestepping within
`dt` is either with a fixed timestep `dt_fixed` or adaptive.
"""
function update!(model::KinWaveRiverFlow, network, doy, dt)
    (; reservoir, lake, inwater) = model.boundary_conditions

    (;
        alpha_term,
        mannings_n,
        slope,
        beta,
        alpha_pow,
        alpha,
        flow_width,
        flow_length,
        bankfull_depth,
    ) = model.parameters
    (; h, h_av, q_av, qlat, volume) = model.variables
    (; adaptive) = model.timestepping

    @. alpha_term = pow(mannings_n / sqrt(slope), beta)
    # use fixed alpha value based on 0.5 * bankfull_depth
    @. alpha = alpha_term * pow(flow_width + bankfull_depth, alpha_pow)
    @. qlat = inwater / flow_length

    q_av .= 0.0
    h_av .= 0.0

    set_waterbody_vars!(reservoir)
    set_waterbody_vars!(lake)

    t = 0.0
    while t < dt
        dt_s = adaptive ? stable_timestep(model, 0.05) : model.timestepping.dt_fixed
        dt_s = check_timestepsize(dt_s, t, dt)
        kinwave_river_update!(model, network, doy, dt_s, dt)
        t = t + dt_s
    end

    average_waterbody_vars!(reservoir, dt)
    average_waterbody_vars!(lake, dt)

    q_av ./= dt
    h_av ./= dt
    volume .= flow_length .* flow_width .* h
    return nothing
end

"""
Compute a stable timestep size for the kinematice wave method for a river or overland flow
model using a nonlinear scheme (Chow et al., 1988). 

A stable time step is computed for each vector element based on the Courant timestep size
criterion. A quantile of the vector is computed based on probability `p` to remove potential
very low timestep sizes. Li et al. (1975) found that the nonlinear scheme is unconditonally
stable and that a wide range of dt/dx values can be used without loss of accuracy.
"""
function stable_timestep(
    model::S,
    p,
) where {S <: Union{KinWaveOverlandFlow, KinWaveRiverFlow}}
    (; q) = model.variables
    (; alpha, beta, flow_length) = model.parameters
    (; stable_timesteps) = model.timestepping

    n = length(q)
    stable_timesteps .= Inf
    k = 0
    for i in 1:n
        if q[i] > 0.0
            k += 1
            c = 1.0 / (alpha[i] * beta * pow(q[i], (beta - 1.0)))
            stable_timesteps[k] = (flow_length[i] / c)
        end
    end

    dt_min = if k == 1
        stable_timesteps[k]
    elseif k > 0
        quantile!(@view(stable_timesteps[1:k]), p)
    else
        600.0
    end

    return dt_min
end

"""
Update boundary condition lateral inflow `inwater` of a river flow model for a single
timestep.
"""
function update_lateral_inflow!(
    model::AbstractRiverFlowModel,
    external_models::NamedTuple,
    river_cell_area,
    land_area,
    river_indices,
    dt,
)
    (; allocation, runoff, overland_flow, subsurface_flow) = external_models
    (; inwater) = model.boundary_conditions
    (; net_runoff_river) = runoff.variables

    inwater .= (
        get_flux_to_river(subsurface_flow)[river_indices] .+
        overland_flow.variables.to_river[river_indices] .+
        (net_runoff_river[river_indices] .* land_area[river_indices] .* 0.001) ./ dt .+
        (get_nonirrigation_returnflow(allocation) .* 0.001 .* river_cell_area) ./ dt
    )
    return nothing
end

"""
Update boundary condition lateral inflow `inwater` of a kinematic wave overland flow model
`KinWaveOverlandFlow` for a single timestep.
"""
function update_lateral_inflow!(
    model::KinWaveOverlandFlow,
    external_models::NamedTuple,
    area,
    config,
    dt,
)
    (; soil, subsurface_flow, allocation) = external_models
    (; net_runoff) = soil.variables
    (; inwater) = model.boundary_conditions

    do_drains = get(config.model, "drains", false)::Bool
    if do_drains
        drain = subsurface_flow.boundaries.drain
        drainflux = zeros(length(net_runoff))
        drainflux[drain.index] = -drain.variables.flux ./ tosecond(basetimestep)
    else
        drainflux = 0.0
    end
    inwater .=
        (net_runoff .+ get_nonirrigation_returnflow(allocation)) .* area * 0.001 ./ dt .+
        drainflux

    return nothing
end

"""
Update boundary condition inflow to a waterbody from land `inflow_waterbody` of a model
`AbstractRiverFlowModel` for a single timestep.
"""
function update_inflow_waterbody!(
    model::AbstractRiverFlowModel,
    external_models::NamedTuple,
    river_indices,
)
    (; overland_flow, subsurface_flow) = external_models
    (; reservoir, lake, inflow_waterbody) = model.boundary_conditions

    if !isnothing(reservoir) || !isnothing(lake)
        inflow_land = get_inflow_waterbody(model, overland_flow)
        inflow_subsurface = get_inflow_waterbody(model, subsurface_flow)

        @. inflow_waterbody = inflow_land[river_indices] + inflow_subsurface[river_indices]
    end
    return nothing
end

# For the river kinematic wave, the variable `to_river` can be excluded, because this part
# is added to the river kinematic wave.
get_inflow_waterbody(::KinWaveRiverFlow, model::KinWaveOverlandFlow) = model.variables.q_av
get_inflow_waterbody(::KinWaveRiverFlow, model::LateralSSF) =
    model.variables.ssf ./ tosecond(basetimestep)

# Exclude subsurface flow for other groundwater components than `LateralSSF`.
get_inflow_waterbody(::AbstractRiverFlowModel, model::GroundwaterFlow) =
    model.flow.connectivity.ncell .* 0.0
get_inflow_waterbody(::KinWaveRiverFlow, model) = model.variables.to_river .* 0.0<|MERGE_RESOLUTION|>--- conflicted
+++ resolved
@@ -86,7 +86,6 @@
 
 "Initialize river flow model parameters"
 function RiverFlowParameters(dataset, config, indices, river_length, river_width)
-<<<<<<< HEAD
     lens = lens_input_parameter("river_water_flow__manning_n_parameter")
     mannings_n =
         ncread(dataset, config, lens; sel = indices, defaults = 0.036, type = Float)
@@ -95,39 +94,6 @@
         ncread(dataset, config, lens; sel = indices, defaults = 1.0, type = Float)
     lens = lens_input_parameter("river__slope")
     slope = ncread(dataset, config, lens; optional = false, sel = indices, type = Float)
-=======
-    mannings_n = ncread(
-        dataset,
-        config,
-        "routing.river_flow.mannings_n";
-        sel = indices,
-        defaults = 0.036,
-        type = Float,
-    )
-    bankfull_depth = ncread(
-        dataset,
-        config,
-        "routing.river_flow.bankfull_depth";
-        alias = "routing.river_flow.h_bankfull",
-        sel = indices,
-        defaults = 1.0,
-        type = Float,
-    )
-    if haskey(config.input.routing.river_flow, "h_bankfull")
-        @warn string(
-            "The `h_bankfull` key in `[input.routing.river_flow]` is now called ",
-            "`bankfull_depth`. Please update your TOML file.",
-        )
-    end
-    slope = ncread(
-        dataset,
-        config,
-        "routing.river_flow.slope";
-        optional = false,
-        sel = indices,
-        type = Float,
-    )
->>>>>>> 5e1f7f67
     clamp!(slope, 0.00001, Inf)
 
     flow_parameter_set = ManningFlowParameters(slope, mannings_n, river_length, river_width)
@@ -233,20 +199,9 @@
 
 "Initialize Overland flow model `KinWaveOverlandFlow`"
 function KinWaveOverlandFlow(dataset, config, indices; slope, flow_length, flow_width)
-<<<<<<< HEAD
     lens = lens_input_parameter("land_surface_water_flow__manning_n_parameter")
     mannings_n =
         ncread(dataset, config, lens; sel = indices, defaults = 0.072, type = Float)
-=======
-    mannings_n = ncread(
-        dataset,
-        config,
-        "routing.overland_flow.mannings_n";
-        sel = indices,
-        defaults = 0.072,
-        type = Float,
-    )
->>>>>>> 5e1f7f67
 
     n = length(indices)
     timestepping =
