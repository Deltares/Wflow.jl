using NCDatasets
using Dates
using TOML
using CFTime
using Random
using LoggingExtras

tomlpath = joinpath(@__DIR__, "sbm_config.toml")
parsed_toml = TOML.parsefile(tomlpath)
config = Wflow.Config(tomlpath)

@testset "configuration file" begin
    @test parsed_toml isa Dict{String, Any}
    @test config isa Wflow.Config
    @test Dict(config) == parsed_toml
    @test pathof(config) == tomlpath
    @test dirname(config) == dirname(tomlpath)

    # test if the values are parsed as expected
    @test config.time.starttime === DateTime(2000, 1, 1)
    @test config.time.endtime === DateTime(2000, 2)
    @test config.output.path == "output_moselle.nc"
    @test config.output isa Wflow.Config
<<<<<<< HEAD
    @test collect(keys(config.output)) == ["variables", "path"]

    # test if soil_water__saturated_volume_fraction can also be provided under the alias theta_s
    lens = @optic(_.input.parameters.soil_water__saturated_volume_fraction)
    lens_alias = @optic(_.input.parameters.theta_s)
    @test Wflow.get_alias(config, lens, lens_alias, nothing) == "thetaS"
    val = pop!(config.input.parameters, "soil_water__saturated_volume_fraction")
    config.input.parameters["theta_s"] = val
    @test Wflow.get_alias(config, lens, lens_alias, nothing) == "thetaS" == "thetaS"
    config.input.parameters.soil_water__saturated_volume_fraction = "thetaS"

    # modifiers can also be applied
    parameter = Wflow.lens_input_parameter(
        "soil_surface_water__vertical_saturated_hydraulic_conductivity",
    )
    kvconf = Wflow._lens(config, parameter.lens, nothing)
=======
    @test collect(keys(config.output)) == ["routing", "land", "path"]

    # theta_s can also be provided under the alias theta_s
    @test Wflow.get_alias(
        config.input.land.soil.parameters,
        "theta_s",
        "theta_s",
        nothing,
    ) == "thetaS"
    val = pop!(config.input.land.soil.parameters, "theta_s")
    config.input.land.soil.parameters["theta_s"] = val
    @test Wflow.get_alias(
        config.input.land.soil.parameters,
        "theta_s",
        "theta_s",
        nothing,
    ) == "thetaS"

    # modifiers can also be applied
    kvconf = Wflow.get_alias(config.input.land.soil.parameters, "kv_0", "kv_0", nothing)
>>>>>>> 5e1f7f67
    @test kvconf isa Wflow.Config
    ncname, modifier = Wflow.ncvar_name_modifier(kvconf; config = config)
    @test ncname === "KsatVer"
    @test modifier.scale == 1.0
    @test modifier.offset == 0.0
    @test modifier.value === nothing
    @test modifier.index === nothing

    # test the optional "dir_input" and "dir_output" keys
    @test haskey(config, "dir_input")
    @test haskey(config, "dir_output")
    @test Wflow.input_path(config, config.state.path_input) ==
          joinpath(@__DIR__, "data", "input", "instates-moselle.nc")
    @test Wflow.output_path(config, config.state.path_output) ==
          joinpath(@__DIR__, "data", "output", "outstates-moselle.nc")
end

@testset "Clock constructor" begin
    config = Wflow.Config(tomlpath)

    # mock a NCReader object
    ncpath = Wflow.input_path(config, config.input.path_forcing)
    ds = NCDataset(ncpath)
    reader = (; dataset = ds)

    # if these keys are missing, they are derived from the netCDF
    pop!(Dict(config.time), "starttime")
    pop!(Dict(config.time), "endtime")
    pop!(Dict(config.time), "timestepsecs")
    clock = Wflow.Clock(config, reader)

    @test clock.time == DateTimeProlepticGregorian(2000, 1, 1)
    @test clock.iteration == 0
    @test clock.dt == Second(Day(1))
    # test that the missing keys have been added to the config
    @test config.time.starttime == DateTime(2000, 1, 1)
    @test config.time.endtime == DateTime(2001, 1, 1)
    @test config.time.timestepsecs == 86400

    # replace the keys with different values
    config.time.starttime = "2003-04-05"
    config.time.endtime = "2003-04-06"
    config.time.timestepsecs = 3600
    config.time.calendar = "standard"

    clock = Wflow.Clock(config, reader)
    @test clock.time == DateTimeStandard(2003, 4, 5)
    @test clock.iteration == 0
    @test clock.dt == Second(Hour(1))

    close(ds)
    config = Wflow.Config(tomlpath)  # restore the config
end

@testset "Clock{DateTimeStandard}" begin
    # 29 days in this February due to leap year
    starttime = DateTimeStandard(2000, 2, 28)
    dt = Day(1)
    clock = Wflow.Clock(starttime, 0, Second(dt))

    Wflow.advance!(clock)
    Wflow.advance!(clock)
    @test clock.time == DateTimeStandard(2000, 3, 1)
    @test clock.iteration == 2
    @test clock.dt == dt

    Wflow.rewind!(clock)
    @test clock.time == DateTimeStandard(2000, 2, 29)
    @test clock.iteration == 1
    @test clock.dt == dt

    config = Wflow.Config(
        Dict(
            "time" => Dict(
                "starttime" => starttime,
                "timestepsecs" => Dates.value(Second(dt)),
            ),
        ),
    )
    Wflow.reset_clock!(clock, config)
    @test clock.time == starttime
    @test clock.iteration == 0
    @test clock.dt == dt
end

@testset "Clock{DateTime360Day}" begin
    # 30 days in each month
    starttime = DateTime360Day(2000, 2, 29)
    dt = Day(1)
    clock = Wflow.Clock(starttime, 0, Second(dt))

    Wflow.advance!(clock)
    Wflow.advance!(clock)
    @test clock.time == DateTime360Day(2000, 3, 1)
    @test clock.iteration == 2
    @test clock.dt == dt

    Wflow.rewind!(clock)
    @test clock.time == DateTime360Day(2000, 2, 30)
    @test clock.iteration == 1
    @test clock.dt == dt

    config = Wflow.Config(
        Dict(
            "time" => Dict(
                "starttime" => "2020-02-29",
                "calendar" => "360_day",
                "timestepsecs" => Dates.value(Second(dt)),
            ),
        ),
    )
    Wflow.reset_clock!(clock, config)
    @test clock.time isa DateTime360Day
    @test string(clock.time) == "2020-02-29T00:00:00"
    @test clock.iteration == 0
    @test clock.dt == dt
end

@testset "CFTime" begin
    @test Wflow.cftime("2006-01-02T15:04:05", "standard") ==
          DateTimeStandard(2006, 1, 2, 15, 4, 5)
    @test Wflow.cftime("2006-01-02", "proleptic_gregorian") ==
          DateTimeProlepticGregorian(2006, 1, 2)
    @test Wflow.cftime("2006-01-02T15:04:05", "360_day") ==
          DateTime360Day(2006, 1, 2, 15, 4, 5)
    @test Wflow.cftime(DateTime("2006-01-02T15:04:05"), "360_day") ==
          DateTime360Day(2006, 1, 2, 15, 4, 5)
    @test Wflow.cftime(Date("2006-01-02"), "360_day") == DateTime360Day(2006, 1, 2)
end

@testset "timecycles" begin
    @test Wflow.timecycles([Date(2020, 4, 21), Date(2020, 10, 21)]) == [(4, 21), (10, 21)]
    @test_throws ErrorException Wflow.timecycles([Date(2020, 4, 21), Date(2021, 10, 21)])
    @test_throws ErrorException Wflow.timecycles(collect(1:400))
    @test Wflow.timecycles(collect(1:12)) == collect(zip(1:12, fill(1, 12)))
    @test Wflow.timecycles(collect(1:366)) ==
          monthday.(Date(2000, 1, 1):Day(1):Date(2000, 12, 31))

    @test Wflow.monthday_passed((1, 1), (1, 1))  # same day
    @test Wflow.monthday_passed((1, 2), (1, 1))  # day later
    @test Wflow.monthday_passed((2, 1), (1, 1))  # month later
    @test Wflow.monthday_passed((2, 2), (1, 1))  # month and day later
    @test !Wflow.monthday_passed((2, 1), (2, 2))  # day before
    @test !Wflow.monthday_passed((1, 2), (2, 2))  # month before
    @test !Wflow.monthday_passed((1, 1), (2, 2))  # day and month before
end

# test reading and setting of warm states (reinit=false)
# modify existing config and initialize model with warm states
@test config.model.reinit
config.model["reinit"] = false
@test !config.model.reinit

# test using an absolute path for the forcing
@test !isabspath(config.input.path_forcing)
abs_path_forcing = Wflow.input_path(config, config.input.path_forcing)
config.input["path_forcing"] = abs_path_forcing
@test isabspath(config.input.path_forcing)

model = Wflow.initialize_sbm_model(config)
Wflow.advance!(model.clock)
Wflow.load_dynamic_input!(model)

<<<<<<< HEAD
(; clock, reader, writer) = model
=======
(; land, clock, reader, writer) = model
>>>>>>> 5e1f7f67

@testset "output and state names" begin
    ncdims = ("lon", "lat", "layer", "time")
    @test dimnames(writer.dataset["ustorelayerdepth"]) == ncdims
    ncvars = [k for k in keys(writer.dataset) if !in(k, ncdims)]
    @test "snow" in ncvars
    @test "q_river" in ncvars
    @test "q_land" in ncvars
    @test length(writer.state_parameters) == 14
end

# get a default value if the parameter does not exist
<<<<<<< HEAD
lens = @optic(_.input.parameters.doesnt_exist)
@test Wflow._lens(config, lens, -1) == -1

@testset "warm states" begin
    map = Wflow.standard_name_map(model.vertical)
    @test map["reservoir_water__volume"](model)[1] ≈ 3.2807224993363418e7
    @test map["soil_water_sat-zone__depth"](model)[9115] ≈ 477.13548089422125
    @test map["snowpack~dry__leq-depth"](model)[5] ≈ 11.019233179897599
    @test map["soil_surface__temperature"](model)[5] ≈ 0.21814478119608938
    @test map["soil_water_unsat-zone__depth-per-soil_layer"](model)[50063][1] ≈
          9.969116007201725
    @test map["snowpack~liquid__depth"](model)[5] ≈ 0.0
    @test map["vegetation_canopy_water__storage"](model)[50063] ≈ 0.0
    @test map["soil_water_sat-zone_top__depth"](model)[50063] ≈ 296.8028609104624
    @test map["subsurface_water__volume_flow_rate"](model)[10606] ≈ 39.972334552895816
    @test map["river_water__volume_flow_rate"](model)[149] ≈ 53.48673634956338
    @test map["river_water__depth"](model)[149] ≈ 1.167635369628945
    @test map["river_water__volume"](model)[149] ≈ 63854.60119358985
    @test map["land_surface_water__volume_flow_rate"](model)[2075] ≈ 3.285909284322251
    @test map["land_surface_water__depth"](model)[2075] ≈ 0.052076262033771775
    @test map["land_surface_water__volume"](model)[2075] ≈ 29920.754983235012
=======
@test Wflow.param(model, "routing.doesnt_exist", -1) == -1

@testset "warm states" begin
    @test Wflow.param(
        model,
        "routing.river_flow.boundary_conditions.reservoir.variables.volume",
    )[1] ≈ 3.2807224993363418e7
    @test Wflow.param(model, "land.soil.variables.satwaterdepth")[9115] ≈ 477.13548089422125
    @test Wflow.param(model, "land.snow.variables.snow_storage")[5] ≈ 11.019233179897599
    @test Wflow.param(model, "land.soil.variables.tsoil")[5] ≈ 0.21814478119608938
    @test Wflow.param(model, "land.soil.variables.ustorelayerdepth")[50063][1] ≈
          9.969116007201725
    @test Wflow.param(model, "land.snow.variables.snow_water")[5] ≈ 0.0
    @test Wflow.param(model, "land.interception.variables.canopy_storage")[50063] ≈ 0.0
    @test Wflow.param(model, "land.soil.variables.zi")[50063] ≈ 296.8028609104624
    @test Wflow.param(model, "routing.subsurface_flow.variables.ssf")[10606] ≈
          39.972334552895816
    @test Wflow.param(model, "routing.river_flow.variables.q")[149] ≈ 53.48673634956338
    @test Wflow.param(model, "routing.river_flow.variables.h")[149] ≈ 1.167635369628945
    @test Wflow.param(model, "routing.river_flow.variables.volume")[149] ≈ 63854.60119358985
    @test Wflow.param(model, "routing.overland_flow.variables.q")[2075] ≈ 3.285909284322251
    @test Wflow.param(model, "routing.overland_flow.variables.h")[2075] ≈
          0.052076262033771775
    @test Wflow.param(model, "routing.overland_flow.variables.volume")[2075] ≈
          29920.754983235012
>>>>>>> 5e1f7f67
end

@testset "reducer" begin
    V = [6, 5, 4, 1]
    @test Wflow.reducerfunction("maximum")(V) == 6
    @test Wflow.reducerfunction("minimum")(V) == 1
    @test Wflow.reducerfunction("mean")(V) == 4
    @test Wflow.reducerfunction("median")(V) == 4.5
    @test Wflow.reducerfunction("first")(V) == 6
    @test Wflow.reducerfunction("last")(V) == 1
    @test Wflow.reducerfunction("sum")(V) == 16
    @test_throws ErrorException Wflow.reducerfunction("other")
end

@testset "network" begin
    (; network) = model
    (; indices, reverse_indices) = model.network.land
    # test if the reverse index reverses the index
    linear_index = 100
    cartesian_index = indices[linear_index]
    @test cartesian_index === CartesianIndex(168, 8)
    @test reverse_indices[cartesian_index] === linear_index
end

@testset "initial parameter values" begin
    (; land) = model
    @test land.snow.parameters.cfmax[1] ≈ 3.7565300464630127
    @test land.soil.parameters.soilthickness[1] ≈ 2000.0
    @test land.atmospheric_forcing.precipitation[49951] ≈ 2.2100000381469727
    @test land.soil.parameters.c[1] ≈
          [9.152995289601465, 8.919674421902961, 8.70537452585209, 8.690681062890977]
end

<<<<<<< HEAD
config.input.parameters["snowpack__degree-day_coefficient"] = Dict("value" => 2.0)
config.input.parameters.soil__thickness = Dict(
=======
config.input.land.snow.parameters.cfmax = Dict("value" => 2.0)
config.input.land.soil.parameters.soilthickness = Dict(
>>>>>>> 5e1f7f67
    "scale" => 3.0,
    "offset" => 100.0,
    "netcdf" => Dict("variable" => Dict("name" => "SoilThickness")),
)
<<<<<<< HEAD
config.input.forcing.atmosphere_water__precipitation_volume_flux =
    Dict("scale" => 1.5, "netcdf" => Dict("variable" => Dict("name" => "precip")))
config.input.parameters["soil_water__brooks-corey_epsilon_parameter-per-soil_layer"] = Dict(
=======
config.input.land.atmospheric_forcing.precipitation =
    Dict("scale" => 1.5, "netcdf" => Dict("variable" => Dict("name" => "precip")))
config.input.land.soil.parameters.c = Dict(
>>>>>>> 5e1f7f67
    "scale" => [2.0, 3.0],
    "offset" => [0.0, 0.0],
    "layer" => [1, 3],
    "netcdf" => Dict("variable" => Dict("name" => "c")),
)

model = Wflow.initialize_sbm_model(config)
Wflow.advance!(model.clock)
Wflow.load_dynamic_input!(model)

@testset "changed parameter values" begin
    (; land) = model
    @test land.snow.parameters.cfmax[1] == 2.0
    @test land.soil.parameters.soilthickness[1] ≈ 2000.0 * 3.0 + 100.0
    @test land.atmospheric_forcing.precipitation[49951] ≈ 1.5 * 2.2100000381469727
    @test land.soil.parameters.c[1] ≈ [
        2.0 * 9.152995289601465,
        8.919674421902961,
        3.0 * 8.70537452585209,
        8.690681062890977,
    ]
end

Wflow.close_files(model; delete_output = false)

@testset "NetCDF creation" begin
    path = Base.Filesystem.tempname()
    _ = Wflow.create_tracked_netcdf(path)
    # safe to open the same path twice
    ds = Wflow.create_tracked_netcdf(path)
    close(ds)  # path is removed on process exit
end

@testset "NetCDF read variants" begin
    NCDataset(staticmaps_moselle_path) do ds
        @test Wflow.is_increasing(ds[:lon])
        @test !Wflow.is_increasing(ds[:lat])

        @test Wflow.nc_dim_name(ds, :time) == :time
        @test Wflow.nc_dim_name([:longitude], :x) == :longitude
        @test Wflow.nc_dim_name([:lat], :y) == :lat
        @test_throws ErrorException Wflow.nc_dim_name(ds, :not_present)

        x = collect(Wflow.nc_dim(ds, :lon))
        @test length(x) == 291
        @test x isa Vector{Union{Missing, Float64}}

        @test Wflow.internal_dim_name(:lon) == :x
        @test Wflow.internal_dim_name(:latitude) == :y
        @test Wflow.internal_dim_name(:time) == :time

        @test_throws ArgumentError Wflow.read_dims(ds["c"], (x = :, y = :))
        @test_throws ArgumentError Wflow.read_dims(ds["LAI"], (x = :, y = :))
        data, data_dim_order = Wflow.read_dims(ds["wflow_dem"], (x = :, y = :))
        @test data isa Matrix{Union{Float32, Missing}}
        @test data[end, end] === missing
        @test data[125, 1] ≈ 647.187f0
        @test data_dim_order == (:x, :y)

        @test Wflow.dim_directions(ds, (:x, :y)) === (x = true, y = false)
        @test Wflow.dim_directions(ds, (:y, :x, :layer)) ===
              (y = false, x = true, layer = true)

        data, dims = Wflow.permute_data(zeros(1, 2, 3), (:layer, :y, :x))
        @test size(data) == (3, 2, 1)
        @test dims == (:x, :y, :layer)
        data, dims = Wflow.permute_data(zeros(1, 2), (:x, :y))
        @test size(data) == (1, 2)
        @test dims == (:x, :y)
        @test_throws AssertionError size(Wflow.permute_data(zeros(1, 2, 3), (:x, :y)))

        data = collect(reshape(1:6, (2, 3)))
        # flip y, which is the second dimension
        @test Wflow.reverse_data!(data, (y = false, x = true))[1, :] == [5, 3, 1]
        # and mutate it back, the NamedTuple order should not matter
        @test Wflow.reverse_data!(data, (x = true, y = false))[1, :] == [1, 3, 5]
        # flip both dimensions at the same time
        data = Wflow.reverse_data!(data, (x = false, y = false))
        @test data[1, :] == [6, 4, 2]
        @test data[:, 1] == [6, 5]

        data = Wflow.read_standardized(ds, "wflow_dem", (x = :, y = :))
        # since in this case only the second dimension needs reversing, we can easily do it manually
        manual_fix = reverse(ds["wflow_dem"]; dims = 2)
        @test all(data .=== manual_fix)
    end
end

# test logging and copy of TOML file to output
@testset "Logging and copy TOML file" begin
    @test Wflow.parse_loglevel("InfO") == Logging.Info
    @test Wflow.parse_loglevel(0) == Logging.Info

    tomlpath = joinpath(@__DIR__, "sbm_simple.toml")
    Wflow.run(tomlpath; silent = true)

    config = Wflow.Config(tomlpath)
    output = normpath(abspath(Wflow.get(config, "dir_output", ".")))
    toml_archive = Wflow.output_path(config, "sbm_simple.toml")
    path_log = Wflow.output_path(config, "log.txt")
    @test isfile(toml_archive)
    @test isfile(path_log)
    lines = readlines(path_log)
    @test count(startswith(line, "[ Info: ") for line in lines) > 50
    @test count(startswith(line, "┌ Debug: ") for line in lines) == 0

    # Another run with debug log level and a non-default path_log.
    # Must write the modified config to disk first, since the logging
    # applies only to the `Wflow.run(tomlpath)` method.
    # This also add an error to the config.
    tomlpath_debug = joinpath(@__DIR__, "sbm_simple-debug.toml")
    config.logging.loglevel = "debug"
    config.logging.path_log = "log-debug.txt"
    config.fews_run = true
    config.logging.silent = true
    config.input.path_forcing = "doesnt-exist.nc"
    open(tomlpath_debug, "w") do io
        TOML.print(io, Dict(config))
    end
    @test_throws ErrorException Wflow.run(tomlpath_debug)
    rm(tomlpath_debug)
    path_log = Wflow.output_path(config, "log-debug.txt")
    @test isfile(path_log)
    lines = readlines(path_log)
    @test count(contains(line, " | Wflow | [Info] ") for line in lines) > 3
    @test count(contains(line, " | Wflow | [Debug] ") for line in lines) > 0
    msg = " | Wflow | [Error] Wflow simulation failed |exception = ErrorException(\"No files found with name 'doesnt-exist.nc' in '"
    @test contains(lines[end], msg)

    # Final run to test error handling during simulation
    tomlpath_error = joinpath(@__DIR__, "sbm_simple-error.toml")
<<<<<<< HEAD
    config.input.parameters.river__width = Dict(
=======
    config.input.routing.river_flow.width = Dict(
>>>>>>> 5e1f7f67
        "scale" => 0.0,
        "offset" => 0.0,
        "netcdf" => Dict("variable" => Dict("name" => "wflow_riverwidth")),
    )
    open(tomlpath_error, "w") do io
        TOML.print(io, Dict(config))
    end
    @test_throws ErrorException Wflow.run(tomlpath_error)
    rm(tomlpath_error)
end

# test calendar setting `noleap` in forcing netCDF file (including `_FillValue` in time
# dimension) and in TOML file (Clock{DateTimeNoLeap}).
@testset "Calendar noleap (DateTimeNoLeap) for time and clock" begin
    config = Wflow.Config(tomlpath)
    config.input.path_forcing = "forcing-calendar-noleap.nc"
    config.time.calendar = "noleap"

    # with `_FillValue` in time dimension Wflow throws a warning
    reader = @test_logs (
        :warn,
        "Time dimension contains `_FillValue` attribute, this is not in line with CF conventions.",
    ) match_mode = :any Wflow.prepare_reader(config)
    @test eltype(reader.dataset_times) == DateTimeNoLeap
    @test ismissing(reader.dataset_times) == false # missing in time dimension is not allowed
    @test reader.dataset_times ==
          collect(DateTimeNoLeap(2000, 1, 2):Day(1):DateTimeNoLeap(2000, 1, 6))

    # test Clock{DateTimeNoLeap}
    clock = Wflow.Clock(config, reader)
    @test clock.time isa DateTimeNoLeap
    @test clock.time == DateTimeNoLeap(2000, 1, 1)

    starttime = DateTimeNoLeap(2000, 2, 28)
    dt = Day(1)
    clock = Wflow.Clock(starttime, 0, Second(dt))
    Wflow.advance!(clock)
    @test clock.time == DateTimeNoLeap(2000, 3, 1)
end

#= @testset "State checking" begin
    tomlpath = joinpath(@__DIR__, "sbm_config.toml")
    config = Wflow.Config(tomlpath)

    # Extracting required states and test if some are covered (not all are tested!)
    required_states = Wflow.extract_required_states(config)
    @test (:land, :soil, :variables, :satwaterdepth) in required_states
    @test (:land, :soil, :variables, :ustorelayerdepth) in required_states
    @test (:land, :interception, :variables, :canopy_storage) in required_states
    @test (:routing, :subsurface_flow, :variables, :ssf) in required_states
    @test (:routing, :river_flow, :variables, :q) in required_states
    @test (:routing, :river_flow, :variables, :h_av) in required_states
    @test (:routing, :overland_flow, :variables, :h_av) in required_states
    @test !(
        (:routing, :river_flow, :boundary_conditions, :lake, :variables, :waterlevel) in
        required_states
    )

    # Adding an unused state the see if the right warning message is thrown
    config.state.land.soil.variables.additional_state = "additional_state"
    @test_logs (
        :warn,
        string(
            "State variable `(:land, :soil, :variables, :additional_state)` provided, but is not used in ",
            "model setup, skipping.",
        ),
    ) Wflow.check_states(config)

    # Removing the unused and required state, to test the exception being thrown
    delete!(config.state.land.soil["variables"], "additional_state")
    delete!(config.state.land.snow["variables"], "snow_storage")
    @test_throws ArgumentError Wflow.check_states(config)

    # Extracting required states for model type sbm_gwf and test if some are covered
    tomlpath = joinpath(@__DIR__, "sbm_gwf_config.toml")
    config = Wflow.Config(tomlpath)
    required_states = Wflow.extract_required_states(config)
<<<<<<< HEAD
    @test (:vertical, :soil, :variables, :satwaterdepth) in required_states
    @test (:vertical, :soil, :variables, :ustorelayerdepth) in required_states
    @test (:vertical, :interception, :variables, :canopy_storage) in required_states
    @test (:lateral, :subsurface, :flow, :aquifer, :variables, :head) in required_states
    @test (:lateral, :river, :variables, :q) in required_states
    @test (:lateral, :river, :variables, :h_av) in required_states
    @test (:lateral, :land, :variables, :h_av) in required_states
end =#
=======
    @test (:land, :soil, :variables, :satwaterdepth) in required_states
    @test (:land, :soil, :variables, :ustorelayerdepth) in required_states
    @test (:land, :interception, :variables, :canopy_storage) in required_states
    @test (:routing, :subsurface_flow, :aquifer, :variables, :head) in required_states
    @test (:routing, :river_flow, :variables, :q) in required_states
    @test (:routing, :river_flow, :variables, :h_av) in required_states
    @test (:routing, :overland_flow, :variables, :h_av) in required_states
end
>>>>>>> 5e1f7f67
<|MERGE_RESOLUTION|>--- conflicted
+++ resolved
@@ -21,7 +21,6 @@
     @test config.time.endtime === DateTime(2000, 2)
     @test config.output.path == "output_moselle.nc"
     @test config.output isa Wflow.Config
-<<<<<<< HEAD
     @test collect(keys(config.output)) == ["variables", "path"]
 
     # test if soil_water__saturated_volume_fraction can also be provided under the alias theta_s
@@ -38,28 +37,6 @@
         "soil_surface_water__vertical_saturated_hydraulic_conductivity",
     )
     kvconf = Wflow._lens(config, parameter.lens, nothing)
-=======
-    @test collect(keys(config.output)) == ["routing", "land", "path"]
-
-    # theta_s can also be provided under the alias theta_s
-    @test Wflow.get_alias(
-        config.input.land.soil.parameters,
-        "theta_s",
-        "theta_s",
-        nothing,
-    ) == "thetaS"
-    val = pop!(config.input.land.soil.parameters, "theta_s")
-    config.input.land.soil.parameters["theta_s"] = val
-    @test Wflow.get_alias(
-        config.input.land.soil.parameters,
-        "theta_s",
-        "theta_s",
-        nothing,
-    ) == "thetaS"
-
-    # modifiers can also be applied
-    kvconf = Wflow.get_alias(config.input.land.soil.parameters, "kv_0", "kv_0", nothing)
->>>>>>> 5e1f7f67
     @test kvconf isa Wflow.Config
     ncname, modifier = Wflow.ncvar_name_modifier(kvconf; config = config)
     @test ncname === "KsatVer"
@@ -223,11 +200,7 @@
 Wflow.advance!(model.clock)
 Wflow.load_dynamic_input!(model)
 
-<<<<<<< HEAD
 (; clock, reader, writer) = model
-=======
-(; land, clock, reader, writer) = model
->>>>>>> 5e1f7f67
 
 @testset "output and state names" begin
     ncdims = ("lon", "lat", "layer", "time")
@@ -240,12 +213,11 @@
 end
 
 # get a default value if the parameter does not exist
-<<<<<<< HEAD
 lens = @optic(_.input.parameters.doesnt_exist)
 @test Wflow._lens(config, lens, -1) == -1
 
 @testset "warm states" begin
-    map = Wflow.standard_name_map(model.vertical)
+    map = Wflow.standard_name_map(model.land)
     @test map["reservoir_water__volume"](model)[1] ≈ 3.2807224993363418e7
     @test map["soil_water_sat-zone__depth"](model)[9115] ≈ 477.13548089422125
     @test map["snowpack~dry__leq-depth"](model)[5] ≈ 11.019233179897599
@@ -262,33 +234,6 @@
     @test map["land_surface_water__volume_flow_rate"](model)[2075] ≈ 3.285909284322251
     @test map["land_surface_water__depth"](model)[2075] ≈ 0.052076262033771775
     @test map["land_surface_water__volume"](model)[2075] ≈ 29920.754983235012
-=======
-@test Wflow.param(model, "routing.doesnt_exist", -1) == -1
-
-@testset "warm states" begin
-    @test Wflow.param(
-        model,
-        "routing.river_flow.boundary_conditions.reservoir.variables.volume",
-    )[1] ≈ 3.2807224993363418e7
-    @test Wflow.param(model, "land.soil.variables.satwaterdepth")[9115] ≈ 477.13548089422125
-    @test Wflow.param(model, "land.snow.variables.snow_storage")[5] ≈ 11.019233179897599
-    @test Wflow.param(model, "land.soil.variables.tsoil")[5] ≈ 0.21814478119608938
-    @test Wflow.param(model, "land.soil.variables.ustorelayerdepth")[50063][1] ≈
-          9.969116007201725
-    @test Wflow.param(model, "land.snow.variables.snow_water")[5] ≈ 0.0
-    @test Wflow.param(model, "land.interception.variables.canopy_storage")[50063] ≈ 0.0
-    @test Wflow.param(model, "land.soil.variables.zi")[50063] ≈ 296.8028609104624
-    @test Wflow.param(model, "routing.subsurface_flow.variables.ssf")[10606] ≈
-          39.972334552895816
-    @test Wflow.param(model, "routing.river_flow.variables.q")[149] ≈ 53.48673634956338
-    @test Wflow.param(model, "routing.river_flow.variables.h")[149] ≈ 1.167635369628945
-    @test Wflow.param(model, "routing.river_flow.variables.volume")[149] ≈ 63854.60119358985
-    @test Wflow.param(model, "routing.overland_flow.variables.q")[2075] ≈ 3.285909284322251
-    @test Wflow.param(model, "routing.overland_flow.variables.h")[2075] ≈
-          0.052076262033771775
-    @test Wflow.param(model, "routing.overland_flow.variables.volume")[2075] ≈
-          29920.754983235012
->>>>>>> 5e1f7f67
 end
 
 @testset "reducer" begin
@@ -322,26 +267,15 @@
           [9.152995289601465, 8.919674421902961, 8.70537452585209, 8.690681062890977]
 end
 
-<<<<<<< HEAD
 config.input.parameters["snowpack__degree-day_coefficient"] = Dict("value" => 2.0)
 config.input.parameters.soil__thickness = Dict(
-=======
-config.input.land.snow.parameters.cfmax = Dict("value" => 2.0)
-config.input.land.soil.parameters.soilthickness = Dict(
->>>>>>> 5e1f7f67
     "scale" => 3.0,
     "offset" => 100.0,
     "netcdf" => Dict("variable" => Dict("name" => "SoilThickness")),
 )
-<<<<<<< HEAD
 config.input.forcing.atmosphere_water__precipitation_volume_flux =
     Dict("scale" => 1.5, "netcdf" => Dict("variable" => Dict("name" => "precip")))
 config.input.parameters["soil_water__brooks-corey_epsilon_parameter-per-soil_layer"] = Dict(
-=======
-config.input.land.atmospheric_forcing.precipitation =
-    Dict("scale" => 1.5, "netcdf" => Dict("variable" => Dict("name" => "precip")))
-config.input.land.soil.parameters.c = Dict(
->>>>>>> 5e1f7f67
     "scale" => [2.0, 3.0],
     "offset" => [0.0, 0.0],
     "layer" => [1, 3],
@@ -473,11 +407,7 @@
 
     # Final run to test error handling during simulation
     tomlpath_error = joinpath(@__DIR__, "sbm_simple-error.toml")
-<<<<<<< HEAD
     config.input.parameters.river__width = Dict(
-=======
-    config.input.routing.river_flow.width = Dict(
->>>>>>> 5e1f7f67
         "scale" => 0.0,
         "offset" => 0.0,
         "netcdf" => Dict("variable" => Dict("name" => "wflow_riverwidth")),
@@ -555,7 +485,6 @@
     tomlpath = joinpath(@__DIR__, "sbm_gwf_config.toml")
     config = Wflow.Config(tomlpath)
     required_states = Wflow.extract_required_states(config)
-<<<<<<< HEAD
     @test (:vertical, :soil, :variables, :satwaterdepth) in required_states
     @test (:vertical, :soil, :variables, :ustorelayerdepth) in required_states
     @test (:vertical, :interception, :variables, :canopy_storage) in required_states
@@ -563,14 +492,4 @@
     @test (:lateral, :river, :variables, :q) in required_states
     @test (:lateral, :river, :variables, :h_av) in required_states
     @test (:lateral, :land, :variables, :h_av) in required_states
-end =#
-=======
-    @test (:land, :soil, :variables, :satwaterdepth) in required_states
-    @test (:land, :soil, :variables, :ustorelayerdepth) in required_states
-    @test (:land, :interception, :variables, :canopy_storage) in required_states
-    @test (:routing, :subsurface_flow, :aquifer, :variables, :head) in required_states
-    @test (:routing, :river_flow, :variables, :q) in required_states
-    @test (:routing, :river_flow, :variables, :h_av) in required_states
-    @test (:routing, :overland_flow, :variables, :h_av) in required_states
-end
->>>>>>> 5e1f7f67
+end =#