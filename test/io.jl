--- conflicted
+++ resolved
@@ -255,19 +255,11 @@
 end
 
 @testset "initial parameter values" begin
-<<<<<<< HEAD
-    @unpack vertical = model
+    (; vertical) = model
     @test vertical.snow.parameters.cfmax[1] ≈ 3.7565300464630127
     @test vertical.soil.parameters.soilthickness[1] ≈ 2000.0
     @test vertical.atmospheric_forcing.precipitation[49951] ≈ 2.2100000381469727
     @test vertical.soil.parameters.c[1] ≈
-=======
-    (; vertical) = model
-    @test vertical.cfmax[1] ≈ 3.7565300464630127
-    @test vertical.soilthickness[1] ≈ 2000.0
-    @test vertical.precipitation[49951] ≈ 2.2100000381469727
-    @test vertical.c[1] ≈
->>>>>>> e8b76031
           [9.152995289601465, 8.919674421902961, 8.70537452585209, 8.690681062890977]
 end
 
@@ -291,19 +283,11 @@
 Wflow.load_dynamic_input!(model)
 
 @testset "changed parameter values" begin
-<<<<<<< HEAD
-    @unpack vertical = model
+    (; vertical) = model
     @test vertical.snow.parameters.cfmax[1] == 2.0
     @test vertical.soil.parameters.soilthickness[1] ≈ 2000.0 * 3.0 + 100.0
     @test vertical.atmospheric_forcing.precipitation[49951] ≈ 1.5 * 2.2100000381469727
     @test vertical.soil.parameters.c[1] ≈ [
-=======
-    (; vertical) = model
-    @test vertical.cfmax[1] == 2.0
-    @test vertical.soilthickness[1] ≈ 2000.0 * 3.0 + 100.0
-    @test vertical.precipitation[49951] ≈ 1.5 * 2.2100000381469727
-    @test vertical.c[1] ≈ [
->>>>>>> e8b76031
         2.0 * 9.152995289601465,
         8.919674421902961,
         3.0 * 8.70537452585209,
