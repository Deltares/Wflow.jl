using Dates

tomlpath = joinpath(@__DIR__, "sbm_config.toml")
config = Wflow.Config(tomlpath)

model = Wflow.initialize_sbm_model(config)
(; network) = model

Wflow.run_timestep!(model)

# test if the first timestep was written to the CSV file
flush(model.writer.csv_io)  # ensure the buffer is written fully to disk
@testset "CSV output" begin
    row = csv_first_row(model.writer.csv_path)

    @test row.time == DateTime("2000-01-02T00:00:00")
    @test row.Q ≈ 8.15299947254324f0
    @test row.volume ≈ 2.7535003939625636f7
    @test row.temp_bycoord ≈ 2.390000104904175f0
    @test row.vwc_layer2_bycoord ≈ 0.25938809638672006f0
    @test row.temp_byindex ≈ 2.390000104904175f0
    @test row.Q_6336050 ≈ 0.006583064321841488f0
    @test row.Q_6336510 ≈ 0.029864230092642642f0
    @test row.Q_6836100 ≈ 0.19995488963854305f0
    @test row.Q_6336500 ≈ 0.006277726622788425f0
    @test row.Q_6836190 ≈ 0.0031262850749354237f0
    @test row.Q_6336800 ≈ 0.008278375560053742f0
    @test row.Q_6336900 ≈ 0.0066141980189014385f0
    @test row.Q_6336930 ≈ 0.09141703511009937f0
    @test row.Q_6336910 ≈ 0.007475453481320056f0
    @test row.Q_6136500 ≈ 0.001834989281902289f0
    @test row.Q_6136520 ≈ 0.0022266031120691397f0
    @test row.Q_6136150 ≈ 0.006310361139139334f0
    @test row.Q_6136151 ≈ 0.007946301730645885f0
    @test row.Q_6136160 ≈ 3.927719795530719f0
    @test row.Q_6136202 ≈ 1.4162246003743886f0
    @test row.recharge_1 ≈ -0.0020800523945940217f0
end

@testset "NetCDF scalar output" begin
    ds = model.writer.dataset_scalar
    @test ds["time"][1] == DateTime("2000-01-02T00:00:00")
    @test ds["Q"][:][1:20] ≈ [
        0.7425387f0,
        1.4162246f0,
        1.4425076f0,
        1.4044669f0,
        5.738109f0,
        2.7616737f0,
        2.1128905f0,
        4.105428f0,
        0.008651769f0,
        3.9277198f0,
        4.069447f0,
        0.006356805f0,
        0.007946302f0,
        0.008135906f0,
        0.0037393502f0,
        0.70888275f0,
        0.0024000728f0,
        1.3347782f0,
        3.8374817f0,
        1.676597f0,
    ]
    @test ds["Q_gauges"].attrib["cf_role"] == "timeseries_id"
    @test ds["temp_index"][:] ≈ [2.39f0]
    @test ds["temp_coord"][:] ≈ [2.39f0]
    @test keys(ds.dim) == ["time", "layer", "Q_gauges", "temp_bycoord", "temp_byindex"]
end

@testset "first timestep" begin
    sbm = model.vertical.soil
    snow = model.vertical.snow
    @test snow.parameters.tt[50063] ≈ 0.0f0

    @test model.clock.iteration == 1

    @test sbm.parameters.theta_s[50063] ≈ 0.48755401372909546f0
    @test sbm.parameters.theta_r[50063] ≈ 0.15943120419979095f0
    @test mean(sbm.variables.runoff) ≈ 0.04177459898728149f0
    @test mean(sbm.variables.soilevap) ≈ 0.02122698830889417f0
    @test mean(sbm.variables.actevap) ≈ 0.3353001180202587f0
    @test mean(sbm.variables.actinfilt) ≈ 1.6444774688444848f0
    @test snow.variables.snow_storage[5] ≈ 3.768513390588815f0
    @test mean(snow.variables.snow_storage) ≈ 0.038019723676094325f0
    @test sbm.variables.total_storage[50063] ≈ 559.9035608052374f0
    @test sbm.variables.total_storage[429] ≈ 597.4578475404879f0 # river cell
end

# run the second timestep
Wflow.run_timestep!(model)

@testset "second timestep" begin
    sbm = model.vertical.soil
    snow = model.vertical.snow
    @test sbm.parameters.theta_s[50063] ≈ 0.48755401372909546f0
    @test sbm.parameters.theta_r[50063] ≈ 0.15943120419979095f0
    @test mean(sbm.variables.net_runoff) ≈ 0.23734052031823816f0
    @test mean(sbm.variables.runoff) ≈ 0.23770898226019577f0
    @test mean(sbm.variables.soilevap) ≈ 0.018750808322054897f0
    @test mean(sbm.variables.actevap) ≈ 0.14545276216428166f0
    @test mean(sbm.variables.actinfilt) ≈ 0.08863102527394363f0
    @test snow.variables.snow_storage[5] ≈ 3.843412524052313f0
    @test mean(snow.variables.snow_storage) ≈ 0.03461317061870949f0
    @test sbm.variables.total_storage[50063] ≈ 560.0152135062889f0
    @test sbm.variables.total_storage[429] ≈ 617.2238533241972f0 # river cell
end

@testset "subsurface flow" begin
    ssf = model.lateral.subsurface.ssf
    @test sum(ssf) ≈ 6.3761585406186976f7
    @test ssf[network.land.order[1]] ≈ 718.2802566393531f0
    @test ssf[network.land.order[end - 100]] ≈ 2337.771227118579f0
    @test ssf[network.land.order[end]] ≈ 288.19428729403984f0
end

@testset "overland flow" begin
    q = model.lateral.land.q_av
    @test sum(q) ≈ 291.4923871784623f0
    @test q[26625] ≈ 0.0
    @test q[39308] ≈ 0.0
    @test q[network.land.order[end]] ≈ 1.0f-30
end

@testset "river flow" begin
    q = model.lateral.river.q_av
    @test sum(q) ≈ 3625.0013368279815f0
    @test q[1622] ≈ 0.0006503254947860838f0
    @test q[43] ≈ 12.06416878694095f0
    @test q[network.river.order[end]] ≈ 0.039200124520463835f0
end

@testset "reservoir simple" begin
    res = model.lateral.river.reservoir
    @test res.outflow[1] ≈ 0.21750000119148086f0
    @test res.inflow[1] ≈ 43.18479982574888f0
    @test res.volume[1] ≈ 2.751299001489657f7
    @test res.precipitation[1] ≈ 0.17999997735023499f0
    @test res.evaporation[1] ≈ 0.5400000810623169f0
end

# set these variables for comparison in "changed dynamic parameters"
precip = copy(model.vertical.atmospheric_forcing.precipitation)
evap = copy(model.vertical.atmospheric_forcing.potential_evaporation)
lai = copy(model.vertical.vegetation_parameter_set.leaf_area_index)
res_evap = copy(model.lateral.river.reservoir.evaporation)

Wflow.close_files(model; delete_output = false)

# test for setting a pit and multithreading multiple basins (by setting 2 extra pits
# resulting in 3 basins)
tomlpath = joinpath(@__DIR__, "sbm_config.toml")
config = Wflow.Config(tomlpath)
config["model"]["pits"] = true
config["input"]["pits"] = "wflow_pits"
config.endtime = DateTime(2000, 1, 9)
config.loglevel = "info"

model = Wflow.run(config)

@testset "timing" begin
    # clock has been reset
    calendar = get(config, "calendar", "standard")::String
    @test model.clock.time == Wflow.cftime(config.starttime, calendar)
    @test model.clock.iteration == 0
end

@testset "river flow at basin outlets and downstream of one pit" begin
    q = model.lateral.river.q_av
    @test q[4009] ≈ 8.543145028037452f0 # pit/ outlet, CartesianIndex(141, 228)
    @test q[4020] ≈ 0.006779014715290862f0 # downstream of pit 4009, CartesianIndex(141, 229)
    @test q[2508] ≈ 150.5640617045796f0 # pit/ outlet
    @test q[5808] ≈ 0.12438899196040518f0 # pit/ outlet
end

# test changing forcing and cyclic LAI parameter
tomlpath = joinpath(@__DIR__, "sbm_config.toml")
config = Wflow.Config(tomlpath)

config.input.vertical.atmospheric_forcing.precipitation =
    Dict("scale" => 2.0, "netcdf" => Dict("variable" => Dict("name" => "precip")))
config.input.vertical.atmospheric_forcing.potential_evaporation = Dict(
    "scale" => 3.0,
    "offset" => 1.50,
    "netcdf" => Dict("variable" => Dict("name" => "pet")),
)
config.input.vertical.vegetation_parameter_set.leaf_area_index =
    Dict("scale" => 1.6, "netcdf" => Dict("variable" => Dict("name" => "LAI")))

model = Wflow.initialize_sbm_model(config)
Wflow.run_timestep!(model)
Wflow.run_timestep!(model)

@testset "changed dynamic parameters" begin
    res = model.lateral.river.reservoir
    vertical = model.vertical
    @test vertical.atmospheric_forcing.precipitation[2] / precip[2] ≈ 2.0f0
    @test (vertical.atmospheric_forcing.potential_evaporation[100] - 1.50) / evap[100] ≈
          3.0f0
    @test vertical.vegetation_parameter_set.leaf_area_index[100] / lai[100] ≈ 1.6f0
    @test (res.evaporation[2] - 1.50) / res_evap[2] ≈ 3.0000012203408635f0
end

# test cyclic river inflow
tomlpath = joinpath(@__DIR__, "sbm_config.toml")
config = Wflow.Config(tomlpath)

config.input.cyclic =
    ["vertical.vegetation_parameter_set.leaf_area_index", "lateral.river.inflow"]
config.input.lateral.river.inflow = "inflow"

model = Wflow.initialize_sbm_model(config)
Wflow.run_timestep!(model)
Wflow.run_timestep!(model)

@testset "river inflow (cyclic)" begin
    @test model.lateral.river.inflow[44] ≈ 0.75
    @test model.lateral.river.q_av[44] ≈ 10.723729440690567f0
end

# test fixed forcing (precipitation = 2.5)
config = Wflow.Config(tomlpath)
config.input.vertical.atmospheric_forcing.precipitation = Dict("value" => 2.5)
model = Wflow.initialize_sbm_model(config)
Wflow.load_fixed_forcing!(model)

@testset "fixed precipitation forcing (initialize)" begin
    @test maximum(model.vertical.atmospheric_forcing.precipitation) ≈ 2.5
    @test minimum(model.vertical.atmospheric_forcing.precipitation) ≈ 0.0
    @test all(isapprox.(model.lateral.river.reservoir.precipitation, 2.5))
end

Wflow.run_timestep!(model)

@testset "fixed precipitation forcing (first timestep)" begin
    @test maximum(model.vertical.atmospheric_forcing.precipitation) ≈ 2.5
    @test minimum(model.vertical.atmospheric_forcing.precipitation) ≈ 0.0
    @test all(isapprox.(model.lateral.river.reservoir.precipitation, 2.5))
end

Wflow.close_files(model; delete_output = false)

# test local-inertial option for river flow river_routing
tomlpath = joinpath(@__DIR__, "sbm_config.toml")
config = Wflow.Config(tomlpath)
config.model.river_routing = "local-inertial"

model = Wflow.initialize_sbm_model(config)
Wflow.run_timestep!(model)
Wflow.run_timestep!(model)

@testset "river flow and depth (local inertial)" begin
    q = model.lateral.river.q_av
    @test sum(q) ≈ 3922.0644366362544f0
    @test q[1622] ≈ 7.315676375562105f-5
    @test q[43] ≈ 11.92787156357907f0
    @test q[501] ≈ 3.57855182713785f0
    h = model.lateral.river.h_av
    @test h[1622] ≈ 0.001987887644883981f0
    @test h[43] ≈ 0.4366415244811759f0
    @test h[501] ≈ 0.057317706869865745f0
    q_channel = model.lateral.river.q_channel_av
    @test q ≈ q_channel
end
Wflow.close_files(model; delete_output = false)

# test local-inertial option for river and overland flow
tomlpath = joinpath(@__DIR__, "sbm_swf_config.toml")
config = Wflow.Config(tomlpath)

model = Wflow.initialize_sbm_model(config)
Wflow.run_timestep!(model)
Wflow.run_timestep!(model)

@testset "river and overland flow and depth (local inertial)" begin
    q = model.lateral.river.q_av
    @test sum(q) ≈ 2380.64389229669f0
    @test q[1622] ≈ 7.328535246760549f-5
    @test q[43] ≈ 5.3566292152594155f0
    @test q[501] ≈ 1.6042388573126602f0
    h = model.lateral.river.h_av
    @test h[1622] ≈ 0.0019891342000364796f0
    @test h[43] ≈ 0.30026439683630496f0
    @test h[501] ≈ 0.03195324587192846f0
    qx = model.lateral.land.qx
    qy = model.lateral.land.qy
    @test qx[[26, 35, 631]] ≈ [0.1939736998417174f0, 0.026579954465883678f0, 0.0f0]
    @test qy[[26, 35, 631]] ≈ [0.12906530420401777f0, 1.7225115950614904f0, 0.0f0]
    h = model.lateral.land.h
    @test h[[26, 35, 631]] ≈
          [0.07367301172613304f0, 0.009139882310161706f0, 0.0007482998926237368f0]
end

Wflow.close_files(model; delete_output = false)

# test local-inertial option for river flow including 1D floodplain schematization
tomlpath = joinpath(@__DIR__, "sbm_config.toml")
config = Wflow.Config(tomlpath)

config.model.floodplain_1d = true
config.model.river_routing = "local-inertial"
config.model.land_routing = "kinematic-wave"
Dict(config.input.lateral.river)["floodplain"] = Dict("volume" => "floodplain_volume")
Dict(config.state.lateral.river)["floodplain"] =
    Dict("q" => "q_floodplain", "h" => "h_floodplain")

model = Wflow.initialize_sbm_model(config)

fp = model.lateral.river.floodplain.profile
river = model.lateral.river
dh = diff(fp.depth)
Δv = diff(fp.volume[:, 3])
Δa = diff(fp.a[:, 3])

@testset "river flow (local inertial) floodplain schematization" begin
    # floodplain geometry checks (index 3)
    @test fp.volume[:, 3] ≈ [0.0f0, 8641.0f0, 19011.0f0, 31685.0f0, 51848.0f0, 80653.0f0]
    @test fp.width[:, 3] ≈ [
        30.0f0,
        99.28617594254938f0,
        119.15260323159785f0,
        145.6258527827648f0,
        231.6754039497307f0,
        330.9730700179533f0,
    ]
    @test fp.p[:, 3] ≈ [
        69.28617594254938f0,
        70.28617594254938f0,
        91.15260323159785f0,
        118.62585278276481f0,
        205.6754039497307f0,
        305.9730700179533f0,
    ]
    @test fp.a[:, 3] ≈ [
        0.0f0,
        49.64308797127469f0,
        109.21938958707361f0,
        182.032315978456f0,
        297.8700179533214f0,
        463.35655296229805f0,
    ]
    @test dh .* fp.width[2:end, 3] * river.dl[3] ≈ Δv
    @test fp.a[:, 3] * river.dl[3] ≈ fp.volume[:, 3]
    # flood depth from flood volume (8000.0)
    flood_vol = 8000.0f0
    river.volume[3] = flood_vol + river.bankfull_volume[3]
    i1, i2 = Wflow.interpolation_indices(flood_vol, fp.volume[:, 3])
    @test (i1, i2) == (1, 2)
    flood_depth = Wflow.flood_depth(fp, flood_vol, river.dl[3], 3)
    @test flood_depth ≈ 0.46290938548779076f0
    @test (flood_depth - fp.depth[i1]) * fp.width[i2, 3] * river.dl[3] + fp.volume[i1, 3] ≈
          flood_vol
    # flood depth from flood volume (12000.0)
    flood_vol = 12000.0f0
    river.volume[3] = flood_vol + river.bankfull_volume[3]
    i1, i2 = Wflow.interpolation_indices(flood_vol, fp.volume[:, 3])
    @test (i1, i2) == (2, 3)
    flood_depth = Wflow.flood_depth(fp, flood_vol, river.dl[3], 3)
    @test flood_depth ≈ 0.6619575699132112f0
    @test (flood_depth - fp.depth[i1]) * fp.width[i2, 3] * river.dl[3] + fp.volume[i1, 3] ≈
          flood_vol
    # test extrapolation of segment
    flood_vol = 95000.0f0
    river.volume[3] = flood_vol + river.bankfull_volume[3]
    i1, i2 = Wflow.interpolation_indices(flood_vol, fp.volume[:, 3])
    @test (i1, i2) == (6, 6)
    flood_depth = Wflow.flood_depth(fp, flood_vol, river.dl[3], 3)
    @test flood_depth ≈ 2.749036625585836f0
    @test (flood_depth - fp.depth[i1]) * fp.width[i2, 3] * river.dl[3] + fp.volume[i1, 3] ≈
          flood_vol
    river.volume[3] = 0.0 # reset volume
    # flow area and wetted perimeter based on hf
    h = 0.5
    i1, i2 = Wflow.interpolation_indices(h, fp.depth)
    @test Wflow.flow_area(fp.width[i2, 3], fp.a[i1, 3], fp.depth[i1], h) ≈
          49.64308797127469f0
    @test Wflow.wetted_perimeter(fp.p[i1, 3], fp.depth[i1], h) ≈ 70.28617594254938f0
    h = 1.5
    i1, i2 = Wflow.interpolation_indices(h, fp.depth)
    @test Wflow.flow_area(fp.width[i2, 3], fp.a[i1, 3], fp.depth[i1], h) ≈
          182.032315978456f0
    @test Wflow.wetted_perimeter(fp.p[i1, 3], fp.depth[i1], h) ≈ 118.62585278276481f0
    h = 1.7
    i1, i2 = Wflow.interpolation_indices(h, fp.depth)
    @test Wflow.flow_area(fp.width[i2, 3], fp.a[i1, 3], fp.depth[i1], h) ≈
          228.36739676840216f0
    @test Wflow.wetted_perimeter(fp.p[i1, 3], fp.depth[i1], h) ≈ 119.02585278276482f0
    h = 3.2
    i1, i2 = Wflow.interpolation_indices(h, fp.depth)
    @test Wflow.flow_area(fp.width[i2, 3], fp.a[i1, 3], fp.depth[i1], h) ≈
          695.0377019748654f0
    @test Wflow.wetted_perimeter(fp.p[i1, 3], fp.depth[i1], h) ≈ 307.3730700179533f0
    h = 4.0
    i1, i2 = Wflow.interpolation_indices(h, fp.depth)
    @test Wflow.flow_area(fp.width[i2, 3], fp.a[i1, 3], fp.depth[i1], h) ≈
          959.816157989228f0
    @test Wflow.wetted_perimeter(fp.p[i1, 3], fp.depth[i1], h) ≈ 308.9730700179533f0
    @test Wflow.flow_area(fp.width[i2, 4], fp.a[i1, 4], fp.depth[i1], h) ≈
          407.6395313908081f0
    @test Wflow.wetted_perimeter(fp.p[i1, 4], fp.depth[i1], h) ≈ 90.11775307900271f0
end

Wflow.run_timestep!(model)
Wflow.run_timestep!(model)

@testset "river flow (local inertial) with floodplain schematization simulation" begin
    q = model.lateral.river.q_av
    @test sum(q) ≈ 3910.4728717811836f0
    @test q[1622] ≈ 7.315676384849305f-5
    @test q[43] ≈ 11.92787156357908f0
    @test q[501] ≈ 3.510668846752431f0
    @test q[5808] ≈ 0.002223993845806248f0
    h = model.lateral.river.h_av
    @test h[1622] ≈ 0.001987887580593841f0
    @test h[43] ≈ 0.436641524481545f0
    @test h[501] ≈ 0.05670770509802258f0
    @test h[5808] ≈ 0.005929945681367346f0
end

# set boundary condition local inertial routing from netCDF file
config.input.lateral.river.riverlength_bc = "riverlength_bc"
config.input.lateral.river.riverdepth_bc = "riverdepth_bc"
model = Wflow.initialize_sbm_model(config)
Wflow.run_timestep!(model)
Wflow.run_timestep!(model)

@testset "change boundary condition for local inertial routing (including floodplain)" begin
    q = model.lateral.river.q_av
    @test sum(q) ≈ 3910.683449719468f0
    @test q[1622] ≈ 7.315757521099307f-5
    @test q[43] ≈ 11.927871563591228f0
    @test q[501] ≈ 3.5106678593721496f0
    @test q[5808] ≈ 0.060518234525259465f0
    h = model.lateral.river.h_av
    @test h[1622] ≈ 0.0019878952928530183f0
    @test h[43] ≈ 0.4366415249636809f0
    @test h[501] ≈ 0.056707564314724804f0
    @test h[5808] ≈ 2.0000006940603936f0
end
Wflow.close_files(model; delete_output = false)

# test different ksat profiles
@testset "ksat profiles (SBM)" begin
    i = 100
    tomlpath = joinpath(@__DIR__, "sbm_config.toml")
    config = Wflow.Config(tomlpath)
    config.input.vertical.soil.parameters.kv = "kv"
    config.input.vertical.soil.parameters.z_exp = Dict("value" => 400.0)
    config.input.vertical.soil.parameters.z_layered = Dict("value" => 400.0)

    @testset "exponential profile" begin
        model = Wflow.initialize_sbm_model(config)
<<<<<<< HEAD
        (; vertical) = model
        z = vertical.zi[i]
        kv_z = Wflow.hydraulic_conductivity_at_depth(vertical, z, i, 2, "exponential")
        @test kv_z ≈ vertical.kvfrac[i][2] * vertical.kv_0[i] * exp(-vertical.f[i] * z)
        @test vertical.z_exp == vertical.soilthickness
        @test_throws ErrorException Wflow.kh_layered_profile(
            vertical,
            100.0,
            i,
            "exponential",
        )
        @test all(isnan.(vertical.z_layered))
        @test all(isnan.(vertical.kv[i]))
        @test all(vertical.nlayers_kv .== 0)
=======
        (; soil) = model.vertical
        (; kv_profile) = soil.parameters
        (; subsurface) = model.lateral
        z = soil.variables.zi[i]
        kvfrac = soil.parameters.kvfrac
        kv_z = Wflow.hydraulic_conductivity_at_depth(kv_profile, kvfrac, z, i, 2)
        @test kv_z ≈ kvfrac[i][2] * kv_profile.kv_0[i] * exp(-kv_profile.f[i] * z)
        @test subsurface.ssfmax[i] ≈ 28.32720603576582f0
        @test subsurface.ssf[i] ≈ 11683.330684556406f0
>>>>>>> 2a63e957
    end

    @testset "exponential constant profile" begin
        config.input.vertical.ksat_profile = "exponential_constant"
        model = Wflow.initialize_sbm_model(config)
<<<<<<< HEAD
        (; vertical) = model
        z = vertical.zi[i]
        kv_z =
            Wflow.hydraulic_conductivity_at_depth(vertical, z, i, 2, "exponential_constant")
        @test kv_z ≈ vertical.kvfrac[i][2] * vertical.kv_0[i] * exp(-vertical.f[i] * z)
        kv_400 = Wflow.hydraulic_conductivity_at_depth(
            vertical,
            400.0,
            i,
            2,
            "exponential_constant",
        )
        kv_1000 = Wflow.hydraulic_conductivity_at_depth(
            vertical,
            1000.0,
            i,
            3,
            "exponential_constant",
        )
=======
        (; soil) = model.vertical
        (; kv_profile) = soil.parameters
        (; subsurface) = model.lateral
        z = soil.variables.zi[i]
        kvfrac = soil.parameters.kvfrac
        kv_z = Wflow.hydraulic_conductivity_at_depth(kv_profile, kvfrac, z, i, 2)
        @test kv_z ≈
              kvfrac[i][2] *
              kv_profile.exponential.kv_0[i] *
              exp(-kv_profile.exponential.f[i] * z)
        kv_400 = Wflow.hydraulic_conductivity_at_depth(kv_profile, kvfrac, 400.0, i, 2)
        kv_1000 = Wflow.hydraulic_conductivity_at_depth(kv_profile, kvfrac, 1000.0, i, 3)
>>>>>>> 2a63e957
        @test kv_400 ≈ kv_1000
        @test all(kv_profile.z_exp .== 400.0)
        @test subsurface.ssfmax[i] ≈ 49.38558575188426f0
        @test subsurface.ssf[i] ≈ 24810.460986497365f0
    end

    @testset "layered profile" begin
        config.input.vertical.ksat_profile = "layered"
        model = Wflow.initialize_sbm_model(config)
<<<<<<< HEAD
        (; vertical) = model
        z = vertical.zi[i]
        @test Wflow.hydraulic_conductivity_at_depth(vertical, z, i, 2, "layered") ≈
              vertical.kv[100][2]
        @test Wflow.kh_layered_profile(vertical, 100.0, i, "layered") ≈ 47.508932674632355f0
        @test vertical.nlayers_kv[i] == 4
        @test vertical.z_layered == vertical.soilthickness
        @test all(isnan.(vertical.z_exp))
=======
        (; soil) = model.vertical
        (; kv_profile) = soil.parameters
        (; subsurface) = model.lateral
        z = soil.variables.zi[i]
        kvfrac = soil.parameters.kvfrac
        @test Wflow.hydraulic_conductivity_at_depth(kv_profile, kvfrac, z, i, 2) ≈
              kv_profile.kv[i][2]
        Wflow.kh_layered_profile!(soil, subsurface, kv_profile, 86400.0)
        @test subsurface.kh_profile.kh[i] ≈ 47.508932674632355f0
        @test subsurface.ssfmax[i] ≈ 30.237094380100316f0
        @test subsurface.ssf[i] ≈ 14546.518932613191f0
>>>>>>> 2a63e957
    end

    @testset "layered exponential profile" begin
        config.input.vertical.ksat_profile = "layered_exponential"
        model = Wflow.initialize_sbm_model(config)
<<<<<<< HEAD
        (; vertical) = model
        z = vertical.zi[i]
        @test Wflow.hydraulic_conductivity_at_depth(
            vertical,
            z,
            i,
            2,
            "layered_exponential",
        ) ≈ vertical.kv[i][2]
        @test vertical.nlayers_kv[i] == 2
        @test Wflow.kh_layered_profile(vertical, 100.0, i, "layered_exponential") ≈
              33.76026208801769f0
        @test all(vertical.z_layered[1:10] .== 400.0)
        @test all(isnan.(vertical.z_exp))
=======
        (; soil) = model.vertical
        (; kv_profile) = soil.parameters
        (; subsurface) = model.lateral
        z = soil.variables.zi[i]
        kvfrac = soil.parameters.kvfrac
        @test Wflow.hydraulic_conductivity_at_depth(kv_profile, kvfrac, z, i, 2) ≈
              kv_profile.kv[i][2]
        @test kv_profile.nlayers_kv[i] == 2
        Wflow.kh_layered_profile!(soil, subsurface, kv_profile, 86400.0)
        @test subsurface.kh_profile.kh[i] ≈ 33.76026208801769f0
        @test all(kv_profile.z_layered[1:10] .== 400.0)
        @test subsurface.ssfmax[i] ≈ 23.4840490395906f0
        @test subsurface.ssf[i] ≈ 10336.88327617503f0
>>>>>>> 2a63e957
    end

    @testset "river flow layered exponential profile" begin
        model = Wflow.initialize_sbm_model(config)
        Wflow.run_timestep!(model)
        Wflow.run_timestep!(model)
        q = model.lateral.river.q_av
        @test sum(q) ≈ 3159.38300016008f0
        @test q[1622] ≈ 0.0005972577112819149f0
        @test q[43] ≈ 10.017642376280731f0
    end

    Wflow.close_files(model; delete_output = false)
end<|MERGE_RESOLUTION|>--- conflicted
+++ resolved
@@ -450,22 +450,6 @@
 
     @testset "exponential profile" begin
         model = Wflow.initialize_sbm_model(config)
-<<<<<<< HEAD
-        (; vertical) = model
-        z = vertical.zi[i]
-        kv_z = Wflow.hydraulic_conductivity_at_depth(vertical, z, i, 2, "exponential")
-        @test kv_z ≈ vertical.kvfrac[i][2] * vertical.kv_0[i] * exp(-vertical.f[i] * z)
-        @test vertical.z_exp == vertical.soilthickness
-        @test_throws ErrorException Wflow.kh_layered_profile(
-            vertical,
-            100.0,
-            i,
-            "exponential",
-        )
-        @test all(isnan.(vertical.z_layered))
-        @test all(isnan.(vertical.kv[i]))
-        @test all(vertical.nlayers_kv .== 0)
-=======
         (; soil) = model.vertical
         (; kv_profile) = soil.parameters
         (; subsurface) = model.lateral
@@ -475,33 +459,11 @@
         @test kv_z ≈ kvfrac[i][2] * kv_profile.kv_0[i] * exp(-kv_profile.f[i] * z)
         @test subsurface.ssfmax[i] ≈ 28.32720603576582f0
         @test subsurface.ssf[i] ≈ 11683.330684556406f0
->>>>>>> 2a63e957
     end
 
     @testset "exponential constant profile" begin
         config.input.vertical.ksat_profile = "exponential_constant"
         model = Wflow.initialize_sbm_model(config)
-<<<<<<< HEAD
-        (; vertical) = model
-        z = vertical.zi[i]
-        kv_z =
-            Wflow.hydraulic_conductivity_at_depth(vertical, z, i, 2, "exponential_constant")
-        @test kv_z ≈ vertical.kvfrac[i][2] * vertical.kv_0[i] * exp(-vertical.f[i] * z)
-        kv_400 = Wflow.hydraulic_conductivity_at_depth(
-            vertical,
-            400.0,
-            i,
-            2,
-            "exponential_constant",
-        )
-        kv_1000 = Wflow.hydraulic_conductivity_at_depth(
-            vertical,
-            1000.0,
-            i,
-            3,
-            "exponential_constant",
-        )
-=======
         (; soil) = model.vertical
         (; kv_profile) = soil.parameters
         (; subsurface) = model.lateral
@@ -514,7 +476,6 @@
               exp(-kv_profile.exponential.f[i] * z)
         kv_400 = Wflow.hydraulic_conductivity_at_depth(kv_profile, kvfrac, 400.0, i, 2)
         kv_1000 = Wflow.hydraulic_conductivity_at_depth(kv_profile, kvfrac, 1000.0, i, 3)
->>>>>>> 2a63e957
         @test kv_400 ≈ kv_1000
         @test all(kv_profile.z_exp .== 400.0)
         @test subsurface.ssfmax[i] ≈ 49.38558575188426f0
@@ -524,16 +485,6 @@
     @testset "layered profile" begin
         config.input.vertical.ksat_profile = "layered"
         model = Wflow.initialize_sbm_model(config)
-<<<<<<< HEAD
-        (; vertical) = model
-        z = vertical.zi[i]
-        @test Wflow.hydraulic_conductivity_at_depth(vertical, z, i, 2, "layered") ≈
-              vertical.kv[100][2]
-        @test Wflow.kh_layered_profile(vertical, 100.0, i, "layered") ≈ 47.508932674632355f0
-        @test vertical.nlayers_kv[i] == 4
-        @test vertical.z_layered == vertical.soilthickness
-        @test all(isnan.(vertical.z_exp))
-=======
         (; soil) = model.vertical
         (; kv_profile) = soil.parameters
         (; subsurface) = model.lateral
@@ -545,28 +496,11 @@
         @test subsurface.kh_profile.kh[i] ≈ 47.508932674632355f0
         @test subsurface.ssfmax[i] ≈ 30.237094380100316f0
         @test subsurface.ssf[i] ≈ 14546.518932613191f0
->>>>>>> 2a63e957
     end
 
     @testset "layered exponential profile" begin
         config.input.vertical.ksat_profile = "layered_exponential"
         model = Wflow.initialize_sbm_model(config)
-<<<<<<< HEAD
-        (; vertical) = model
-        z = vertical.zi[i]
-        @test Wflow.hydraulic_conductivity_at_depth(
-            vertical,
-            z,
-            i,
-            2,
-            "layered_exponential",
-        ) ≈ vertical.kv[i][2]
-        @test vertical.nlayers_kv[i] == 2
-        @test Wflow.kh_layered_profile(vertical, 100.0, i, "layered_exponential") ≈
-              33.76026208801769f0
-        @test all(vertical.z_layered[1:10] .== 400.0)
-        @test all(isnan.(vertical.z_exp))
-=======
         (; soil) = model.vertical
         (; kv_profile) = soil.parameters
         (; subsurface) = model.lateral
@@ -580,7 +514,6 @@
         @test all(kv_profile.z_layered[1:10] .== 400.0)
         @test subsurface.ssfmax[i] ≈ 23.4840490395906f0
         @test subsurface.ssf[i] ≈ 10336.88327617503f0
->>>>>>> 2a63e957
     end
 
     @testset "river flow layered exponential profile" begin
