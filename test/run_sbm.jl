using Dates

tomlpath = joinpath(@__DIR__, "sbm_config.toml")
config = Wflow.Config(tomlpath)

model = Wflow.initialize_sbm_model(config)
@unpack network = model

model = Wflow.run_timestep(model)

# test if the first timestep was written to the CSV file
flush(model.writer.csv_io)  # ensure the buffer is written fully to disk
@testset "CSV output" begin
    row = csv_first_row(model.writer.csv_path)

    @test row.time == DateTime("2000-01-02T00:00:00")
    @test row.Q ≈ 8.15299947254324f0
    @test row.volume ≈ 2.7535003939625636f7
    @test row.temp_bycoord ≈ 2.390000104904175f0
    @test row.vwc_layer2_bycoord ≈ 0.25938809638672006f0
    @test row.temp_byindex ≈ 2.390000104904175f0
    @test row.Q_6336050 ≈ 0.006583064321841488f0
    @test row.Q_6336510 ≈ 0.029864230092642642f0
    @test row.Q_6836100 ≈ 0.19995488963854305f0
    @test row.Q_6336500 ≈ 0.006277726622788425f0
    @test row.Q_6836190 ≈ 0.0031262850749354237f0
    @test row.Q_6336800 ≈ 0.008278375560053742f0
    @test row.Q_6336900 ≈ 0.0066141980189014385f0
    @test row.Q_6336930 ≈ 0.09141703511009937f0
    @test row.Q_6336910 ≈ 0.007475453481320056f0
    @test row.Q_6136500 ≈ 0.001834989281902289f0
    @test row.Q_6136520 ≈ 0.0022266031120691397f0
    @test row.Q_6136150 ≈ 0.006310361139139334f0
    @test row.Q_6136151 ≈ 0.007946301730645885f0
    @test row.Q_6136160 ≈ 3.927719795530719f0
    @test row.Q_6136202 ≈ 1.4162246003743886f0
    @test row.recharge_1 ≈ -0.002257181032501202f0
end

@testset "NetCDF scalar output" begin
    ds = model.writer.dataset_scalar
    @test ds["time"][1] == DateTime("2000-01-02T00:00:00")
    @test ds["Q"][:][1:20] ≈ [
        0.7425387f0,
        1.4162246f0,
        1.4425076f0,
        1.4044669f0,
        5.738109f0,
        2.7616737f0,
        2.1128905f0,
        4.105428f0,
        0.008651769f0,
        3.9277198f0,
        4.069447f0,
        0.006356805f0,
        0.007946302f0,
        0.008135906f0,
        0.0037393502f0,
        0.70888275f0,
        0.0024000728f0,
        1.3347782f0,
        3.8374817f0,
        1.676597f0,
    ]
    @test ds["Q_gauges"].attrib["cf_role"] == "timeseries_id"
    @test ds["temp_index"][:] ≈ [2.39f0]
    @test ds["temp_coord"][:] ≈ [2.39f0]
    @test keys(ds.dim) == ["time", "layer", "Q_gauges", "temp_bycoord", "temp_byindex"]
end

@testset "first timestep" begin
    sbm = model.vertical

    @test sbm.tt[50063] ≈ 0.0f0

    @test model.clock.iteration == 1

    @test sbm.θₛ[50063] ≈ 0.48755401372909546f0
    @test sbm.θᵣ[50063] ≈ 0.15943120419979095f0
    @test sbm.runoff[50063] == 0.0
    @test sbm.soilevap[50063] ≈ 0.011096671644901038f0
    @test sbm.snow[5] ≈ 3.7685133905888146f0
    @test sbm.total_storage[50063] ≈ 559.9035608052374f0
    @test sbm.total_storage[429] ≈ 597.4578475404879f0 # river cell
end

# run the second timestep
model = Wflow.run_timestep(model)

@testset "second timestep" begin
    sbm = model.vertical
    @test sbm.θₛ[50063] ≈ 0.48755401372909546f0
    @test sbm.θᵣ[50063] ≈ 0.15943120419979095f0
    @test sbm.runoff[50063] == 0.0
    @test sbm.soilevap[50063] ≈ 0.008718333439094138f0
    @test sbm.snow[5] ≈ 3.8434125240523125f0
    @test sbm.total_storage[50063] ≈ 560.0152135062889f0
    @test sbm.total_storage[429] ≈ 617.2238533241972f0 # river cell
end

@testset "subsurface flow" begin
    ssf = model.lateral.subsurface.ssf
    @test sum(ssf) ≈ 6.370399148012509f7
    @test ssf[network.land.order[1]] ≈ 7.169036749244327f2
    @test ssf[network.land.order[end-100]] ≈ 2333.801056570759f0
    @test ssf[network.land.order[end]] ≈ 288.19428729403944f0
end

@testset "overland flow" begin
    q = model.lateral.land.q_av
    @test sum(q) ≈ 291.27639107427285f0
    @test q[26625] ≈ 0.0
    @test q[39308] ≈ 0.0
    @test q[network.land.order[end]] ≈ 1.0f-30
end

@testset "river flow" begin
    q = model.lateral.river.q_av
    @test sum(q) ≈ 3622.7369292570543f0
    @test q[1622] ≈ 0.0006497468064774366f0
    @test q[43] ≈ 12.05767242907667f0
    @test q[network.river.order[end]] ≈ 0.039200124520463835f0
end

@testset "reservoir simple" begin
    res = model.lateral.river.reservoir
    @test res.outflow[1] ≈ 0.21750000119148086f0
    @test res.inflow[1] ≈ 43.18479982574888f0
    @test res.volume[1] ≈ 2.751299001489657f7
    @test res.precipitation[1] ≈ 0.17999997735023499f0
    @test res.evaporation[1] ≈ 0.5400000810623169f0
end

# set these variables for comparison in "changed dynamic parameters"
precip = copy(model.vertical.precipitation)
evap = copy(model.vertical.potential_evaporation)
lai = copy(model.vertical.leaf_area_index)
res_evap = copy(model.lateral.river.reservoir.evaporation)

Wflow.close_files(model, delete_output = false)

# test for setting a pit and multithreading multiple basins (by setting 2 extra pits
# resulting in 3 basins)
tomlpath = joinpath(@__DIR__, "sbm_config.toml")
config = Wflow.Config(tomlpath)
config["model"]["pits"] = true
config["input"]["pits"] = "wflow_pits"
config.endtime = DateTime(2000, 1, 9)
config.loglevel = "info"

model = Wflow.run(config)

@testset "timing" begin
    # clock has been reset
    calendar = get(config, "calendar", "standard")::String
    @test model.clock.time == Wflow.cftime(config.starttime, calendar)
    @test model.clock.iteration == 0
end

@testset "river flow at basin outlets and downstream of one pit" begin
    q = model.lateral.river.q_av
    @test q[4009] ≈ 8.51907041734622f0 # pit/ outlet, CartesianIndex(141, 228)
    @test q[4020] ≈ 0.006779014715290862f0 # downstream of pit 4009, CartesianIndex(141, 229)
    @test q[2508] ≈ 150.28398167251638f0 # pit/ outlet
    @test q[5808] ≈ 0.12419895007970105f0 # pit/ outlet
end

# test changing forcing and cyclic LAI parameter
tomlpath = joinpath(@__DIR__, "sbm_config.toml")
config = Wflow.Config(tomlpath)

config.input.vertical.precipitation =
    Dict("scale" => 2.0, "netcdf" => Dict("variable" => Dict("name" => "precip")))
config.input.vertical.potential_evaporation = Dict(
    "scale" => 3.0,
    "offset" => 1.50,
    "netcdf" => Dict("variable" => Dict("name" => "pet")),
)
config.input.vertical.leaf_area_index =
    Dict("scale" => 1.6, "netcdf" => Dict("variable" => Dict("name" => "LAI")))

model = Wflow.initialize_sbm_model(config)
model = Wflow.run_timestep(model)
model = Wflow.run_timestep(model)

@testset "changed dynamic parameters" begin
    res = model.lateral.river.reservoir
    vertical = model.vertical
    @test vertical.precipitation[2] / precip[2] ≈ 2.0f0
    @test (vertical.potential_evaporation[100] - 1.50) / evap[100] ≈ 3.0f0
    @test vertical.leaf_area_index[100] / lai[100] ≈ 1.6f0
    @test (res.evaporation[2] - 1.50) / res_evap[2] ≈ 3.0000012203408635f0
end

# test cyclic river inflow
tomlpath = joinpath(@__DIR__, "sbm_config.toml")
config = Wflow.Config(tomlpath)

config.input.cyclic = ["vertical.leaf_area_index", "lateral.river.inflow"]
config.input.lateral.river.inflow = "inflow"

model = Wflow.initialize_sbm_model(config)
model = Wflow.run_timestep(model)
model = Wflow.run_timestep(model)

@testset "river inflow (cyclic)" begin
    @test model.lateral.river.inflow[44] ≈ 0.75
    @test model.lateral.river.q_av[44] ≈ 10.71846407068599
end

# test fixed forcing (precipitation = 2.5)
config = Wflow.Config(tomlpath)
config.input.vertical.precipitation = Dict("value" => 2.5)
model = Wflow.initialize_sbm_model(config)
Wflow.load_fixed_forcing(model)

@testset "fixed precipitation forcing (initialize)" begin
    @test maximum(model.vertical.precipitation) ≈ 2.5
    @test minimum(model.vertical.precipitation) ≈ 0.0
    @test all(isapprox.(model.lateral.river.reservoir.precipitation, 2.5))
end

model = Wflow.run_timestep(model)

@testset "fixed precipitation forcing (first timestep)" begin
    @test maximum(model.vertical.precipitation) ≈ 2.5
    @test minimum(model.vertical.precipitation) ≈ 0.0
    @test all(isapprox.(model.lateral.river.reservoir.precipitation, 2.5))
end

Wflow.close_files(model, delete_output = false)

# test local-inertial option for river flow river_routing
tomlpath = joinpath(@__DIR__, "sbm_config.toml")
config = Wflow.Config(tomlpath)
config.model.river_routing = "local-inertial"

model = Wflow.initialize_sbm_model(config)
model = Wflow.run_timestep(model)
model = Wflow.run_timestep(model)

@testset "river flow and depth (local inertial)" begin
    q = model.lateral.river.q_av
    @test sum(q) ≈ 3919.6025219496014f0
    @test q[1622] ≈ 7.31010246736994f-5
    @test q[43] ≈ 11.92153120707289f0
    @test q[501] ≈ 3.5736389982451895f0
    h = model.lateral.river.h_av
    @test h[1622] ≈ 0.001987887644883981f0
    @test h[43] ≈ 0.4366415244811759f0
    @test h[501] ≈ 0.057265962518284294f0
    q_channel = model.lateral.river.q_channel_av
    @test q ≈ q_channel
end
Wflow.close_files(model, delete_output = false)

# test local-inertial option for river and overland flow
tomlpath = joinpath(@__DIR__, "sbm_swf_config.toml")
config = Wflow.Config(tomlpath)

model = Wflow.initialize_sbm_model(config)
model = Wflow.run_timestep(model)
model = Wflow.run_timestep(model)

@testset "river and overland flow and depth (local inertial)" begin
    q = model.lateral.river.q_av
    @test sum(q) ≈ 2380.64389229669f0
    @test q[1622] ≈ 7.322956970529551f-5
    @test q[43] ≈ 5.361283165612762f0
    @test q[501] ≈ 1.6021771576366957f0
    h = model.lateral.river.h_av
    @test h[1622] ≈ 0.0019891342000364796f0
    @test h[43] ≈ 0.3003008810153667f0
    @test h[501] ≈ 0.031925992442532f0
    qx = model.lateral.land.qx
    qy = model.lateral.land.qy
    @test qx[[26, 35, 631]] ≈ [0.18614776104106373f0, 0.029502872625766417f0, 0.0f0]
    @test qy[[26, 35, 631]] ≈ [0.12757214437549858f0, 1.7212079599401755f0, 0.0f0]
    h = model.lateral.land.h
    @test h[[26, 35, 631]] ≈
          [0.07361854999908582f0, 0.009155393111676267f0, 0.0007258741013439351f0]
end
Wflow.close_files(model, delete_output = false)

# test local-inertial option for river flow including 1D floodplain schematization
tomlpath = joinpath(@__DIR__, "sbm_config.toml")
config = Wflow.Config(tomlpath)

config.model.floodplain_1d = true
config.model.river_routing = "local-inertial"
config.model.land_routing = "kinematic-wave"
Dict(config.input.lateral.river)["floodplain"] = Dict("volume" => "floodplain_volume")
Dict(config.state.lateral.river)["floodplain"] =
    Dict("q" => "q_floodplain", "h" => "h_floodplain")

model = Wflow.initialize_sbm_model(config)

fp = model.lateral.river.floodplain.profile
river = model.lateral.river
Δh = diff(fp.depth)
Δv = diff(fp.volume[:, 3])
Δa = diff(fp.a[:, 3])

@testset "river flow (local inertial) floodplain schematization" begin
    # floodplain geometry checks (index 3)
    @test fp.volume[:, 3] ≈ [0.0f0, 8641.0f0, 19011.0f0, 31685.0f0, 51848.0f0, 80653.0f0]
    @test fp.width[:, 3] ≈ [
        30.0f0,
        99.28617594254938f0,
        119.15260323159785f0,
        145.6258527827648f0,
        231.6754039497307f0,
        330.9730700179533f0,
    ]
    @test fp.p[:, 3] ≈ [
        69.28617594254938f0,
        70.28617594254938f0,
        91.15260323159785f0,
        118.62585278276481f0,
        205.6754039497307f0,
        305.9730700179533f0,
    ]
    @test fp.a[:, 3] ≈ [
        0.0f0,
        49.64308797127469f0,
        109.21938958707361f0,
        182.032315978456f0,
        297.8700179533214f0,
        463.35655296229805f0,
    ]
    @test Δh .* fp.width[2:end, 3] * river.dl[3] ≈ Δv
    @test fp.a[:, 3] * river.dl[3] ≈ fp.volume[:, 3]
    # flood depth from flood volume (8000.0)
    flood_vol = 8000.0f0
    river.volume[3] = flood_vol + river.bankfull_volume[3]
    i1, i2 = Wflow.interpolation_indices(flood_vol, fp.volume[:, 3])
    @test (i1, i2) == (1, 2)
    flood_depth = Wflow.flood_depth(fp, flood_vol, river.dl[3], 3)
    @test flood_depth ≈ 0.46290938548779076f0
    @test (flood_depth - fp.depth[i1]) * fp.width[i2, 3] * river.dl[3] + fp.volume[i1, 3] ≈
          flood_vol
    # flood depth from flood volume (12000.0)
    flood_vol = 12000.0f0
    river.volume[3] = flood_vol + river.bankfull_volume[3]
    i1, i2 = Wflow.interpolation_indices(flood_vol, fp.volume[:, 3])
    @test (i1, i2) == (2, 3)
    flood_depth = Wflow.flood_depth(fp, flood_vol, river.dl[3], 3)
    @test flood_depth ≈ 0.6619575699132112f0
    @test (flood_depth - fp.depth[i1]) * fp.width[i2, 3] * river.dl[3] + fp.volume[i1, 3] ≈
          flood_vol
    # test extrapolation of segment
    flood_vol = 95000.0f0
    river.volume[3] = flood_vol + river.bankfull_volume[3]
    i1, i2 = Wflow.interpolation_indices(flood_vol, fp.volume[:, 3])
    @test (i1, i2) == (6, 6)
    flood_depth = Wflow.flood_depth(fp, flood_vol, river.dl[3], 3)
    @test flood_depth ≈ 2.749036625585836f0
    @test (flood_depth - fp.depth[i1]) * fp.width[i2, 3] * river.dl[3] + fp.volume[i1, 3] ≈
          flood_vol
    river.volume[3] = 0.0 # reset volume
    # flow area and wetted perimeter based on hf
    h = 0.5
    i1, i2 = Wflow.interpolation_indices(h, fp.depth)
    @test Wflow.flow_area(fp.width[i2, 3], fp.a[i1, 3], fp.depth[i1], h) ≈
          49.64308797127469f0
    @test Wflow.wetted_perimeter(fp.p[i1, 3], fp.depth[i1], h) ≈ 70.28617594254938f0
    h = 1.5
    i1, i2 = Wflow.interpolation_indices(h, fp.depth)
    @test Wflow.flow_area(fp.width[i2, 3], fp.a[i1, 3], fp.depth[i1], h) ≈
          182.032315978456f0
    @test Wflow.wetted_perimeter(fp.p[i1, 3], fp.depth[i1], h) ≈ 118.62585278276481f0
    h = 1.7
    i1, i2 = Wflow.interpolation_indices(h, fp.depth)
    @test Wflow.flow_area(fp.width[i2, 3], fp.a[i1, 3], fp.depth[i1], h) ≈
          228.36739676840216f0
    @test Wflow.wetted_perimeter(fp.p[i1, 3], fp.depth[i1], h) ≈ 119.02585278276482f0
    h = 3.2
    i1, i2 = Wflow.interpolation_indices(h, fp.depth)
    @test Wflow.flow_area(fp.width[i2, 3], fp.a[i1, 3], fp.depth[i1], h) ≈
          695.0377019748654f0
    @test Wflow.wetted_perimeter(fp.p[i1, 3], fp.depth[i1], h) ≈ 307.3730700179533f0
    h = 4.0
    i1, i2 = Wflow.interpolation_indices(h, fp.depth)
    @test Wflow.flow_area(fp.width[i2, 3], fp.a[i1, 3], fp.depth[i1], h) ≈
          959.816157989228f0
    @test Wflow.wetted_perimeter(fp.p[i1, 3], fp.depth[i1], h) ≈ 308.9730700179533f0
    @test Wflow.flow_area(fp.width[i2, 4], fp.a[i1, 4], fp.depth[i1], h) ≈
          407.6395313908081f0
    @test Wflow.wetted_perimeter(fp.p[i1, 4], fp.depth[i1], h) ≈ 90.11775307900271f0
end

model = Wflow.run_timestep(model)
model = Wflow.run_timestep(model)

@testset "river flow (local inertial) with floodplain schematization simulation" begin
    q = model.lateral.river.q_av
<<<<<<< HEAD
    @test sum(q) ≈ 3908.039208613999f0
    @test q[1622] ≈ 7.310102468091527f-5
    @test q[43] ≈ 11.921531207072922f0
    @test q[501] ≈ 3.5061516913374717f0
    h = model.lateral.river.h_av
    @test h[1622] ≈ 0.001987887580593841f0
    @test h[43] ≈ 0.436641524481545f0
    @test h[501] ≈ 0.05665942153713204f0
=======
    @test sum(q) ≈ 3898.719057830299f0
    @test q[1622] ≈ 6.0094627478450016f-5
    @test q[43] ≈ 11.900372477232796f0
    @test q[501] ≈ 3.470259878228359f0
    @test q[5808] ≈ 0.002199141435542889f0
    h = model.lateral.river.h_av
    @test h[1622] ≈ 0.0018099697988149294f0
    @test h[43] ≈ 0.4362704420867342f0
    @test h[501] ≈ 0.05610231297517167f0
    @test h[5808] ≈ 0.005901095907129176f0
end

# set boundary condition local inertial routing from NetCDF file
config.input.lateral.river.riverlength_bc = "riverlength_bc"
config.input.lateral.river.riverdepth_bc = "riverdepth_bc"
model = Wflow.initialize_sbm_model(config)
model = Wflow.run_timestep(model)
model = Wflow.run_timestep(model)

@testset "change boundary condition for local inertial routing (including floodplain)" begin
    q = model.lateral.river.q_av
    @test sum(q) ≈ 3899.01831081148f0
    @test q[1622] ≈ 6.008529317397127f-5
    @test q[43] ≈ 11.900394994314782f0
    @test q[501] ≈ 3.4702817507735366f0
    @test q[5808] ≈ 0.060081151400640784f0
    h = model.lateral.river.h_av
    @test h[1622] ≈ 0.001809870969211623f0
    @test h[43] ≈ 0.4362709200147433f0
    @test h[501] ≈ 0.05610440991535934f0
    @test h[5808] ≈ 2.0000006940603936f0
>>>>>>> cd36547c
end
Wflow.close_files(model, delete_output = false)

# test different ksat profiles
@testset "ksat profiles (SBM)" begin
    i = 100
    tomlpath = joinpath(@__DIR__, "sbm_config.toml")
    config = Wflow.Config(tomlpath)
    config.input.vertical.kv = "kv"
    config.input.vertical.z_exp = Dict("value" => 400.0)
    config.input.vertical.z_layered = Dict("value" => 400.0)

    @testset "exponential profile" begin
        model = Wflow.initialize_sbm_model(config)
        @unpack vertical = model
        z = vertical.zi[i]
        kv_z = Wflow.hydraulic_conductivity_at_depth(vertical, z, i, 2, "exponential")
        @test kv_z ≈ vertical.kvfrac[i][2] * vertical.kv₀[i] * exp(-vertical.f[i] * z)
        @test vertical.z_exp == vertical.soilthickness
        @test_throws ErrorException Wflow.kh_layered_profile(
            vertical,
            100.0,
            i,
            "exponential",
        )
        @test all(isnan.(vertical.z_layered))
        @test all(isnan.(vertical.kv[i]))
        @test all(vertical.nlayers_kv .== 0)
    end

    @testset "exponential constant profile" begin
        config.input.vertical.ksat_profile = "exponential_constant"
        model = Wflow.initialize_sbm_model(config)
        @unpack vertical = model
        z = vertical.zi[i]
        kv_z =
            Wflow.hydraulic_conductivity_at_depth(vertical, z, i, 2, "exponential_constant")
        @test kv_z ≈ vertical.kvfrac[i][2] * vertical.kv₀[i] * exp(-vertical.f[i] * z)
        kv_400 = Wflow.hydraulic_conductivity_at_depth(
            vertical,
            400.0,
            i,
            2,
            "exponential_constant",
        )
        kv_1000 = Wflow.hydraulic_conductivity_at_depth(
            vertical,
            1000.0,
            i,
            3,
            "exponential_constant",
        )
        @test kv_400 ≈ kv_1000
        @test_throws ErrorException Wflow.kh_layered_profile(
            vertical,
            100.0,
            i,
            "exponential_constant",
        )
        @test all(isnan.(vertical.z_layered))
        @test all(isnan.(vertical.kv[i]))
        @test all(vertical.nlayers_kv .== 0)
        @test all(vertical.z_exp .== 400.0)
    end

    @testset "layered profile" begin
        config.input.vertical.ksat_profile = "layered"
        model = Wflow.initialize_sbm_model(config)
        @unpack vertical = model
        z = vertical.zi[i]
        @test Wflow.hydraulic_conductivity_at_depth(vertical, z, i, 2, "layered") ≈
              vertical.kv[100][2]
        @test Wflow.kh_layered_profile(vertical, 100.0, i, "layered") ≈ 47.508932674632355f0
        @test vertical.nlayers_kv[i] == 4
        @test vertical.z_layered == vertical.soilthickness
        @test all(isnan.(vertical.z_exp))
    end

    @testset "layered exponential profile" begin
        config.input.vertical.ksat_profile = "layered_exponential"
        model = Wflow.initialize_sbm_model(config)
        @unpack vertical = model
        z = vertical.zi[i]
        @test Wflow.hydraulic_conductivity_at_depth(
            vertical,
            z,
            i,
            2,
            "layered_exponential",
        ) ≈ vertical.kv[i][2]
        @test vertical.nlayers_kv[i] == 2
        @test Wflow.kh_layered_profile(vertical, 100.0, i, "layered_exponential") ≈
              33.76026208801769f0
        @test all(vertical.z_layered[1:10] .== 400.0)
        @test all(isnan.(vertical.z_exp))
    end

    model = Wflow.run_timestep(model)
    model = Wflow.run_timestep(model)
    @testset "river flow layered exponential profile" begin
        q = model.lateral.river.q_av
        @test sum(q) ≈ 3126.3509477318844f0
        @test q[1622] ≈ 0.0005972577112819149f0
        @test q[43] ≈ 9.880641908157857f0
    end

    Wflow.close_files(model, delete_output = false)
end<|MERGE_RESOLUTION|>--- conflicted
+++ resolved
@@ -394,29 +394,19 @@
 
 @testset "river flow (local inertial) with floodplain schematization simulation" begin
     q = model.lateral.river.q_av
-<<<<<<< HEAD
     @test sum(q) ≈ 3908.039208613999f0
     @test q[1622] ≈ 7.310102468091527f-5
     @test q[43] ≈ 11.921531207072922f0
     @test q[501] ≈ 3.5061516913374717f0
+    @test q[5808] ≈ 0.0022258226497210145f0
     h = model.lateral.river.h_av
     @test h[1622] ≈ 0.001987887580593841f0
     @test h[43] ≈ 0.436641524481545f0
     @test h[501] ≈ 0.05665942153713204f0
-=======
-    @test sum(q) ≈ 3898.719057830299f0
-    @test q[1622] ≈ 6.0094627478450016f-5
-    @test q[43] ≈ 11.900372477232796f0
-    @test q[501] ≈ 3.470259878228359f0
-    @test q[5808] ≈ 0.002199141435542889f0
-    h = model.lateral.river.h_av
-    @test h[1622] ≈ 0.0018099697988149294f0
-    @test h[43] ≈ 0.4362704420867342f0
-    @test h[501] ≈ 0.05610231297517167f0
-    @test h[5808] ≈ 0.005901095907129176f0
-end
-
-# set boundary condition local inertial routing from NetCDF file
+	@test h[5808] ≈ 0.005933025055544241f0
+end
+
+# set boundary condition local inertial routing from netCDF file
 config.input.lateral.river.riverlength_bc = "riverlength_bc"
 config.input.lateral.river.riverdepth_bc = "riverdepth_bc"
 model = Wflow.initialize_sbm_model(config)
@@ -425,17 +415,16 @@
 
 @testset "change boundary condition for local inertial routing (including floodplain)" begin
     q = model.lateral.river.q_av
-    @test sum(q) ≈ 3899.01831081148f0
-    @test q[1622] ≈ 6.008529317397127f-5
-    @test q[43] ≈ 11.900394994314782f0
-    @test q[501] ≈ 3.4702817507735366f0
-    @test q[5808] ≈ 0.060081151400640784f0
+    @test sum(q) ≈ 3908.2493947503826f0
+    @test q[1622] ≈ 7.310183576829848f-5
+    @test q[43] ≈ 11.921531207085014f0
+    @test q[501] ≈ 3.5061513868779763f0
+    @test q[5808] ≈ 0.060518234525259465f0
     h = model.lateral.river.h_av
-    @test h[1622] ≈ 0.001809870969211623f0
-    @test h[43] ≈ 0.4362709200147433f0
-    @test h[501] ≈ 0.05610440991535934f0
+    @test h[1622] ≈ 0.0019878952928530183f0
+    @test h[43] ≈ 0.4366415249636809f0
+    @test h[501] ≈ 0.05665929962422606f0
     @test h[5808] ≈ 2.0000006940603936f0
->>>>>>> cd36547c
 end
 Wflow.close_files(model, delete_output = false)
 
