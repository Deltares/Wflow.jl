using Dates

tomlpath = joinpath(@__DIR__, "sbm_config.toml")
config = Wflow.Config(tomlpath)

model = Wflow.initialize_sbm_model(config)
@unpack network = model

model = Wflow.run_timestep(model)

# test if the first timestep was written to the CSV file
flush(model.writer.csv_io)  # ensure the buffer is written fully to disk
@testset "CSV output" begin
    row = csv_first_row(model.writer.csv_path)

    @test row.time == DateTime("2000-01-02T00:00:00")
    @test row.Q ≈ 8.15299947254324f0
    @test row.volume ≈ 2.7535003939625636f7
    @test row.temp_bycoord ≈ 2.390000104904175f0
    @test row.vwc_layer2_bycoord ≈ 0.25938809638672006f0
    @test row.temp_byindex ≈ 2.390000104904175f0
    @test row.Q_6336050 ≈ 0.006583064321841488f0
    @test row.Q_6336510 ≈ 0.029864230092642642f0
    @test row.Q_6836100 ≈ 0.19995488963854305f0
    @test row.Q_6336500 ≈ 0.006277726622788425f0
    @test row.Q_6836190 ≈ 0.0031262850749354237f0
    @test row.Q_6336800 ≈ 0.008278375560053742f0
    @test row.Q_6336900 ≈ 0.0066141980189014385f0
    @test row.Q_6336930 ≈ 0.09141703511009937f0
    @test row.Q_6336910 ≈ 0.007475453481320056f0
    @test row.Q_6136500 ≈ 0.001834989281902289f0
    @test row.Q_6136520 ≈ 0.0022266031120691397f0
    @test row.Q_6136150 ≈ 0.006310361139139334f0
    @test row.Q_6136151 ≈ 0.007946301730645885f0
    @test row.Q_6136160 ≈ 3.927719795530719f0
    @test row.Q_6136202 ≈ 1.4162246003743886f0
    @test row.recharge_1 ≈ -0.0021010607032383556f0
end

@testset "NetCDF scalar output" begin
    ds = model.writer.dataset_scalar
    @test ds["time"][1] == DateTime("2000-01-02T00:00:00")
    @test ds["Q"][:][1:20] ≈ [
        0.7425387f0,
        1.4162246f0,
        1.4425076f0,
        1.4044669f0,
        5.738109f0,
        2.7616737f0,
        2.1128905f0,
        4.105428f0,
        0.008651769f0,
        3.9277198f0,
        4.069447f0,
        0.006356805f0,
        0.007946302f0,
        0.008135906f0,
        0.0037393502f0,
        0.70888275f0,
        0.0024000728f0,
        1.3347782f0,
        3.8374817f0,
        1.676597f0,
    ]
    @test ds["Q_gauges"].attrib["cf_role"] == "timeseries_id"
    @test ds["temp_index"][:] ≈ [2.39f0]
    @test ds["temp_coord"][:] ≈ [2.39f0]
    @test keys(ds.dim) == ["time", "layer", "Q_gauges", "temp_bycoord", "temp_byindex"]
end

@testset "first timestep" begin
    sbm = model.vertical

    @test sbm.tt[50063] ≈ 0.0f0

    @test model.clock.iteration == 1

    @test sbm.theta_s[50063] ≈ 0.48755401372909546f0
    @test sbm.theta_r[50063] ≈ 0.15943120419979095f0
    @test mean(sbm.runoff) ≈ 0.04177459898728149f0
    @test mean(sbm.soilevap) ≈ 0.02122698830889417f0
    @test mean(sbm.actevap) ≈ 0.3353001180202587f0
    @test mean(sbm.actinfilt) ≈ 1.6444774688444848f0
    @test sbm.snow[5] ≈ 3.768513390588815f0
    @test mean(sbm.snow) ≈ 0.038019723676094325f0
    @test sbm.total_storage[50063] ≈ 559.9035608052374f0
    @test sbm.total_storage[429] ≈ 597.4578475404879f0 # river cell
end

# run the second timestep
model = Wflow.run_timestep(model)

@testset "second timestep" begin
    sbm = model.vertical
<<<<<<< HEAD
    @test sbm.θₛ[50063] ≈ 0.48755401372909546f0
    @test sbm.θᵣ[50063] ≈ 0.15943120419979095f0
    @test mean(sbm.net_runoff) ≈ 0.23734052031823816f0
    @test mean(sbm.runoff) ≈ 0.23770898226019577f0
=======
    @test sbm.theta_s[50063] ≈ 0.48755401372909546f0
    @test sbm.theta_r[50063] ≈ 0.15943120419979095f0
    @test mean(sbm.net_runoff) ≈ 0.23710522236947756f0
    @test mean(sbm.runoff) ≈ 0.23747368431143517f0
>>>>>>> 3ad46dfa
    @test mean(sbm.soilevap) ≈ 0.018750808322054897f0
    @test mean(sbm.actevap) ≈ 0.14872283281368032f0
    @test mean(sbm.actinfilt) ≈ 0.08863102527394363f0
    @test sbm.snow[5] ≈ 3.843412524052313f0
    @test mean(sbm.snow) ≈ 0.03461317061870949f0
    @test sbm.total_storage[50063] ≈ 560.0152135062889f0
    @test sbm.total_storage[429] ≈ 617.2238533241972f0 # river cell
end

@testset "subsurface flow" begin
    ssf = model.lateral.subsurface.ssf
    @test sum(ssf) ≈ 6.3761585406186976f7
    @test ssf[network.land.order[1]] ≈ 718.2802566393531f0
    @test ssf[network.land.order[end-100]] ≈ 2337.771227118579f0
    @test ssf[network.land.order[end]] ≈ 288.19428729403984f0
end

@testset "overland flow" begin
    q = model.lateral.land.q_av
    @test sum(q) ≈ 291.4923871784623f0
    @test q[26625] ≈ 0.0
    @test q[39308] ≈ 0.0
    @test q[network.land.order[end]] ≈ 1.0f-30
end

@testset "river flow" begin
    q = model.lateral.river.q_av
    @test sum(q) ≈ 3625.0013368279815f0
    @test q[1622] ≈ 0.0006503254947860838f0
    @test q[43] ≈ 12.06416878694095f0
    @test q[network.river.order[end]] ≈ 0.039200124520463835f0
end

@testset "reservoir simple" begin
    res = model.lateral.river.reservoir
    @test res.outflow[1] ≈ 0.21750000119148086f0
    @test res.inflow[1] ≈ 43.18479982574888f0
    @test res.volume[1] ≈ 2.751299001489657f7
    @test res.precipitation[1] ≈ 0.17999997735023499f0
    @test res.evaporation[1] ≈ 0.5400000810623169f0
end

# set these variables for comparison in "changed dynamic parameters"
precip = copy(model.vertical.precipitation)
evap = copy(model.vertical.potential_evaporation)
lai = copy(model.vertical.leaf_area_index)
res_evap = copy(model.lateral.river.reservoir.evaporation)

Wflow.close_files(model, delete_output = false)

# test for setting a pit and multithreading multiple basins (by setting 2 extra pits
# resulting in 3 basins)
tomlpath = joinpath(@__DIR__, "sbm_config.toml")
config = Wflow.Config(tomlpath)
config["model"]["pits"] = true
config["input"]["pits"] = "wflow_pits"
config.endtime = DateTime(2000, 1, 9)
config.loglevel = "info"

model = Wflow.run(config)

@testset "timing" begin
    # clock has been reset
    calendar = get(config, "calendar", "standard")::String
    @test model.clock.time == Wflow.cftime(config.starttime, calendar)
    @test model.clock.iteration == 0
end

@testset "river flow at basin outlets and downstream of one pit" begin
    q = model.lateral.river.q_av
    @test q[4009] ≈ 8.543145028037452f0 # pit/ outlet, CartesianIndex(141, 228)
    @test q[4020] ≈ 0.006779014715290862f0 # downstream of pit 4009, CartesianIndex(141, 229)
    @test q[2508] ≈ 150.5640617045796f0 # pit/ outlet
    @test q[5808] ≈ 0.12438899196040518f0 # pit/ outlet
end

# test changing forcing and cyclic LAI parameter
tomlpath = joinpath(@__DIR__, "sbm_config.toml")
config = Wflow.Config(tomlpath)

config.input.vertical.precipitation =
    Dict("scale" => 2.0, "netcdf" => Dict("variable" => Dict("name" => "precip")))
config.input.vertical.potential_evaporation = Dict(
    "scale" => 3.0,
    "offset" => 1.50,
    "netcdf" => Dict("variable" => Dict("name" => "pet")),
)
config.input.vertical.leaf_area_index =
    Dict("scale" => 1.6, "netcdf" => Dict("variable" => Dict("name" => "LAI")))

model = Wflow.initialize_sbm_model(config)
model = Wflow.run_timestep(model)
model = Wflow.run_timestep(model)

@testset "changed dynamic parameters" begin
    res = model.lateral.river.reservoir
    vertical = model.vertical
    @test vertical.precipitation[2] / precip[2] ≈ 2.0f0
    @test (vertical.potential_evaporation[100] - 1.50) / evap[100] ≈ 3.0f0
    @test vertical.leaf_area_index[100] / lai[100] ≈ 1.6f0
    @test (res.evaporation[2] - 1.50) / res_evap[2] ≈ 3.0000012203408635f0
end

# test cyclic river inflow
tomlpath = joinpath(@__DIR__, "sbm_config.toml")
config = Wflow.Config(tomlpath)

config.input.cyclic = ["vertical.leaf_area_index", "lateral.river.inflow"]
config.input.lateral.river.inflow = "inflow"

model = Wflow.initialize_sbm_model(config)
model = Wflow.run_timestep(model)
model = Wflow.run_timestep(model)

@testset "river inflow (cyclic)" begin
    @test model.lateral.river.inflow[44] ≈ 0.75
    @test model.lateral.river.q_av[44] ≈ 10.723729440690567f0
end

# test fixed forcing (precipitation = 2.5)
config = Wflow.Config(tomlpath)
config.input.vertical.precipitation = Dict("value" => 2.5)
model = Wflow.initialize_sbm_model(config)
Wflow.load_fixed_forcing(model)

@testset "fixed precipitation forcing (initialize)" begin
    @test maximum(model.vertical.precipitation) ≈ 2.5
    @test minimum(model.vertical.precipitation) ≈ 0.0
    @test all(isapprox.(model.lateral.river.reservoir.precipitation, 2.5))
end

model = Wflow.run_timestep(model)

@testset "fixed precipitation forcing (first timestep)" begin
    @test maximum(model.vertical.precipitation) ≈ 2.5
    @test minimum(model.vertical.precipitation) ≈ 0.0
    @test all(isapprox.(model.lateral.river.reservoir.precipitation, 2.5))
end

Wflow.close_files(model, delete_output = false)

# test local-inertial option for river flow river_routing
tomlpath = joinpath(@__DIR__, "sbm_config.toml")
config = Wflow.Config(tomlpath)
config.model.river_routing = "local-inertial"

model = Wflow.initialize_sbm_model(config)
model = Wflow.run_timestep(model)
model = Wflow.run_timestep(model)

@testset "river flow and depth (local inertial)" begin
    q = model.lateral.river.q_av
    @test sum(q) ≈ 3922.0644366362544f0
    @test q[1622] ≈ 7.315676375562105f-5
    @test q[43] ≈ 11.92787156357907f0
    @test q[501] ≈ 3.57855182713785f0
    h = model.lateral.river.h_av
    @test h[1622] ≈ 0.001987887644883981f0
    @test h[43] ≈ 0.4366415244811759f0
    @test h[501] ≈ 0.057317706869865745f0
    q_channel = model.lateral.river.q_channel_av
    @test q ≈ q_channel
end
Wflow.close_files(model, delete_output = false)

# test local-inertial option for river and overland flow
tomlpath = joinpath(@__DIR__, "sbm_swf_config.toml")
config = Wflow.Config(tomlpath)

model = Wflow.initialize_sbm_model(config)
model = Wflow.run_timestep(model)
model = Wflow.run_timestep(model)

@testset "river and overland flow and depth (local inertial)" begin
    q = model.lateral.river.q_av
    @test sum(q) ≈ 2380.64389229669f0
    @test q[1622] ≈ 7.328535246760549f-5
    @test q[43] ≈ 5.356307271258081f0
    @test q[501] ≈ 1.6042388573126602f0
    h = model.lateral.river.h_av
    @test h[1622] ≈ 0.0019891342000364796f0
    @test h[43] ≈ 0.3003008810153667f0
    @test h[501] ≈ 0.03195324587192846f0
    qx = model.lateral.land.qx
    qy = model.lateral.land.qy
    @test qx[[26, 35, 631]] ≈ [0.1938545494818624f0, 0.02675010990266658f0, 0.0f0]
    @test qy[[26, 35, 631]] ≈ [0.12906530420401777f0, 1.7225115950614904f0, 0.0f0]
    h = model.lateral.land.h
    @test h[[26, 35, 631]] ≈
          [0.07367301172613304f0, 0.009139882310161706f0, 0.0007482998926237368f0]
end
Wflow.close_files(model, delete_output = false)

# test local-inertial option for river flow including 1D floodplain schematization
tomlpath = joinpath(@__DIR__, "sbm_config.toml")
config = Wflow.Config(tomlpath)

config.model.floodplain_1d = true
config.model.river_routing = "local-inertial"
config.model.land_routing = "kinematic-wave"
Dict(config.input.lateral.river)["floodplain"] = Dict("volume" => "floodplain_volume")
Dict(config.state.lateral.river)["floodplain"] =
    Dict("q" => "q_floodplain", "h" => "h_floodplain")

model = Wflow.initialize_sbm_model(config)

fp = model.lateral.river.floodplain.profile
river = model.lateral.river
dh = diff(fp.depth)
Δv = diff(fp.volume[:, 3])
Δa = diff(fp.a[:, 3])

@testset "river flow (local inertial) floodplain schematization" begin
    # floodplain geometry checks (index 3)
    @test fp.volume[:, 3] ≈ [0.0f0, 8641.0f0, 19011.0f0, 31685.0f0, 51848.0f0, 80653.0f0]
    @test fp.width[:, 3] ≈ [
        30.0f0,
        99.28617594254938f0,
        119.15260323159785f0,
        145.6258527827648f0,
        231.6754039497307f0,
        330.9730700179533f0,
    ]
    @test fp.p[:, 3] ≈ [
        69.28617594254938f0,
        70.28617594254938f0,
        91.15260323159785f0,
        118.62585278276481f0,
        205.6754039497307f0,
        305.9730700179533f0,
    ]
    @test fp.a[:, 3] ≈ [
        0.0f0,
        49.64308797127469f0,
        109.21938958707361f0,
        182.032315978456f0,
        297.8700179533214f0,
        463.35655296229805f0,
    ]
    @test dh .* fp.width[2:end, 3] * river.dl[3] ≈ Δv
    @test fp.a[:, 3] * river.dl[3] ≈ fp.volume[:, 3]
    # flood depth from flood volume (8000.0)
    flood_vol = 8000.0f0
    river.volume[3] = flood_vol + river.bankfull_volume[3]
    i1, i2 = Wflow.interpolation_indices(flood_vol, fp.volume[:, 3])
    @test (i1, i2) == (1, 2)
    flood_depth = Wflow.flood_depth(fp, flood_vol, river.dl[3], 3)
    @test flood_depth ≈ 0.46290938548779076f0
    @test (flood_depth - fp.depth[i1]) * fp.width[i2, 3] * river.dl[3] + fp.volume[i1, 3] ≈
          flood_vol
    # flood depth from flood volume (12000.0)
    flood_vol = 12000.0f0
    river.volume[3] = flood_vol + river.bankfull_volume[3]
    i1, i2 = Wflow.interpolation_indices(flood_vol, fp.volume[:, 3])
    @test (i1, i2) == (2, 3)
    flood_depth = Wflow.flood_depth(fp, flood_vol, river.dl[3], 3)
    @test flood_depth ≈ 0.6619575699132112f0
    @test (flood_depth - fp.depth[i1]) * fp.width[i2, 3] * river.dl[3] + fp.volume[i1, 3] ≈
          flood_vol
    # test extrapolation of segment
    flood_vol = 95000.0f0
    river.volume[3] = flood_vol + river.bankfull_volume[3]
    i1, i2 = Wflow.interpolation_indices(flood_vol, fp.volume[:, 3])
    @test (i1, i2) == (6, 6)
    flood_depth = Wflow.flood_depth(fp, flood_vol, river.dl[3], 3)
    @test flood_depth ≈ 2.749036625585836f0
    @test (flood_depth - fp.depth[i1]) * fp.width[i2, 3] * river.dl[3] + fp.volume[i1, 3] ≈
          flood_vol
    river.volume[3] = 0.0 # reset volume
    # flow area and wetted perimeter based on hf
    h = 0.5
    i1, i2 = Wflow.interpolation_indices(h, fp.depth)
    @test Wflow.flow_area(fp.width[i2, 3], fp.a[i1, 3], fp.depth[i1], h) ≈
          49.64308797127469f0
    @test Wflow.wetted_perimeter(fp.p[i1, 3], fp.depth[i1], h) ≈ 70.28617594254938f0
    h = 1.5
    i1, i2 = Wflow.interpolation_indices(h, fp.depth)
    @test Wflow.flow_area(fp.width[i2, 3], fp.a[i1, 3], fp.depth[i1], h) ≈
          182.032315978456f0
    @test Wflow.wetted_perimeter(fp.p[i1, 3], fp.depth[i1], h) ≈ 118.62585278276481f0
    h = 1.7
    i1, i2 = Wflow.interpolation_indices(h, fp.depth)
    @test Wflow.flow_area(fp.width[i2, 3], fp.a[i1, 3], fp.depth[i1], h) ≈
          228.36739676840216f0
    @test Wflow.wetted_perimeter(fp.p[i1, 3], fp.depth[i1], h) ≈ 119.02585278276482f0
    h = 3.2
    i1, i2 = Wflow.interpolation_indices(h, fp.depth)
    @test Wflow.flow_area(fp.width[i2, 3], fp.a[i1, 3], fp.depth[i1], h) ≈
          695.0377019748654f0
    @test Wflow.wetted_perimeter(fp.p[i1, 3], fp.depth[i1], h) ≈ 307.3730700179533f0
    h = 4.0
    i1, i2 = Wflow.interpolation_indices(h, fp.depth)
    @test Wflow.flow_area(fp.width[i2, 3], fp.a[i1, 3], fp.depth[i1], h) ≈
          959.816157989228f0
    @test Wflow.wetted_perimeter(fp.p[i1, 3], fp.depth[i1], h) ≈ 308.9730700179533f0
    @test Wflow.flow_area(fp.width[i2, 4], fp.a[i1, 4], fp.depth[i1], h) ≈
          407.6395313908081f0
    @test Wflow.wetted_perimeter(fp.p[i1, 4], fp.depth[i1], h) ≈ 90.11775307900271f0
end

model = Wflow.run_timestep(model)
model = Wflow.run_timestep(model)

@testset "river flow (local inertial) with floodplain schematization simulation" begin
    q = model.lateral.river.q_av
    @test sum(q) ≈ 3910.4728717811836f0
    @test q[1622] ≈ 7.315676384849305f-5
    @test q[43] ≈ 11.92787156357908f0
    @test q[501] ≈ 3.510668846752431f0
    @test q[5808] ≈ 0.002222842810252029f0
    h = model.lateral.river.h_av
    @test h[1622] ≈ 0.001987887580593841f0
    @test h[43] ≈ 0.436641524481545f0
    @test h[501] ≈ 0.05670770509802258f0
    @test h[5808] ≈ 0.005929945681367346f0
end

# set boundary condition local inertial routing from netCDF file
config.input.lateral.river.riverlength_bc = "riverlength_bc"
config.input.lateral.river.riverdepth_bc = "riverdepth_bc"
model = Wflow.initialize_sbm_model(config)
model = Wflow.run_timestep(model)
model = Wflow.run_timestep(model)

@testset "change boundary condition for local inertial routing (including floodplain)" begin
    q = model.lateral.river.q_av
    @test sum(q) ≈ 3910.683449719468f0
    @test q[1622] ≈ 7.315757521099307f-5
    @test q[43] ≈ 11.927871563591228f0
    @test q[501] ≈ 3.5106678593721496f0
    @test q[5808] ≈ 0.060518234525259465f0
    h = model.lateral.river.h_av
    @test h[1622] ≈ 0.0019878952928530183f0
    @test h[43] ≈ 0.4366415249636809f0
    @test h[501] ≈ 0.056707564314724804f0
    @test h[5808] ≈ 2.0000006940603936f0
end
Wflow.close_files(model, delete_output = false)

# test different ksat profiles
@testset "ksat profiles (SBM)" begin
    i = 100
    tomlpath = joinpath(@__DIR__, "sbm_config.toml")
    config = Wflow.Config(tomlpath)
    config.input.vertical.kv = "kv"
    config.input.vertical.z_exp = Dict("value" => 400.0)
    config.input.vertical.z_layered = Dict("value" => 400.0)

    @testset "exponential profile" begin
        model = Wflow.initialize_sbm_model(config)
        @unpack vertical = model
        z = vertical.zi[i]
        kv_z = Wflow.hydraulic_conductivity_at_depth(vertical, z, i, 2, "exponential")
        @test kv_z ≈ vertical.kvfrac[i][2] * vertical.kv_0[i] * exp(-vertical.f[i] * z)
        @test vertical.z_exp == vertical.soilthickness
        @test_throws ErrorException Wflow.kh_layered_profile(
            vertical,
            100.0,
            i,
            "exponential",
        )
        @test all(isnan.(vertical.z_layered))
        @test all(isnan.(vertical.kv[i]))
        @test all(vertical.nlayers_kv .== 0)
    end

    @testset "exponential constant profile" begin
        config.input.vertical.ksat_profile = "exponential_constant"
        model = Wflow.initialize_sbm_model(config)
        @unpack vertical = model
        z = vertical.zi[i]
        kv_z =
            Wflow.hydraulic_conductivity_at_depth(vertical, z, i, 2, "exponential_constant")
        @test kv_z ≈ vertical.kvfrac[i][2] * vertical.kv_0[i] * exp(-vertical.f[i] * z)
        kv_400 = Wflow.hydraulic_conductivity_at_depth(
            vertical,
            400.0,
            i,
            2,
            "exponential_constant",
        )
        kv_1000 = Wflow.hydraulic_conductivity_at_depth(
            vertical,
            1000.0,
            i,
            3,
            "exponential_constant",
        )
        @test kv_400 ≈ kv_1000
        @test_throws ErrorException Wflow.kh_layered_profile(
            vertical,
            100.0,
            i,
            "exponential_constant",
        )
        @test all(isnan.(vertical.z_layered))
        @test all(isnan.(vertical.kv[i]))
        @test all(vertical.nlayers_kv .== 0)
        @test all(vertical.z_exp .== 400.0)
    end

    @testset "layered profile" begin
        config.input.vertical.ksat_profile = "layered"
        model = Wflow.initialize_sbm_model(config)
        @unpack vertical = model
        z = vertical.zi[i]
        @test Wflow.hydraulic_conductivity_at_depth(vertical, z, i, 2, "layered") ≈
              vertical.kv[100][2]
        @test Wflow.kh_layered_profile(vertical, 100.0, i, "layered") ≈ 47.508932674632355f0
        @test vertical.nlayers_kv[i] == 4
        @test vertical.z_layered == vertical.soilthickness
        @test all(isnan.(vertical.z_exp))
    end

    @testset "layered exponential profile" begin
        config.input.vertical.ksat_profile = "layered_exponential"
        model = Wflow.initialize_sbm_model(config)
        @unpack vertical = model
        z = vertical.zi[i]
        @test Wflow.hydraulic_conductivity_at_depth(
            vertical,
            z,
            i,
            2,
            "layered_exponential",
        ) ≈ vertical.kv[i][2]
        @test vertical.nlayers_kv[i] == 2
        @test Wflow.kh_layered_profile(vertical, 100.0, i, "layered_exponential") ≈
              33.76026208801769f0
        @test all(vertical.z_layered[1:10] .== 400.0)
        @test all(isnan.(vertical.z_exp))
    end

    model = Wflow.run_timestep(model)
    model = Wflow.run_timestep(model)
    @testset "river flow layered exponential profile" begin
        q = model.lateral.river.q_av
        @test sum(q) ≈ 3159.38300016008f0
        @test q[1622] ≈ 0.0005972577112819149f0
        @test q[43] ≈ 10.017642376280731f0
    end

    Wflow.close_files(model, delete_output = false)
end<|MERGE_RESOLUTION|>--- conflicted
+++ resolved
@@ -92,17 +92,10 @@
 
 @testset "second timestep" begin
     sbm = model.vertical
-<<<<<<< HEAD
-    @test sbm.θₛ[50063] ≈ 0.48755401372909546f0
-    @test sbm.θᵣ[50063] ≈ 0.15943120419979095f0
+    @test sbm.theta_s[50063] ≈ 0.48755401372909546f0
+    @test sbm.theta_r[50063] ≈ 0.15943120419979095f0
     @test mean(sbm.net_runoff) ≈ 0.23734052031823816f0
     @test mean(sbm.runoff) ≈ 0.23770898226019577f0
-=======
-    @test sbm.theta_s[50063] ≈ 0.48755401372909546f0
-    @test sbm.theta_r[50063] ≈ 0.15943120419979095f0
-    @test mean(sbm.net_runoff) ≈ 0.23710522236947756f0
-    @test mean(sbm.runoff) ≈ 0.23747368431143517f0
->>>>>>> 3ad46dfa
     @test mean(sbm.soilevap) ≈ 0.018750808322054897f0
     @test mean(sbm.actevap) ≈ 0.14872283281368032f0
     @test mean(sbm.actinfilt) ≈ 0.08863102527394363f0
