using Dates

tomlpath = joinpath(@__DIR__, "sbm_config.toml")
config = Wflow.Config(tomlpath)

model = Wflow.initialize_sbm_model(config)
@unpack network = model

model = Wflow.run_timestep(model)

# test if the first timestep was written to the CSV file
flush(model.writer.csv_io)  # ensure the buffer is written fully to disk
@testset "CSV output" begin
    row = csv_first_row(model.writer.csv_path)

    @test row.time == DateTime("2000-01-02T00:00:00")
    @test row.Q ≈ 8.15299947254324f0
    @test row.volume ≈ 2.7535003939625636f7
    @test row.temp_bycoord ≈ 2.390000104904175f0
    @test row.vwc_layer2_bycoord ≈ 0.25938809638672006f0
    @test row.temp_byindex ≈ 2.390000104904175f0
    @test row.Q_6336050 ≈ 0.006583064321841488f0
    @test row.Q_6336510 ≈ 0.029864230092642642f0
    @test row.Q_6836100 ≈ 0.19995488963854305f0
    @test row.Q_6336500 ≈ 0.006277726622788425f0
    @test row.Q_6836190 ≈ 0.0031262850749354237f0
    @test row.Q_6336800 ≈ 0.008278375560053742f0
    @test row.Q_6336900 ≈ 0.0066141980189014385f0
    @test row.Q_6336930 ≈ 0.09141703511009937f0
    @test row.Q_6336910 ≈ 0.007475453481320056f0
    @test row.Q_6136500 ≈ 0.001834989281902289f0
    @test row.Q_6136520 ≈ 0.0022266031120691397f0
    @test row.Q_6136150 ≈ 0.006310361139139334f0
    @test row.Q_6136151 ≈ 0.007946301730645885f0
    @test row.Q_6136160 ≈ 3.927719795530719f0
    @test row.Q_6136202 ≈ 1.4162246003743886f0
    @test row.recharge_1 ≈ -0.002257181032501202f0
end

@testset "NetCDF scalar output" begin
    ds = model.writer.dataset_scalar
    @test ds["time"][1] == DateTime("2000-01-02T00:00:00")
    @test ds["Q"][:][1:20] ≈ [
        0.7425387f0,
        1.4162246f0,
        1.4425076f0,
        1.4044669f0,
        5.738109f0,
        2.7616737f0,
        2.1128905f0,
        4.105428f0,
        0.008651769f0,
        3.9277198f0,
        4.069447f0,
        0.006356805f0,
        0.007946302f0,
        0.008135906f0,
        0.0037393502f0,
        0.70888275f0,
        0.0024000728f0,
        1.3347782f0,
        3.8374817f0,
        1.676597f0,
    ]
    @test ds["Q_gauges"].attrib["cf_role"] == "timeseries_id"
    @test ds["temp_index"][:] ≈ [2.39f0]
    @test ds["temp_coord"][:] ≈ [2.39f0]
    @test keys(ds.dim) == ["time", "layer", "Q_gauges", "temp_bycoord", "temp_byindex"]
end

@testset "first timestep" begin
    sbm = model.vertical

    @test sbm.tt[50063] ≈ 0.0f0

    @test model.clock.iteration == 1

    @test sbm.θₛ[50063] ≈ 0.48755401372909546f0
    @test sbm.θᵣ[50063] ≈ 0.15943120419979095f0
<<<<<<< HEAD
    @test sbm.runoff[50063] == 0.0
    @test sbm.soilevap[50063] ≈ 0.011096671644901038f0
    @test sbm.snow[5] ≈ 3.7685133905888146f0
    @test sbm.total_storage[50063] ≈ 559.9035608052374f0
=======
    @test mean(sbm.runoff) ≈ 0.0416027711985709f0
    @test mean(sbm.soilevap) ≈ 0.00616346765710303f0
    @test mean(sbm.actevap) ≈ 0.5393128846181061f0
    @test mean(sbm.actinfilt) ≈ 1.4860556930083888f0
    @test sbm.snow[5] ≈ 3.592840840467347f0
    @test mean(sbm.snow) ≈ 0.035197394854698104f0
    @test sbm.total_storage[50063] ≈ 559.70849973344f0
>>>>>>> 1a6bd31d
    @test sbm.total_storage[429] ≈ 597.4578475404879f0 # river cell
end

# run the second timestep
model = Wflow.run_timestep(model)

@testset "second timestep" begin
    sbm = model.vertical
    @test sbm.θₛ[50063] ≈ 0.48755401372909546f0
    @test sbm.θᵣ[50063] ≈ 0.15943120419979095f0
<<<<<<< HEAD
    @test sbm.runoff[50063] == 0.0
    @test sbm.soilevap[50063] ≈ 0.008718333439094138f0
    @test sbm.snow[5] ≈ 3.8434125240523125f0
    @test sbm.total_storage[50063] ≈ 560.0152135062889f0
    @test sbm.total_storage[429] ≈ 617.2238533241972f0 # river cell
=======
    @test mean(sbm.net_runoff) ≈ 0.23657364759232993f0
    @test mean(sbm.runoff) ≈ 0.2369017651524159f0
    @test mean(sbm.soilevap) ≈ 0.015275916086112940
    @test mean(sbm.actevap) ≈ 0.29716147685525746f0
    @test mean(sbm.actinfilt) ≈ 0.08829600284076534f0
    @test sbm.snow[5] ≈ 3.667748983774868f0
    @test mean(sbm.snow) ≈ 0.03209680141455693f0
    @test sbm.total_storage[50063] ≈ 559.7935411649405f0
    @test sbm.total_storage[429] ≈ 617.0062092646873f0 # river cell
>>>>>>> 1a6bd31d
end

@testset "subsurface flow" begin
    ssf = model.lateral.subsurface.ssf
    @test sum(ssf) ≈ 6.370399148012509f7
    @test ssf[network.land.order[1]] ≈ 7.169036749244327f2
    @test ssf[network.land.order[end-100]] ≈ 2333.801056570759f0
    @test ssf[network.land.order[end]] ≈ 288.19428729403944f0
end

@testset "overland flow" begin
    q = model.lateral.land.q_av
    @test sum(q) ≈ 291.27639107427285f0
    @test q[26625] ≈ 0.0
    @test q[39308] ≈ 0.0
    @test q[network.land.order[end]] ≈ 1.0f-30
end

@testset "river flow" begin
    q = model.lateral.river.q_av
    @test sum(q) ≈ 3622.7369292570543f0
    @test q[1622] ≈ 0.0006497468064774366f0
    @test q[43] ≈ 12.05767242907667f0
    @test q[network.river.order[end]] ≈ 0.039200124520463835f0
end

@testset "reservoir simple" begin
    res = model.lateral.river.reservoir
    @test res.outflow[1] ≈ 0.21750000119148086f0
    @test res.inflow[1] ≈ 43.18479982574888f0
    @test res.volume[1] ≈ 2.751299001489657f7
    @test res.precipitation[1] ≈ 0.17999997735023499f0
    @test res.evaporation[1] ≈ 0.5400000810623169f0
end

# set these variables for comparison in "changed dynamic parameters"
precip = copy(model.vertical.precipitation)
evap = copy(model.vertical.potential_evaporation)
lai = copy(model.vertical.leaf_area_index)
res_evap = copy(model.lateral.river.reservoir.evaporation)

Wflow.close_files(model, delete_output = false)

# test for setting a pit and multithreading multiple basins (by setting 2 extra pits
# resulting in 3 basins)
tomlpath = joinpath(@__DIR__, "sbm_config.toml")
config = Wflow.Config(tomlpath)
config["model"]["pits"] = true
config["input"]["pits"] = "wflow_pits"
config.endtime = DateTime(2000, 1, 9)
config.loglevel = "info"

model = Wflow.run(config)

@testset "timing" begin
    # clock has been reset
    calendar = get(config, "calendar", "standard")::String
    @test model.clock.time == Wflow.cftime(config.starttime, calendar)
    @test model.clock.iteration == 0
end

@testset "river flow at basin outlets and downstream of one pit" begin
    q = model.lateral.river.q_av
    @test q[4009] ≈ 8.51907041734622f0 # pit/ outlet, CartesianIndex(141, 228)
    @test q[4020] ≈ 0.006779014715290862f0 # downstream of pit 4009, CartesianIndex(141, 229)
    @test q[2508] ≈ 150.28398167251638f0 # pit/ outlet
    @test q[5808] ≈ 0.12419895007970105f0 # pit/ outlet
end

# test changing forcing and cyclic LAI parameter
tomlpath = joinpath(@__DIR__, "sbm_config.toml")
config = Wflow.Config(tomlpath)

config.input.vertical.precipitation =
    Dict("scale" => 2.0, "netcdf" => Dict("variable" => Dict("name" => "precip")))
config.input.vertical.potential_evaporation = Dict(
    "scale" => 3.0,
    "offset" => 1.50,
    "netcdf" => Dict("variable" => Dict("name" => "pet")),
)
config.input.vertical.leaf_area_index =
    Dict("scale" => 1.6, "netcdf" => Dict("variable" => Dict("name" => "LAI")))

model = Wflow.initialize_sbm_model(config)
model = Wflow.run_timestep(model)
model = Wflow.run_timestep(model)

@testset "changed dynamic parameters" begin
    res = model.lateral.river.reservoir
    vertical = model.vertical
    @test vertical.precipitation[2] / precip[2] ≈ 2.0f0
    @test (vertical.potential_evaporation[100] - 1.50) / evap[100] ≈ 3.0f0
    @test vertical.leaf_area_index[100] / lai[100] ≈ 1.6f0
    @test (res.evaporation[2] - 1.50) / res_evap[2] ≈ 3.0000012203408635f0
end

# test cyclic river inflow
tomlpath = joinpath(@__DIR__, "sbm_config.toml")
config = Wflow.Config(tomlpath)

config.input.cyclic = ["vertical.leaf_area_index", "lateral.river.inflow"]
config.input.lateral.river.inflow = "inflow"

model = Wflow.initialize_sbm_model(config)
model = Wflow.run_timestep(model)
model = Wflow.run_timestep(model)

@testset "river inflow (cyclic)" begin
    @test model.lateral.river.inflow[44] ≈ 0.75
    @test model.lateral.river.q_av[44] ≈ 10.71846407068599
end

# test fixed forcing (precipitation = 2.5)
config = Wflow.Config(tomlpath)
config.input.vertical.precipitation = Dict("value" => 2.5)
model = Wflow.initialize_sbm_model(config)
Wflow.load_fixed_forcing(model)

@testset "fixed precipitation forcing (initialize)" begin
    @test maximum(model.vertical.precipitation) ≈ 2.5
    @test minimum(model.vertical.precipitation) ≈ 0.0
    @test all(isapprox.(model.lateral.river.reservoir.precipitation, 2.5))
end

model = Wflow.run_timestep(model)

@testset "fixed precipitation forcing (first timestep)" begin
    @test maximum(model.vertical.precipitation) ≈ 2.5
    @test minimum(model.vertical.precipitation) ≈ 0.0
    @test all(isapprox.(model.lateral.river.reservoir.precipitation, 2.5))
end

Wflow.close_files(model, delete_output = false)

# test local-inertial option for river flow river_routing
tomlpath = joinpath(@__DIR__, "sbm_config.toml")
config = Wflow.Config(tomlpath)
config.model.river_routing = "local-inertial"

model = Wflow.initialize_sbm_model(config)
model = Wflow.run_timestep(model)
model = Wflow.run_timestep(model)

@testset "river flow and depth (local inertial)" begin
    q = model.lateral.river.q_av
    @test sum(q) ≈ 3919.6025219496014f0
    @test q[1622] ≈ 7.31010246736994f-5
    @test q[43] ≈ 11.92153120707289f0
    @test q[501] ≈ 3.5736389982451895f0
    h = model.lateral.river.h_av
    @test h[1622] ≈ 0.001987887644883981f0
    @test h[43] ≈ 0.4366415244811759f0
    @test h[501] ≈ 0.057265962518284294f0
    q_channel = model.lateral.river.q_channel_av
    @test q ≈ q_channel
end
Wflow.close_files(model, delete_output = false)

# test local-inertial option for river and overland flow
tomlpath = joinpath(@__DIR__, "sbm_swf_config.toml")
config = Wflow.Config(tomlpath)

model = Wflow.initialize_sbm_model(config)
model = Wflow.run_timestep(model)
model = Wflow.run_timestep(model)

@testset "river and overland flow and depth (local inertial)" begin
    q = model.lateral.river.q_av
    @test sum(q) ≈ 2380.64389229669f0
    @test q[1622] ≈ 7.322956970529551f-5
    @test q[43] ≈ 5.361283165612762f0
    @test q[501] ≈ 1.6021771576366957f0
    h = model.lateral.river.h_av
    @test h[1622] ≈ 0.0019891342000364796f0
    @test h[43] ≈ 0.3003008810153667f0
    @test h[501] ≈ 0.031925992442532f0
    qx = model.lateral.land.qx
    qy = model.lateral.land.qy
    @test qx[[26, 35, 631]] ≈ [0.18614776104106373f0, 0.029502872625766417f0, 0.0f0]
    @test qy[[26, 35, 631]] ≈ [0.12757214437549858f0, 1.7212079599401755f0, 0.0f0]
    h = model.lateral.land.h
    @test h[[26, 35, 631]] ≈
          [0.07361854999908582f0, 0.009155393111676267f0, 0.0007258741013439351f0]
end
Wflow.close_files(model, delete_output = false)

# test local-inertial option for river flow including 1D floodplain schematization
tomlpath = joinpath(@__DIR__, "sbm_config.toml")
config = Wflow.Config(tomlpath)

config.model.floodplain_1d = true
config.model.river_routing = "local-inertial"
config.model.land_routing = "kinematic-wave"
Dict(config.input.lateral.river)["floodplain"] = Dict("volume" => "floodplain_volume")
Dict(config.state.lateral.river)["floodplain"] =
    Dict("q" => "q_floodplain", "h" => "h_floodplain")

model = Wflow.initialize_sbm_model(config)

fp = model.lateral.river.floodplain.profile
river = model.lateral.river
Δh = diff(fp.depth)
Δv = diff(fp.volume[:, 3])
Δa = diff(fp.a[:, 3])

@testset "river flow (local inertial) floodplain schematization" begin
    # floodplain geometry checks (index 3)
    @test fp.volume[:, 3] ≈ [0.0f0, 8641.0f0, 19011.0f0, 31685.0f0, 51848.0f0, 80653.0f0]
    @test fp.width[:, 3] ≈ [
        30.0f0,
        99.28617594254938f0,
        119.15260323159785f0,
        145.6258527827648f0,
        231.6754039497307f0,
        330.9730700179533f0,
    ]
    @test fp.p[:, 3] ≈ [
        69.28617594254938f0,
        70.28617594254938f0,
        91.15260323159785f0,
        118.62585278276481f0,
        205.6754039497307f0,
        305.9730700179533f0,
    ]
    @test fp.a[:, 3] ≈ [
        0.0f0,
        49.64308797127469f0,
        109.21938958707361f0,
        182.032315978456f0,
        297.8700179533214f0,
        463.35655296229805f0,
    ]
    @test Δh .* fp.width[2:end, 3] * river.dl[3] ≈ Δv
    @test fp.a[:, 3] * river.dl[3] ≈ fp.volume[:, 3]
    # flood depth from flood volume (8000.0)
    flood_vol = 8000.0f0
    river.volume[3] = flood_vol + river.bankfull_volume[3]
    i1, i2 = Wflow.interpolation_indices(flood_vol, fp.volume[:, 3])
    @test (i1, i2) == (1, 2)
    flood_depth = Wflow.flood_depth(fp, flood_vol, river.dl[3], 3)
    @test flood_depth ≈ 0.46290938548779076f0
    @test (flood_depth - fp.depth[i1]) * fp.width[i2, 3] * river.dl[3] + fp.volume[i1, 3] ≈
          flood_vol
    # flood depth from flood volume (12000.0)
    flood_vol = 12000.0f0
    river.volume[3] = flood_vol + river.bankfull_volume[3]
    i1, i2 = Wflow.interpolation_indices(flood_vol, fp.volume[:, 3])
    @test (i1, i2) == (2, 3)
    flood_depth = Wflow.flood_depth(fp, flood_vol, river.dl[3], 3)
    @test flood_depth ≈ 0.6619575699132112f0
    @test (flood_depth - fp.depth[i1]) * fp.width[i2, 3] * river.dl[3] + fp.volume[i1, 3] ≈
          flood_vol
    # test extrapolation of segment
    flood_vol = 95000.0f0
    river.volume[3] = flood_vol + river.bankfull_volume[3]
    i1, i2 = Wflow.interpolation_indices(flood_vol, fp.volume[:, 3])
    @test (i1, i2) == (6, 6)
    flood_depth = Wflow.flood_depth(fp, flood_vol, river.dl[3], 3)
    @test flood_depth ≈ 2.749036625585836f0
    @test (flood_depth - fp.depth[i1]) * fp.width[i2, 3] * river.dl[3] + fp.volume[i1, 3] ≈
          flood_vol
    river.volume[3] = 0.0 # reset volume
    # flow area and wetted perimeter based on hf
    h = 0.5
    i1, i2 = Wflow.interpolation_indices(h, fp.depth)
    @test Wflow.flow_area(fp.width[i2, 3], fp.a[i1, 3], fp.depth[i1], h) ≈
          49.64308797127469f0
    @test Wflow.wetted_perimeter(fp.p[i1, 3], fp.depth[i1], h) ≈ 70.28617594254938f0
    h = 1.5
    i1, i2 = Wflow.interpolation_indices(h, fp.depth)
    @test Wflow.flow_area(fp.width[i2, 3], fp.a[i1, 3], fp.depth[i1], h) ≈
          182.032315978456f0
    @test Wflow.wetted_perimeter(fp.p[i1, 3], fp.depth[i1], h) ≈ 118.62585278276481f0
    h = 1.7
    i1, i2 = Wflow.interpolation_indices(h, fp.depth)
    @test Wflow.flow_area(fp.width[i2, 3], fp.a[i1, 3], fp.depth[i1], h) ≈
          228.36739676840216f0
    @test Wflow.wetted_perimeter(fp.p[i1, 3], fp.depth[i1], h) ≈ 119.02585278276482f0
    h = 3.2
    i1, i2 = Wflow.interpolation_indices(h, fp.depth)
    @test Wflow.flow_area(fp.width[i2, 3], fp.a[i1, 3], fp.depth[i1], h) ≈
          695.0377019748654f0
    @test Wflow.wetted_perimeter(fp.p[i1, 3], fp.depth[i1], h) ≈ 307.3730700179533f0
    h = 4.0
    i1, i2 = Wflow.interpolation_indices(h, fp.depth)
    @test Wflow.flow_area(fp.width[i2, 3], fp.a[i1, 3], fp.depth[i1], h) ≈
          959.816157989228f0
    @test Wflow.wetted_perimeter(fp.p[i1, 3], fp.depth[i1], h) ≈ 308.9730700179533f0
    @test Wflow.flow_area(fp.width[i2, 4], fp.a[i1, 4], fp.depth[i1], h) ≈
          407.6395313908081f0
    @test Wflow.wetted_perimeter(fp.p[i1, 4], fp.depth[i1], h) ≈ 90.11775307900271f0
end

model = Wflow.run_timestep(model)
model = Wflow.run_timestep(model)

@testset "river flow (local inertial) with floodplain schematization simulation" begin
    q = model.lateral.river.q_av
    @test sum(q) ≈ 3908.039208613999f0
    @test q[1622] ≈ 7.310102468091527f-5
    @test q[43] ≈ 11.921531207072922f0
    @test q[501] ≈ 3.5061516913374717f0
    @test q[5808] ≈ 0.0022258226497210145f0
    h = model.lateral.river.h_av
    @test h[1622] ≈ 0.001987887580593841f0
    @test h[43] ≈ 0.436641524481545f0
    @test h[501] ≈ 0.05665942153713204f0
	@test h[5808] ≈ 0.005933025055544241f0
end

# set boundary condition local inertial routing from netCDF file
config.input.lateral.river.riverlength_bc = "riverlength_bc"
config.input.lateral.river.riverdepth_bc = "riverdepth_bc"
model = Wflow.initialize_sbm_model(config)
model = Wflow.run_timestep(model)
model = Wflow.run_timestep(model)

@testset "change boundary condition for local inertial routing (including floodplain)" begin
    q = model.lateral.river.q_av
    @test sum(q) ≈ 3908.2493947503826f0
    @test q[1622] ≈ 7.310183576829848f-5
    @test q[43] ≈ 11.921531207085014f0
    @test q[501] ≈ 3.5061513868779763f0
    @test q[5808] ≈ 0.060518234525259465f0
    h = model.lateral.river.h_av
    @test h[1622] ≈ 0.0019878952928530183f0
    @test h[43] ≈ 0.4366415249636809f0
    @test h[501] ≈ 0.05665929962422606f0
    @test h[5808] ≈ 2.0000006940603936f0
end
Wflow.close_files(model, delete_output = false)

# test different ksat profiles
@testset "ksat profiles (SBM)" begin
    i = 100
    tomlpath = joinpath(@__DIR__, "sbm_config.toml")
    config = Wflow.Config(tomlpath)
    config.input.vertical.kv = "kv"
    config.input.vertical.z_exp = Dict("value" => 400.0)
    config.input.vertical.z_layered = Dict("value" => 400.0)

    @testset "exponential profile" begin
        model = Wflow.initialize_sbm_model(config)
        @unpack vertical = model
        z = vertical.zi[i]
        kv_z = Wflow.hydraulic_conductivity_at_depth(vertical, z, i, 2, "exponential")
        @test kv_z ≈ vertical.kvfrac[i][2] * vertical.kv₀[i] * exp(-vertical.f[i] * z)
        @test vertical.z_exp == vertical.soilthickness
        @test_throws ErrorException Wflow.kh_layered_profile(
            vertical,
            100.0,
            i,
            "exponential",
        )
        @test all(isnan.(vertical.z_layered))
        @test all(isnan.(vertical.kv[i]))
        @test all(vertical.nlayers_kv .== 0)
    end

    @testset "exponential constant profile" begin
        config.input.vertical.ksat_profile = "exponential_constant"
        model = Wflow.initialize_sbm_model(config)
        @unpack vertical = model
        z = vertical.zi[i]
        kv_z =
            Wflow.hydraulic_conductivity_at_depth(vertical, z, i, 2, "exponential_constant")
        @test kv_z ≈ vertical.kvfrac[i][2] * vertical.kv₀[i] * exp(-vertical.f[i] * z)
        kv_400 = Wflow.hydraulic_conductivity_at_depth(
            vertical,
            400.0,
            i,
            2,
            "exponential_constant",
        )
        kv_1000 = Wflow.hydraulic_conductivity_at_depth(
            vertical,
            1000.0,
            i,
            3,
            "exponential_constant",
        )
        @test kv_400 ≈ kv_1000
        @test_throws ErrorException Wflow.kh_layered_profile(
            vertical,
            100.0,
            i,
            "exponential_constant",
        )
        @test all(isnan.(vertical.z_layered))
        @test all(isnan.(vertical.kv[i]))
        @test all(vertical.nlayers_kv .== 0)
        @test all(vertical.z_exp .== 400.0)
    end

    @testset "layered profile" begin
        config.input.vertical.ksat_profile = "layered"
        model = Wflow.initialize_sbm_model(config)
        @unpack vertical = model
        z = vertical.zi[i]
        @test Wflow.hydraulic_conductivity_at_depth(vertical, z, i, 2, "layered") ≈
              vertical.kv[100][2]
        @test Wflow.kh_layered_profile(vertical, 100.0, i, "layered") ≈ 47.508932674632355f0
        @test vertical.nlayers_kv[i] == 4
        @test vertical.z_layered == vertical.soilthickness
        @test all(isnan.(vertical.z_exp))
    end

    @testset "layered exponential profile" begin
        config.input.vertical.ksat_profile = "layered_exponential"
        model = Wflow.initialize_sbm_model(config)
        @unpack vertical = model
        z = vertical.zi[i]
        @test Wflow.hydraulic_conductivity_at_depth(
            vertical,
            z,
            i,
            2,
            "layered_exponential",
        ) ≈ vertical.kv[i][2]
        @test vertical.nlayers_kv[i] == 2
        @test Wflow.kh_layered_profile(vertical, 100.0, i, "layered_exponential") ≈
              33.76026208801769f0
        @test all(vertical.z_layered[1:10] .== 400.0)
        @test all(isnan.(vertical.z_exp))
    end

    model = Wflow.run_timestep(model)
    model = Wflow.run_timestep(model)
    @testset "river flow layered exponential profile" begin
        q = model.lateral.river.q_av
        @test sum(q) ≈ 3126.3509477318844f0
        @test q[1622] ≈ 0.0005972577112819149f0
        @test q[43] ≈ 9.880641908157857f0
    end

    Wflow.close_files(model, delete_output = false)
end<|MERGE_RESOLUTION|>--- conflicted
+++ resolved
@@ -77,20 +77,13 @@
 
     @test sbm.θₛ[50063] ≈ 0.48755401372909546f0
     @test sbm.θᵣ[50063] ≈ 0.15943120419979095f0
-<<<<<<< HEAD
-    @test sbm.runoff[50063] == 0.0
-    @test sbm.soilevap[50063] ≈ 0.011096671644901038f0
-    @test sbm.snow[5] ≈ 3.7685133905888146f0
+    @test mean(sbm.runoff) ≈ 0.04177459898728149f0
+    @test mean(sbm.soilevap) ≈ 0.02122698830889417f0
+    @test mean(sbm.actevap) ≈ 0.33545623834952154f0
+    @test mean(sbm.actinfilt) ≈ 1.6444774688444848f0
+    @test sbm.snow[5] ≈ 3.768513390588815f0
+    @test mean(sbm.snow) ≈ 0.038019723676094325f0
     @test sbm.total_storage[50063] ≈ 559.9035608052374f0
-=======
-    @test mean(sbm.runoff) ≈ 0.0416027711985709f0
-    @test mean(sbm.soilevap) ≈ 0.00616346765710303f0
-    @test mean(sbm.actevap) ≈ 0.5393128846181061f0
-    @test mean(sbm.actinfilt) ≈ 1.4860556930083888f0
-    @test sbm.snow[5] ≈ 3.592840840467347f0
-    @test mean(sbm.snow) ≈ 0.035197394854698104f0
-    @test sbm.total_storage[50063] ≈ 559.70849973344f0
->>>>>>> 1a6bd31d
     @test sbm.total_storage[429] ≈ 597.4578475404879f0 # river cell
 end
 
@@ -101,23 +94,15 @@
     sbm = model.vertical
     @test sbm.θₛ[50063] ≈ 0.48755401372909546f0
     @test sbm.θᵣ[50063] ≈ 0.15943120419979095f0
-<<<<<<< HEAD
-    @test sbm.runoff[50063] == 0.0
-    @test sbm.soilevap[50063] ≈ 0.008718333439094138f0
-    @test sbm.snow[5] ≈ 3.8434125240523125f0
+    @test mean(sbm.net_runoff) ≈ 0.23710522236947756f0
+    @test mean(sbm.runoff) ≈ 0.23747368431143517f0
+    @test mean(sbm.soilevap) ≈ 0.018750808322054897f0
+    @test mean(sbm.actevap) ≈ 0.27379330211866343f0
+    @test mean(sbm.actinfilt) ≈ 0.08863102527394363f0
+    @test sbm.snow[5] ≈ 3.843412524052313f0
+    @test mean(sbm.snow) ≈ 0.03461317061870949f0
     @test sbm.total_storage[50063] ≈ 560.0152135062889f0
     @test sbm.total_storage[429] ≈ 617.2238533241972f0 # river cell
-=======
-    @test mean(sbm.net_runoff) ≈ 0.23657364759232993f0
-    @test mean(sbm.runoff) ≈ 0.2369017651524159f0
-    @test mean(sbm.soilevap) ≈ 0.015275916086112940
-    @test mean(sbm.actevap) ≈ 0.29716147685525746f0
-    @test mean(sbm.actinfilt) ≈ 0.08829600284076534f0
-    @test sbm.snow[5] ≈ 3.667748983774868f0
-    @test mean(sbm.snow) ≈ 0.03209680141455693f0
-    @test sbm.total_storage[50063] ≈ 559.7935411649405f0
-    @test sbm.total_storage[429] ≈ 617.0062092646873f0 # river cell
->>>>>>> 1a6bd31d
 end
 
 @testset "subsurface flow" begin
@@ -548,9 +533,9 @@
     model = Wflow.run_timestep(model)
     @testset "river flow layered exponential profile" begin
         q = model.lateral.river.q_av
-        @test sum(q) ≈ 3126.3509477318844f0
+        @test sum(q) ≈ 3158.1868156296678f0
         @test q[1622] ≈ 0.0005972577112819149f0
-        @test q[43] ≈ 9.880641908157857f0
+        @test q[43] ≈ 10.013363662625276f0
     end
 
     Wflow.close_files(model, delete_output = false)
