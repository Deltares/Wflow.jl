--- conflicted
+++ resolved
@@ -107,17 +107,10 @@
 
 @testset "subsurface flow" begin
     ssf = model.lateral.subsurface.ssf
-<<<<<<< HEAD
-    @test sum(ssf) ≈ 6.370399148012509f7
-    @test ssf[network.land.order[1]] ≈ 7.169036749244327f2
-    @test ssf[network.land.order[end - 100]] ≈ 2333.801056570759f0
-    @test ssf[network.land.order[end]] ≈ 288.19428729403944f0
-=======
     @test sum(ssf) ≈ 6.3761585406186976f7
     @test ssf[network.land.order[1]] ≈ 718.2802566393531f0
-    @test ssf[network.land.order[end-100]] ≈ 2337.771227118579f0
+    @test ssf[network.land.order[end - 100]] ≈ 2337.771227118579f0
     @test ssf[network.land.order[end]] ≈ 288.19428729403984f0
->>>>>>> 1e6cda71
 end
 
 @testset "overland flow" begin
@@ -465,39 +458,8 @@
     h = model.lateral.river.h_av
     @test h[1622] ≈ 0.001987887580593841f0
     @test h[43] ≈ 0.436641524481545f0
-<<<<<<< HEAD
-    @test h[501] ≈ 0.05665942153713204f0
-    @test h[5808] ≈ 0.005933025055544241f0
-end
-
-@testset "Exchange and grid location local inertial river flow" begin
-    river = model.lateral.river
-    @test Wflow.exchange(river, :dt) == 0
-    @test Wflow.exchange(river, :g) == 0
-    @test Wflow.exchange(river, :h) == 1
-    @test Wflow.exchange(river, :q_av) == 1
-    @test Wflow.grid_location(river, :dt) == "none"
-    @test Wflow.grid_location(river, :g) == "node"
-    @test Wflow.grid_location(river, :h) == "node"
-    @test Wflow.grid_location(river, :q_av) == "edge"
-end
-
-@testset "Exchange and grid location floodplain" begin
-    floodplain = model.lateral.river.floodplain
-    @test Wflow.exchange(floodplain.profile, :depth) == 1
-    @test Wflow.exchange(floodplain.profile, :a) == 1
-    @test Wflow.grid_location(floodplain.profile, :depth) == "node"
-    @test Wflow.grid_location(floodplain.profile, :a) == "node"
-    @test Wflow.exchange(floodplain, :profile) == 0
-    @test Wflow.exchange(floodplain, :h) == 1
-    @test Wflow.exchange(floodplain, :q) == 1
-    @test Wflow.grid_location(floodplain, :profile) == "node"
-    @test Wflow.grid_location(floodplain, :h) == "node"
-    @test Wflow.grid_location(floodplain, :q) == "edge"
-=======
     @test h[501] ≈ 0.05670770509802258f0
     @test h[5808] ≈ 0.005929945681367346f0
->>>>>>> 1e6cda71
 end
 
 # set boundary condition local inertial routing from netCDF file
