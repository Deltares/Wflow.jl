
tomlpath = joinpath(@__DIR__, "sbm_config.toml")


@testset "BMI" begin

    @testset "BMI functions" begin

        model = BMI.initialize(Wflow.Model, tomlpath)

        @testset "initialization and time functions" begin
            @test BMI.get_time_units(model) == "s"
            @test BMI.get_time_step(model) == 86400.0
            @test BMI.get_start_time(model) == 0.0
            @test BMI.get_current_time(model) == 0.0
            @test BMI.get_end_time(model) == 31 * 86400.0
            model.config.endtime = "2000-02-01T00:00:00"
            @test BMI.get_end_time(model) == 31 * 86400.0
        end

        @testset "model information functions" begin
            @test BMI.get_component_name(model) == "sbm"
<<<<<<< HEAD
            @test BMI.get_input_item_count(model) == 192
            @test BMI.get_output_item_count(model) == 192
            @test BMI.get_input_var_names(model)[[1, 5, 150, 174]] == [
                "vertical.nlayers",
                "vertical.θₛ",
                "lateral.land.h",
                "lateral.river.alpha_term",
=======
            @test BMI.get_input_item_count(model) == 181
            @test BMI.get_output_item_count(model) == 181
            @test BMI.get_input_var_names(model)[[1, 5, 151, 175]] == [
                "vertical.nlayers",
                "vertical.θᵣ",
                "lateral.river.q",
                "lateral.river.reservoir.outflow",
>>>>>>> f9b0ca86
            ]
        end

        @testset "variable information functions" begin
            @test BMI.get_var_grid(model, "vertical.θₛ") == 6
            @test BMI.get_var_grid(model, "lateral.river.h") == 3
            @test BMI.get_var_grid(model, "lateral.river.reservoir.inflow") == 0
            @test_throws ErrorException BMI.get_var_grid(model, "lateral.river.lake.volume")
            @test BMI.get_var_type(model, "lateral.river.reservoir.inflow") == "$Float"
            @test BMI.get_var_units(model, "vertical.θₛ") == "-"
            @test BMI.get_var_itemsize(model, "lateral.subsurface.ssf") == sizeof(Float)
            @test BMI.get_var_nbytes(model, "lateral.river.q") ==
                  length(model.lateral.river.q) * sizeof(Float)
            @test BMI.get_var_location(model, "lateral.river.q") == "node"
            @test_throws ErrorException(
                "lateral.land.alpha_pow not listed as variable for BMI exchange",
            ) BMI.get_var_itemsize(model, "lateral.land.alpha_pow")
        end

        model = BMI.update(model)

        @testset "update and get and set functions" begin
            @test BMI.get_current_time(model) == 86400.0
            @test_throws ErrorException BMI.get_value_ptr(model, "vertical.")
            dest = zeros(Float, size(model.vertical.zi))
            BMI.get_value(model, "vertical.zi", dest)
            @test mean(dest) ≈ 276.3767651555451
            @test BMI.get_value_at_indices(
                model,
                "vertical.vwc[1]",
                zeros(Float, 3),
                [1, 2, 3],
            ) ≈ getindex.(model.vertical.vwc, 1)[1:3]
            BMI.set_value_at_indices(
                model,
                "vertical.vwc[2]",
                [1, 2, 3],
                [0.10, 0.15, 0.20],
            ) ≈ getindex.(model.vertical.vwc, 2)[1:3]
            @test BMI.get_value_at_indices(
                model,
                "lateral.river.q",
                zeros(Float, 3),
                [1, 100, 5617],
            ) ≈ [0.6211503865184697, 5.219305686635002, 0.026163746306482282]
            BMI.set_value(model, "vertical.zi", fill(300.0, length(model.vertical.zi)))
            @test mean(
                BMI.get_value(model, "vertical.zi", zeros(Float, size(model.vertical.zi))),
            ) == 300.0
            BMI.set_value_at_indices(model, "vertical.zi", [1], [250.0])
            @test BMI.get_value_at_indices(model, "vertical.zi", zeros(Float, 2), [1, 2]) ==
                  [250.0, 300.0]
        end

        @testset "model grid functions" begin
            @test BMI.get_grid_type(model, 0) == "points"
            @test BMI.get_grid_type(model, 2) == "points"
            @test BMI.get_grid_type(model, 6) == "unstructured"
            @test_throws ErrorException BMI.get_grid_rank(model, 8)
            @test BMI.get_grid_rank(model, 0) == 2
            @test BMI.get_grid_rank(model, 6) == 2
            @test_throws ErrorException BMI.get_grid_rank(model, 8)
            @test BMI.get_grid_node_count(model, 0) == 2
            @test BMI.get_grid_node_count(model, 3) == 5809
            @test BMI.get_grid_node_count(model, 4) == 50063
            @test BMI.get_grid_node_count(model, 5) == 50063
            @test BMI.get_grid_size(model, 0) == 2
            @test BMI.get_grid_size(model, 3) == 5809
            @test BMI.get_grid_size(model, 4) == 50063
            @test BMI.get_grid_size(model, 5) == 50063
            @test minimum(BMI.get_grid_x(model, 5, zeros(Float, 50063))) ≈
                  5.426666666666667f0
            @test maximum(BMI.get_grid_x(model, 5, zeros(Float, 50063))) ≈
                  7.843333333333344f0
            @test BMI.get_grid_x(model, 0, zeros(Float, 2)) ≈
                  [5.760000000000002f0, 5.918333333333336f0]
            @test BMI.get_grid_y(model, 0, zeros(Float, 2)) ≈
                  [48.92583333333333f0, 49.909166666666664f0]
            @test BMI.get_grid_node_count(model, 0) == 2
            @test BMI.get_grid_edge_count(model, 3) == 5808
            @test BMI.get_grid_edge_nodes(model, 3, fill(0, 2 * 5808))[1:6] ==
                  [1, 5, 2, 1, 3, 2]
        end

        @testset "update until and finalize" begin
            time = BMI.get_current_time(model) + 2 * BMI.get_time_step(model)
            @test_logs (:info, "update model until 9.470304e8")
            model = BMI.update_until(model, time)
            BMI.finalize(model)
        end

    end

    @testset "BMI grid edges" begin
        tomlpath = joinpath(@__DIR__, "sbm_swf_config.toml")
        model = BMI.initialize(Wflow.Model, tomlpath)
        @test BMI.get_var_grid(model, "lateral.land.qx") == 4
        @test BMI.get_var_grid(model, "lateral.land.qy") == 5
        @test BMI.get_grid_edge_count(model, 4) == 50063
        @test BMI.get_grid_edge_count(model, 5) == 50063
        @test BMI.get_grid_edge_nodes(model, 4, fill(0, 2 * 50063))[1:4] == [1, -999, 2, 3]
        @test BMI.get_grid_edge_nodes(model, 5, fill(0, 2 * 50063))[1:4] == [1, 4, 2, 10]
        @test_logs (
            :warn,
            "edges are not provided for grid type 2 (variables are located at nodes)",
        ) BMI.get_grid_edge_nodes(model, 2, fill(0, 2 * 50063))
        @test_throws ErrorException BMI.get_grid_edge_nodes(model, 7, fill(0, 2 * 50063))
        BMI.finalize(model)
    end

    @testset "BMI run SBM in parts" begin
        tomlpath = joinpath(@__DIR__, "sbm_gw.toml")
        model = BMI.initialize(Wflow.Model, tomlpath)

        # update the recharge part of the SBM model
        model = BMI.update(model, run = "sbm_until_recharge")

        @testset "recharge part of SBM" begin
            sbm = model.vertical
            @test sbm.interception[1] ≈ 0.6299999952316284f0
            @test sbm.ustorelayerdepth[1][1] ≈ 0.0f0
            @test sbm.snow[1] ≈ 3.1912317735997524f0
            @test sbm.recharge[5] ≈ -0.0727941579914808f0
            @test sbm.zi[5] ≈ 300.0f0
        end

        # set zi and exfiltwater from external source (e.g. a groundwater model)
        BMI.set_value(
            model,
            "lateral.subsurface.zi",
            fill(0.25, BMI.get_grid_node_count(model, 6)),
        )
        BMI.set_value(
            model,
            "lateral.subsurface.exfiltwater",
            fill(1.0e-5, BMI.get_grid_node_count(model, 6)),
        )
        # update SBM after subsurface flow
        model = BMI.update(model, run = "sbm_after_subsurfaceflow")

        @testset "SBM after subsurface flow" begin
            sbm = model.vertical
            sub = model.lateral.subsurface
            @test sbm.interception[1] ≈ 0.6299999952316284
            @test sbm.ustorelayerdepth[1][1] ≈ 0.0f0
            @test sbm.snow[1] ≈ 3.1912317735997524f0
            @test sbm.recharge[5] ≈ -0.0727941579914808f0
            @test sbm.zi[5] ≈ 250.0f0
            @test sub.zi[5] ≈ 0.25f0
            @test sub.exfiltwater[1] ≈ 1.0f-5
            @test sub.ssf[1] ≈ 0.0f0
        end

        BMI.finalize(model)
    end

end

@testset "BMI extension functions" begin

    model = BMI.initialize(Wflow.Model, tomlpath)
    @test Wflow.get_start_unix_time(model) == 9.466848e8
    satwaterdepth = mean(model.vertical.satwaterdepth)
    model.config.model.reinit = false
    model = Wflow.load_state(model)
    @test satwaterdepth ≠ mean(model.vertical.satwaterdepth)
    @test_logs (
        :info,
        "Write output states to NetCDF file `$(model.writer.state_nc_path)`.",
    ) Wflow.save_state(model)
end<|MERGE_RESOLUTION|>--- conflicted
+++ resolved
@@ -20,23 +20,13 @@
 
         @testset "model information functions" begin
             @test BMI.get_component_name(model) == "sbm"
-<<<<<<< HEAD
-            @test BMI.get_input_item_count(model) == 192
-            @test BMI.get_output_item_count(model) == 192
-            @test BMI.get_input_var_names(model)[[1, 5, 150, 174]] == [
-                "vertical.nlayers",
-                "vertical.θₛ",
-                "lateral.land.h",
-                "lateral.river.alpha_term",
-=======
-            @test BMI.get_input_item_count(model) == 181
-            @test BMI.get_output_item_count(model) == 181
-            @test BMI.get_input_var_names(model)[[1, 5, 151, 175]] == [
+            @test BMI.get_input_item_count(model) == 190
+            @test BMI.get_output_item_count(model) == 190
+            @test BMI.get_input_var_names(model)[[1, 6, 160, 184]] == [
                 "vertical.nlayers",
                 "vertical.θᵣ",
                 "lateral.river.q",
                 "lateral.river.reservoir.outflow",
->>>>>>> f9b0ca86
             ]
         end
 
