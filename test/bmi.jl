--- conflicted
+++ resolved
@@ -20,13 +20,8 @@
 
         @testset "model information functions" begin
             @test BMI.get_component_name(model) == "sbm"
-<<<<<<< HEAD
-            @test BMI.get_input_item_count(model) == 206
-            @test BMI.get_output_item_count(model) == 206
-=======
-            @test BMI.get_input_item_count(model) == 193
-            @test BMI.get_output_item_count(model) == 193
->>>>>>> c886aa27
+            @test BMI.get_input_item_count(model) == 207
+            @test BMI.get_output_item_count(model) == 207
             to_check = [
                 "vertical.nlayers",
                 "vertical.θᵣ",
@@ -62,11 +57,7 @@
             @test_throws ErrorException BMI.get_value_ptr(model, "vertical.")
             dest = zeros(Float, size(model.vertical.zi))
             BMI.get_value(model, "vertical.zi", dest)
-<<<<<<< HEAD
-            @test mean(dest) ≈ 276.2262553621772
-=======
-            @test mean(dest) ≈ 276.16325589542333
->>>>>>> c886aa27
+            @test mean(dest) ≈ 276.16258000838536
             @test BMI.get_value_at_indices(
                 model,
                 "vertical.vwc[1]",
@@ -84,11 +75,7 @@
                 "lateral.river.q",
                 zeros(Float, 3),
                 [1, 100, 5617],
-<<<<<<< HEAD
-            ) ≈ [0.6211786703976018, 5.2195603551292695, 0.026173790374497755]
-=======
-            ) ≈ [0.623325399343309, 5.227139951657074, 0.02794287432778194]
->>>>>>> c886aa27
+            ) ≈ [0.623325399343309, 5.227139951657074, 0.027942874327781947]
             BMI.set_value(model, "vertical.zi", fill(300.0, length(model.vertical.zi)))
             @test mean(
                 BMI.get_value(model, "vertical.zi", zeros(Float, size(model.vertical.zi))),
@@ -165,13 +152,8 @@
             sbm = model.vertical
             @test sbm.interception[1] ≈ 0.32734913737568716f0
             @test sbm.ustorelayerdepth[1][1] ≈ 0.0f0
-<<<<<<< HEAD
-            @test sbm.snow[1] ≈ 3.1912317735997524f0
-            @test sbm.recharge[5] ≈ -0.01896264297923177f0
-=======
-            @test sbm.snow[1] ≈ 3.484789961176288f0
-            @test sbm.recharge[5] ≈ -0.0f0
->>>>>>> c886aa27
+            @test sbm.snow[1] ≈ 3.4847899611762876f0
+            @test sbm.recharge[5] ≈ 0.0f0
             @test sbm.zi[5] ≈ 300.0f0
         end
 
@@ -194,13 +176,8 @@
             sub = model.lateral.subsurface
             @test sbm.interception[1] ≈ 0.32734913737568716f0
             @test sbm.ustorelayerdepth[1][1] ≈ 0.0f0
-<<<<<<< HEAD
-            @test sbm.snow[1] ≈ 3.1912317735997524f0
-            @test sbm.recharge[5] ≈ -0.01896264297923177f0
-=======
-            @test sbm.snow[1] ≈ 3.484789961176288f0
+            @test sbm.snow[1] ≈ 3.4847899611762876f0
             @test sbm.recharge[5] ≈ 0.0f0
->>>>>>> c886aa27
             @test sbm.zi[5] ≈ 250.0f0
             @test sub.zi[5] ≈ 0.25f0
             @test sub.exfiltwater[1] ≈ 1.0f-5
