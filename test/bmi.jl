--- conflicted
+++ resolved
@@ -20,23 +20,13 @@
 
         @testset "model information functions" begin
             @test BMI.get_component_name(model) == "sbm"
-<<<<<<< HEAD
-            @test BMI.get_input_item_count(model) == 197
-            @test BMI.get_output_item_count(model) == 197
-            @test BMI.get_input_var_names(model)[[1, 5, 150, 174]] == [
-                "vertical.nlayers",
-                "vertical.θᵣ",
-                "lateral.land.q_av",
-                "lateral.river.h",
-=======
-            @test BMI.get_input_item_count(model) == 181
-            @test BMI.get_output_item_count(model) == 181
-            @test BMI.get_input_var_names(model)[[1, 5, 151, 175]] == [
+            @test BMI.get_input_item_count(model) == 195
+            @test BMI.get_output_item_count(model) == 195
+            @test BMI.get_input_var_names(model)[[1, 5, 164, 189]] == [
                 "vertical.nlayers",
                 "vertical.θᵣ",
                 "lateral.river.q",
                 "lateral.river.reservoir.outflow",
->>>>>>> 27c3160d
             ]
         end
 
