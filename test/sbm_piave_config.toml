--- conflicted
+++ resolved
@@ -85,21 +85,12 @@
 
 [input.dynamic]
 forcing = [
-<<<<<<< HEAD
   "atmosphere_water__precipitation_volume_flux",
   "atmosphere_air__temperature",
   "land_surface_water__potential_evaporation_volume_flux",
 ]
 
 cyclic = ["vegetation__leaf-area_index"]
-=======
-  "land.atmospheric_forcing.precipitation",
-  "land.atmospheric_forcing.temperature",
-  "land.atmospheric_forcing.potential_evaporation",
-]
-
-cyclic = ["land.vegetation_parameter_set.leaf_area_index"]
->>>>>>> 5e1f7f67
 
 [model]
 type = "sbm"
@@ -115,7 +106,6 @@
 thicknesslayers = [ 50, 100, 50, 200, 800,]
 river_routing = "kinematic-wave"
 
-<<<<<<< HEAD
 [state.variables]
 vegetation_canopy_water__storage = "canopystorage"
 
@@ -137,114 +127,12 @@
 land_surface_water__volume_flow_rate = "q_land"
 land_surface_water__depth = "h_land"
 land_surface_water__time_average_of_depth = "h_av_land"
-=======
-[state.land.interception.variables]
-canopy_storage = "canopystorage"
-
-[state.land.soil.variables]
-satwaterdepth = "satwaterdepth"
-tsoil = "tsoil"
-ustorelayerdepth = "ustorelayerdepth"
-
-[state.land.snow.variables]
-snow_storage = "snow"
-snow_water = "snowwater"
-
-[state.land.glacier.variables]
-glacier_store = "glacierstore"
-
-[input.land.glacier.parameters]
-glacier_frac = "wflow_glacierfrac"
-g_cfmax = "G_Cfmax"
-g_ttm = "G_TT"
-g_sifrac = "G_SIfrac"
-
-[input.land.glacier.variables]
-glacier_store = "wflow_glacierstore"
-
-[input.land.vegetation_parameter_set]
-leaf_area_index = "LAI"
-kext = "Kext"
-storage_specific_leaf = "Sl"
-storage_wood = "Swood"
-rootingdepth = "RootingDepth"
-kc = "crop_factor"
-
-[input.land.interception.parameters]
-e_r = "EoverR"
-
-[input.land.atmospheric_forcing]
-potential_evaporation = "pet"
-precipitation = "precip"
-temperature = "temp"
-
-[input.land.runoff.parameters]
-waterfrac = "WaterFrac"
-
-[input.land.soil.parameters]
-alpha_h1 = "alpha_h1"
-c = "c"
-cf_soil = "cf_soil"
-f = "f"
-h1 = "h1"
-h2 = "h2"
-h3_high = "h3_high"
-h3_low = "h3_low"
-h4 = "h4"
-infiltcappath = "InfiltCapPath"
-infiltcapsoil = "InfiltCapSoil"
-theta_r = "thetaR"
-theta_s = "thetaS"
-maxleakage = "MaxLeakage"
-pathfrac = "PathFrac"
-rootdistpar = "rootdistpar"
-soilthickness = "SoilThickness"
-kv_0 = "KsatVer"
-
-[input.land.snow.parameters]
-tt = "TT"
-tti = "TTI"
-ttm = "TTM"
-cfmax = "Cfmax"
-
-[state.routing.river_flow.variables]
-q = "q_river"
-h = "h_river"
-h_av = "h_av_river"
-
-[state.routing.subsurface_flow.variables]
-ssf = "ssf"
-
-[state.routing.overland_flow.variables]
-q = "q_land"
-h = "h_land"
-h_av = "h_av_land"
-
-[input.routing.river_flow]
-length = "wflow_riverlength"
-mannings_n = "N_River"
-slope = "RiverSlope"
-width = "wflow_riverwidth"
-bankfull_depth = "RiverDepth"
-
-[input.routing.subsurface_flow]
-ksathorfrac = "KsatHorFrac"
-
-[input.routing.overland_flow]
-mannings_n = "N"
-slope = "Slope"
->>>>>>> 5e1f7f67
 
 [output]
 path = "output-piave.nc"
 
-<<<<<<< HEAD
 [output.variables]
 river_water__time_average_of_volume_flow_rate = "q_river"
-=======
-[output.routing.river_flow.variables]
-q_av = "q_river"
->>>>>>> 5e1f7f67
 
 [csv]
 path = "output-piave.csv"
@@ -252,17 +140,9 @@
 [[csv.column]]
 header = "Q"
 map = "gauges"
-<<<<<<< HEAD
 parameter = "river_water__time_average_of_volume_flow_rate"
-=======
-parameter = "routing.river_flow.variables.q_av"
->>>>>>> 5e1f7f67
 
 [[csv.column]]
 header = "Q"
 map = "gauges_grdc"
-<<<<<<< HEAD
-parameter = "river_water__time_average_of_volume_flow_rate"
-=======
-parameter = "routing.river_flow.variables.q_av"
->>>>>>> 5e1f7f67
+parameter = "river_water__time_average_of_volume_flow_rate"