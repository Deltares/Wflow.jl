# This is a TOML configuration file for Wflow.
# Relative file paths are interpreted as being relative to this TOML file.
# Wflow documentation https://deltares.github.io/Wflow.jl/dev/
# TOML documentation: https://github.com/toml-lang/toml

dir_input = "data/input"
dir_output = "data/output"

[time]
calendar = "proleptic_gregorian"
endtime = 2000-02-01T00:00:00
starttime = 2000-01-01T00:00:00
time_units = "days since 1900-01-01 00:00:00"
timestepsecs = 86400

# if listed, the variable must be present in the NetCDF or error
# if not listed, the variable can get a default value if it has one

<<<<<<< HEAD
[state.variables]
vegetation_canopy_water__storage = "canopystorage"

soil_water_sat-zone__depth = "satwaterdepth"
soil_surface__temperature = "tsoil"
soil_water_unsat-zone__depth-per-soil_layer = "ustorelayerdepth"

"snowpack~dry__leq-depth" = "snow"
"snowpack~liquid__depth" = "snowwater"

river_water__depth = "h_river"
river_water__time_average_of_depth = "h_av_river"
river_water__volume_flow_rate = "q_river"

reservoir_water__volume = "volume_reservoir"

subsurface_water__volume_flow_rate  = "ssf"

land_surface_water__depth = "h_land"
land_surface_water__time_average_of_depth = "h_av_land"
land_surface_water__x_component_of_volume_flow_rate = "qx_land"
land_surface_water__y_component_of_volume_flow_rate = "qy_land"
=======
[state.land.interception.variables]
canopy_storage = "canopystorage"

[state.land.soil.variables]
satwaterdepth = "satwaterdepth"
tsoil = "tsoil"
ustorelayerdepth = "ustorelayerdepth"

[state.land.snow.variables]
snow_storage = "snow"
snow_water = "snowwater"

[state.routing.river_flow.variables]
h = "h_river"
h_av = "h_av_river"
q = "q_river"

[state.routing.river_flow.reservoir]
volume = "volume_reservoir"

[state.routing.subsurface_flow.variables]
ssf = "ssf"

[state.routing.overland_flow.variables]
h = "h_land"
h_av = "h_av_land"
qx = "qx_land"
qy = "qy_land"
>>>>>>> 5e1f7f67

[input]
path_forcing = "forcing-moselle.nc"
path_static = "staticmaps-moselle.nc"

# these are not directly part of the model
gauges = "wflow_gauges_grdc"
ldd = "wflow_ldd"
river_location = "wflow_river"
subcatchment = "wflow_subcatch"

[input.forcing]
atmosphere_water__precipitation_volume_flux = "precip"
land_surface_water__potential_evaporation_volume_flux = "pet"
atmosphere_air__temperature = "temp"

[input.parameters]
atmosphere_air__snowfall_temperature_threshold = "TT"
atmosphere_air__snowfall_temperature_interval = "TTI"

"land~water-covered__area_fraction" = "WaterFrac"

snowpack__melting_temperature_threshold = "TTM"
snowpack__degree-day_coefficient = "Cfmax"

soil_water__brooks-corey_epsilon_parameter-per-soil_layer = "c"
soil_surface_water__infiltration_reduction_parameter = "cf_soil"
soil_surface_water__vertical_saturated_hydraulic_conductivity = "KsatVer"
soil_water__vertical_saturated_hydraulic_conductivity_scale_parameter = "f"
"soil~compacted_surface_water__infiltration_capacity" = "InfiltCapPath"
"soil~non-compacted_surface_water__infiltration_capacity" = "InfiltCapSoil"
soil_water__residual_volume_fraction = "thetaR"
soil_water__saturated_volume_fraction = "thetaS"
soil_water_sat-zone_bottom__max_leakage_volume_flux = "MaxLeakage"
"soil~compacted__area_fraction" = "PathFrac"
"soil_root~wet__sigmoid_function_shape_parameter" = "rootdistpar"
soil__thickness = "SoilThickness"

vegetation_canopy_water__mean_evaporation-to-mean_precipitation_ratio = "EoverR"
vegetation__leaf-area_index = "LAI"
vegetation_canopy__light-extinction_coefficient = "Kext"
vegetation__specific-leaf_storage = "Sl"
vegetation_woody-part__storage_capacity = "Swood"
vegetation_root__depth = "RootingDepth"

river__length = "wflow_riverlength"
river_water_flow__manning_n_parameter = "N_River"
river__slope = "RiverSlope"
river__width = "wflow_riverwidth"
river_bank_water__depth = "RiverDepth"
river_bank_water__elevation = "RiverZ"

land_surface_water_flow__manning_n_parameter = "N"
land_surface_water_flow__ground_elevation = "FloodplainZ"
land_surface__slope = "Slope"

reservoir_area__number = "wflow_reservoirareas"
reservoir_location__number = "wflow_reservoirlocs"
reservoir_surface__area = "ResSimpleArea"
"reservoir_water_demand~required~downstream__volume_flow_rate" = "ResDemand"
reservoir_water_release-below-spillway__max_volume_flow_rate = "ResMaxRelease"
reservoir_water__max_volume = "ResMaxVolume"
"reservoir_water~full-target__volume_fraction" = "ResTargetFullFrac"
"reservoir_water~min-target__volume_fraction" = "ResTargetMinFrac"

subsurface_water__horizontal-to-vertical_saturated_hydraulic_conductivity_ratio = "KsatHorFrac"

# specify the internal IDs of the parameters which vary over time
# the external name mapping needs to be below together with the other mappings
[input.dynamic]
forcing = [
<<<<<<< HEAD
  "atmosphere_water__precipitation_volume_flux",
  "atmosphere_air__temperature",
  "land_surface_water__potential_evaporation_volume_flux",
]

cyclic = ["vegetation__leaf-area_index"]
=======
  "land.atmospheric_forcing.precipitation",
  "land.atmospheric_forcing.temperature",
  "land.atmospheric_forcing.potential_evaporation",
]

cyclic = ["land.vegetation_parameter_set.leaf_area_index"]

[input.land.vegetation_parameter_set]
leaf_area_index = "LAI"
kext = "Kext"
storage_specific_leaf = "Sl"
storage_wood = "Swood"
rootingdepth = "RootingDepth"

[input.land.interception.parameters]
e_r = "EoverR"

[input.land.atmospheric_forcing]
potential_evaporation = "pet"
precipitation = "precip"
temperature = "temp"

[input.land.runoff.parameters]
waterfrac = "WaterFrac"

[input.land.soil.parameters]
c = "c"
cf_soil = "cf_soil"
f = "f"
infiltcappath = "InfiltCapPath"
infiltcapsoil = "InfiltCapSoil"
theta_r = "thetaR"
theta_s = "thetaS"
maxleakage = "MaxLeakage"
pathfrac = "PathFrac"
rootdistpar = "rootdistpar"
soilthickness = "SoilThickness"
kv_0 = "KsatVer"

[input.land.snow.parameters]
tt = "TT"
tti = "TTI"
ttm = "TTM"
cfmax = "Cfmax"

[input.routing.river_flow]
length = "wflow_riverlength"
mannings_n = "N_River"
slope = "RiverSlope"
width = "wflow_riverwidth"
bankfull_elevation = "RiverZ"
bankfull_depth = "RiverDepth"

[input.routing.river_flow.reservoir]
area = "ResSimpleArea"
areas = "wflow_reservoirareas"
demand = "ResDemand"
locs = "wflow_reservoirlocs"
maxrelease = "ResMaxRelease"
maxvolume = "ResMaxVolume"
targetfullfrac = "ResTargetFullFrac"
targetminfrac = "ResTargetMinFrac"

[input.routing.subsurface_flow]
ksathorfrac = "KsatHorFrac"

[input.routing.overland_flow]
mannings_n = "N"
slope = "Slope"
elevation = "FloodplainZ"
>>>>>>> 5e1f7f67

[model]
kin_wave_iteration = true
gravitational_snow_transport = true
reinit = true
reservoirs = true
snow = true
thicknesslayers = [100, 300, 800]
min_streamorder = 3
river_routing = "local-inertial"
land_routing = "local-inertial"
type = "sbm"

[output]
path = "output_moselle_swf.nc"

<<<<<<< HEAD
[output.variables]
soil_water_sat-zone__depth = "satwaterdepth"
soil_surface__temperature = "tsoil"
soil_water_unsat-zone__depth-per-soil_layer = "ustorelayerdepth"
"snowpack~dry__leq-depth" = "snow"
"snowpack~liquid__depth" = "snowwater"
river_water__depth = "h_river"
river_water__time_average_of_depth = "hav_river"
river_water__volume_flow_rate = "q_river"
river_water__time_average_of_volume_flow_rate = "qav_river"
reservoir_water__volume = "volume_reservoir"
subsurface_water__volume_flow_rate  = "ssf"
land_surface_water__depth = "h_land"
land_surface_water__x_component_of_volume_flow_rate = "qx_land"
land_surface_water__y_component_of_volume_flow_rate = "qy_land"
vertical.interception.variables.canopy_storage = "canopystorage"
=======
[output.land.interception.variables]
canopy_storage = "canopystorage"

[output.land.soil.variables]
satwaterdepth = "satwaterdepth"
tsoil = "tsoil"
ustorelayerdepth = "ustorelayerdepth"

[output.land.snow.variables]
snow_storage = "snow"
snow_water = "snowwater"

[output.routing.river_flow.variables]
h = "h_river"
h_av = "hav_river"
q = "q_river"
q_av = "qav_river"

[output.routing.subsurface_flow.variables]
ssf = "ssf"

[output.routing.overland_flow.variables]
h = "h_land"
qx = "qx_land"
qy = "qy_land"
>>>>>>> 5e1f7f67

[csv]
path = "output_moselle_swf.csv"

[[csv.column]]
header = "Q"
map = "gauges"
<<<<<<< HEAD
parameter = "river_water__time_average_of_volume_flow_rate"
=======
parameter = "routing.river_flow.variables.q_av"
>>>>>>> 5e1f7f67
<|MERGE_RESOLUTION|>--- conflicted
+++ resolved
@@ -16,7 +16,6 @@
 # if listed, the variable must be present in the NetCDF or error
 # if not listed, the variable can get a default value if it has one
 
-<<<<<<< HEAD
 [state.variables]
 vegetation_canopy_water__storage = "canopystorage"
 
@@ -39,36 +38,6 @@
 land_surface_water__time_average_of_depth = "h_av_land"
 land_surface_water__x_component_of_volume_flow_rate = "qx_land"
 land_surface_water__y_component_of_volume_flow_rate = "qy_land"
-=======
-[state.land.interception.variables]
-canopy_storage = "canopystorage"
-
-[state.land.soil.variables]
-satwaterdepth = "satwaterdepth"
-tsoil = "tsoil"
-ustorelayerdepth = "ustorelayerdepth"
-
-[state.land.snow.variables]
-snow_storage = "snow"
-snow_water = "snowwater"
-
-[state.routing.river_flow.variables]
-h = "h_river"
-h_av = "h_av_river"
-q = "q_river"
-
-[state.routing.river_flow.reservoir]
-volume = "volume_reservoir"
-
-[state.routing.subsurface_flow.variables]
-ssf = "ssf"
-
-[state.routing.overland_flow.variables]
-h = "h_land"
-h_av = "h_av_land"
-qx = "qx_land"
-qy = "qy_land"
->>>>>>> 5e1f7f67
 
 [input]
 path_forcing = "forcing-moselle.nc"
@@ -140,85 +109,12 @@
 # the external name mapping needs to be below together with the other mappings
 [input.dynamic]
 forcing = [
-<<<<<<< HEAD
   "atmosphere_water__precipitation_volume_flux",
   "atmosphere_air__temperature",
   "land_surface_water__potential_evaporation_volume_flux",
 ]
 
 cyclic = ["vegetation__leaf-area_index"]
-=======
-  "land.atmospheric_forcing.precipitation",
-  "land.atmospheric_forcing.temperature",
-  "land.atmospheric_forcing.potential_evaporation",
-]
-
-cyclic = ["land.vegetation_parameter_set.leaf_area_index"]
-
-[input.land.vegetation_parameter_set]
-leaf_area_index = "LAI"
-kext = "Kext"
-storage_specific_leaf = "Sl"
-storage_wood = "Swood"
-rootingdepth = "RootingDepth"
-
-[input.land.interception.parameters]
-e_r = "EoverR"
-
-[input.land.atmospheric_forcing]
-potential_evaporation = "pet"
-precipitation = "precip"
-temperature = "temp"
-
-[input.land.runoff.parameters]
-waterfrac = "WaterFrac"
-
-[input.land.soil.parameters]
-c = "c"
-cf_soil = "cf_soil"
-f = "f"
-infiltcappath = "InfiltCapPath"
-infiltcapsoil = "InfiltCapSoil"
-theta_r = "thetaR"
-theta_s = "thetaS"
-maxleakage = "MaxLeakage"
-pathfrac = "PathFrac"
-rootdistpar = "rootdistpar"
-soilthickness = "SoilThickness"
-kv_0 = "KsatVer"
-
-[input.land.snow.parameters]
-tt = "TT"
-tti = "TTI"
-ttm = "TTM"
-cfmax = "Cfmax"
-
-[input.routing.river_flow]
-length = "wflow_riverlength"
-mannings_n = "N_River"
-slope = "RiverSlope"
-width = "wflow_riverwidth"
-bankfull_elevation = "RiverZ"
-bankfull_depth = "RiverDepth"
-
-[input.routing.river_flow.reservoir]
-area = "ResSimpleArea"
-areas = "wflow_reservoirareas"
-demand = "ResDemand"
-locs = "wflow_reservoirlocs"
-maxrelease = "ResMaxRelease"
-maxvolume = "ResMaxVolume"
-targetfullfrac = "ResTargetFullFrac"
-targetminfrac = "ResTargetMinFrac"
-
-[input.routing.subsurface_flow]
-ksathorfrac = "KsatHorFrac"
-
-[input.routing.overland_flow]
-mannings_n = "N"
-slope = "Slope"
-elevation = "FloodplainZ"
->>>>>>> 5e1f7f67
 
 [model]
 kin_wave_iteration = true
@@ -235,7 +131,6 @@
 [output]
 path = "output_moselle_swf.nc"
 
-<<<<<<< HEAD
 [output.variables]
 soil_water_sat-zone__depth = "satwaterdepth"
 soil_surface__temperature = "tsoil"
@@ -251,34 +146,7 @@
 land_surface_water__depth = "h_land"
 land_surface_water__x_component_of_volume_flow_rate = "qx_land"
 land_surface_water__y_component_of_volume_flow_rate = "qy_land"
-vertical.interception.variables.canopy_storage = "canopystorage"
-=======
-[output.land.interception.variables]
-canopy_storage = "canopystorage"
-
-[output.land.soil.variables]
-satwaterdepth = "satwaterdepth"
-tsoil = "tsoil"
-ustorelayerdepth = "ustorelayerdepth"
-
-[output.land.snow.variables]
-snow_storage = "snow"
-snow_water = "snowwater"
-
-[output.routing.river_flow.variables]
-h = "h_river"
-h_av = "hav_river"
-q = "q_river"
-q_av = "qav_river"
-
-[output.routing.subsurface_flow.variables]
-ssf = "ssf"
-
-[output.routing.overland_flow.variables]
-h = "h_land"
-qx = "qx_land"
-qy = "qy_land"
->>>>>>> 5e1f7f67
+land.interception.variables.canopy_storage = "canopystorage"
 
 [csv]
 path = "output_moselle_swf.csv"
@@ -286,8 +154,4 @@
 [[csv.column]]
 header = "Q"
 map = "gauges"
-<<<<<<< HEAD
 parameter = "river_water__time_average_of_volume_flow_rate"
-=======
-parameter = "routing.river_flow.variables.q_av"
->>>>>>> 5e1f7f67
