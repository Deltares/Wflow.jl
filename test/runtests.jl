--- conflicted
+++ resolved
@@ -78,25 +78,21 @@
 with_logger(NullLogger()) do
     ## run all tests
     @testset "Wflow.jl" begin
-        #include("horizontal_process.jl")
-        #include("io.jl")
-        #include("vertical_process.jl")
-        #include("reservoir_lake.jl")
-        #include("run_sbm.jl")
-        #include("run_sbm_piave.jl")
-        #include("run_sbm_gwf_piave.jl")
-        #include("run_sbm_gwf.jl")
-        #include("run.jl")
-        #include("groundwater.jl")
-        #include("utils.jl")
-        #include("bmi.jl")
+        include("horizontal_process.jl")
+        include("io.jl")
+        include("vertical_process.jl")
+        include("reservoir_lake.jl")
+        include("run_sbm.jl")
+        include("run_sbm_piave.jl")
+        include("run_sbm_gwf_piave.jl")
+        include("run_sbm_gwf.jl")
+        include("run.jl")
+        include("groundwater.jl")
+        include("utils.jl")
+        include("bmi.jl")
         include("run_sediment.jl")
-        #include("subdomains.jl")
+        include("subdomains.jl")
 
-<<<<<<< HEAD
         Aqua.test_all(Wflow; ambiguities = false, persistent_tasks = false)
-=======
-        #Aqua.test_all(Wflow; ambiguities = false)
->>>>>>> e9322938
     end
 end