## load test dependencies and set paths to testing data
using Dates
using Downloads
using Graphs
using NCDatasets
using StaticArrays
using Statistics
using Test
using UnPack
using Wflow
using Base.MathConstants: eulergamma
using Base.Threads
using BasicModelInterface
using Polynomials: Polynomials
using DelimitedFiles
using LoggingExtras
using QuadGK
using Aqua: Aqua

const BMI = BasicModelInterface
const Float = Wflow.Float

# ensure test data is present
testdir = @__DIR__
datadir = joinpath(testdir, "data")
inputdir = joinpath(datadir, "input")
isdir(inputdir) || mkpath(inputdir)

"Download a test data file if it does not already exist"
function testdata(version, source_filename, target_filename)
    target_path = joinpath(inputdir, target_filename)
    base_url = "https://github.com/visr/wflow-artifacts/releases/download"
    url = string(base_url, '/', string('v', version), '/', source_filename)
    isfile(target_path) || Downloads.download(url, target_path)
    return target_path
end

staticmaps_rhine_path = testdata(v"0.1", "staticmaps.nc", "staticmaps-rhine.nc")
staticmaps_moselle_path =
    testdata(v"0.2.9", "staticmaps-moselle.nc", "staticmaps-moselle.nc")
forcing_moselle_path = testdata(v"0.2.6", "forcing-moselle.nc", "forcing-moselle.nc")
forcing_moselle_sed_path =
    testdata(v"0.2.3", "forcing-moselle-sed.nc", "forcing-moselle-sed.nc")
staticmaps_moselle_sed_path =
    testdata(v"0.2.3", "staticmaps-moselle-sed.nc", "staticmaps-moselle-sed.nc")
instates_moselle_sed_path =
    testdata(v"0.2", "instates-moselle-sed.nc", "instates-moselle-sed.nc")
instates_moselle_path = testdata(v"0.2.6", "instates-moselle.nc", "instates-moselle.nc")
forcing_sbm_gw_path = testdata(
    v"0.2.1",
    "forcing-sbm-groundwater-part1.nc",
    "forcing-sbm-groundwater-part1.nc",
)
forcing_sbm_gw_path = testdata(
    v"0.2.1",
    "forcing-sbm-groundwater-part2.nc",
    "forcing-sbm-groundwater-part2.nc",
)
staticmaps_sbm_gw_path =
    testdata(v"0.2.3", "staticmaps-sbm-groundwater.nc", "staticmaps-sbm-groundwater.nc")
instates_sbm_gw_path =
    testdata(v"0.2.3", "instates-example-sbm-gwf.nc", "instates-example-sbm-gwf.nc")
lake_sh_1_path = testdata(v"0.2.1", "lake_sh_1.csv", "lake_sh_1.csv")
lake_sh_2_path = testdata(v"0.2.1", "lake_sh_2.csv", "lake_sh_2.csv")
lake_hq_2_path = testdata(v"0.2.1", "lake_hq_2.csv", "lake_hq_2.csv")
forcing_calendar_noleap_path =
    testdata(v"0.2.8", "forcing-calendar-noleap.nc", "forcing-calendar-noleap.nc")
<<<<<<< HEAD
=======
forcing_piave_path = testdata(v"0.2.9", "inmaps-era5-2010-piave.nc", "forcing-piave.nc")
staticmaps_piave_path = testdata(v"0.2.9", "staticmaps-piave.nc", "staticmaps-piave.nc")
instates_piave_path = testdata(v"0.2.9", "instates-piave.nc", "instates-piave.nc")
instates_piave_gwf_path = testdata(v"0.2.9", "instates-piave-gwf.nc", "instates-piave-gwf.nc")
>>>>>>> 1e6cda71

include("testing_utils.jl")

@info "testing Wflow with" nthreads() VERSION Float

# disable logging output during testing
with_logger(NullLogger()) do
    ## run all tests
    @testset "Wflow.jl" begin
        include("horizontal_process.jl")
        include("io.jl")
        include("vertical_process.jl")
        include("reservoir_lake.jl")
        include("run_sbm.jl")
<<<<<<< HEAD
=======
        include("run_sbm_piave.jl")
        include("run_sbm_gwf_piave.jl")
        include("run_hbv.jl")
>>>>>>> 1e6cda71
        include("run_sbm_gwf.jl")
        include("run.jl")
        include("groundwater.jl")
        include("utils.jl")
        include("bmi.jl")
        include("run_sediment.jl")
        include("subdomains.jl")

        Aqua.test_all(Wflow; ambiguities = false)
    end
end<|MERGE_RESOLUTION|>--- conflicted
+++ resolved
@@ -65,13 +65,11 @@
 lake_hq_2_path = testdata(v"0.2.1", "lake_hq_2.csv", "lake_hq_2.csv")
 forcing_calendar_noleap_path =
     testdata(v"0.2.8", "forcing-calendar-noleap.nc", "forcing-calendar-noleap.nc")
-<<<<<<< HEAD
-=======
 forcing_piave_path = testdata(v"0.2.9", "inmaps-era5-2010-piave.nc", "forcing-piave.nc")
 staticmaps_piave_path = testdata(v"0.2.9", "staticmaps-piave.nc", "staticmaps-piave.nc")
 instates_piave_path = testdata(v"0.2.9", "instates-piave.nc", "instates-piave.nc")
-instates_piave_gwf_path = testdata(v"0.2.9", "instates-piave-gwf.nc", "instates-piave-gwf.nc")
->>>>>>> 1e6cda71
+instates_piave_gwf_path =
+    testdata(v"0.2.9", "instates-piave-gwf.nc", "instates-piave-gwf.nc")
 
 include("testing_utils.jl")
 
@@ -86,12 +84,8 @@
         include("vertical_process.jl")
         include("reservoir_lake.jl")
         include("run_sbm.jl")
-<<<<<<< HEAD
-=======
         include("run_sbm_piave.jl")
         include("run_sbm_gwf_piave.jl")
-        include("run_hbv.jl")
->>>>>>> 1e6cda71
         include("run_sbm_gwf.jl")
         include("run.jl")
         include("groundwater.jl")
