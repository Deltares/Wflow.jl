dir_input = "data/input"
dir_output = "data/output"

[time]
calendar = "proleptic_gregorian"
starttime = 2010-07-01T00:00:00
endtime = 2010-10-01T00:00:00
time_units = "days since 1900-01-01 00:00:00"
timestepsecs = 86400

[logging]
loglevel = "info"

[state]
path_input = "instates-piave.nc"
path_output = "outstates-piave.nc"

[state.variables]
vegetation_canopy_water__storage = "canopystorage"

soil_water_sat-zone__depth = "satwaterdepth"
soil_surface__temperature = "tsoil"
soil_water_unsat-zone__depth-per-soil_layer = "ustorelayerdepth"

"snowpack~dry__leq-depth" = "snow"
"snowpack~liquid__depth" = "snowwater"

river_water__depth = "h_river"
river_water__time_average_of_depth = "h_av_river"
river_water__volume_flow_rate = "q_river"

land_surface_water__volume_flow_rate = "q_land"
land_surface_water__depth = "h_land"
land_surface_water__time_average_of_depth = "h_av_land"
"land_surface_water~paddy__depth" = "h_paddy"

subsurface_water__volume_flow_rate  = "ssf"

glacier_ice__leq-volume = "glacierstore"

[input]
path_forcing = "forcing-piave.nc"
path_static = "staticmaps-piave.nc"
ldd = "wflow_ldd"
river_location = "wflow_river"
subcatchment = "wflow_subcatch"
gauges = "wflow_gauges"
gauges_grdc = "wflow_gauges_grdc"

[input.forcing]
atmosphere_water__precipitation_volume_flux = "precip"
land_surface_water__potential_evaporation_volume_flux = "pet"
atmosphere_air__temperature = "temp"

[input.parameters]
atmosphere_air__snowfall_temperature_threshold = "TT"
atmosphere_air__snowfall_temperature_interval = "TTI"

"land~water-covered__area_fraction" = "WaterFrac"

snowpack__melting_temperature_threshold = "TTM"
snowpack__degree-day_coefficient = "Cfmax"

glacier_surface__area_fraction = "wflow_glacierfrac"
glacier_ice__degree-day_coefficient = "G_Cfmax"
glacier_ice__melting_temperature_threshold = "G_TT"
"glacier_firn_accumulation__snowpack~dry_leq-depth_fraction" = "G_SIfrac"
glacier_ice__leq-volume = "wflow_glacierstore"

soil_water__brooks-corey_epsilon_parameter-per-soil_layer = "c"
soil_surface_water__infiltration_reduction_parameter = "cf_soil"
soil_surface_water__vertical_saturated_hydraulic_conductivity = "KsatVer"
soil_water__vertical_saturated_hydraulic_conductivity_scale_parameter = "f"
"soil~compacted_surface_water__infiltration_capacity" = "InfiltCapPath"
"soil~non-compacted_surface_water__infiltration_capacity" = "InfiltCapSoil"
soil_water__residual_volume_fraction = "thetaR"
soil_water__saturated_volume_fraction = "thetaS"
soil_water_sat-zone_bottom__max_leakage_volume_flux = "MaxLeakage"
"soil~compacted__area_fraction" = "PathFrac"
"soil_root~wet__sigmoid_function_shape_parameter" = "rootdistpar"
soil__thickness = "SoilThickness"
soil_water__vertical_saturated_hydraulic_conductivity_factor = "kvfrac"

"vegetation_root__feddes_critial_pressure_head_h~1_reduction_coefficient" = "alpha_h1"
"vegetation_root__feddes_critial_pressure_head_h~1" = "h1"
"vegetation_root__feddes_critial_pressure_head_h~2" = "h2"
"vegetation_root__feddes_critial_pressure_head_h~3~high" = "h3_high"
"vegetation_root__feddes_critial_pressure_head_h~3~low" = "h3_low"
"vegetation_root__feddes_critial_pressure_head_h~4" = "h4"
vegetation_canopy_water__mean_evaporation-to-mean_precipitation_ratio = "EoverR"
vegetation__leaf-area_index = "LAI"
vegetation_canopy__light-extinction_coefficient = "Kext"
vegetation__specific-leaf_storage = "Sl"
vegetation_woody-part__storage_capacity = "Swood"
vegetation_root__depth = "RootingDepth"
vegetation__crop_factor = "crop_factor"

river__length = "wflow_riverlength"
river_water_flow__manning_n_parameter = "N_River"
river__slope = "RiverSlope"
river__width = "wflow_riverwidth"
river_bank_water__depth = "RiverDepth"

land_surface_water_flow__manning_n_parameter = "N"
land_surface__slope = "Slope"

subsurface_water__horizontal-to-vertical_saturated_hydraulic_conductivity_ratio = "KsatHorFrac"

land_water_allocation_area__number = "allocation_areas"
"land~domestic__gross_water_demand_volume_flux" = "dom_gross"
"land~domestic__net_water_demand_volume_flux" = "dom_net"
"land~industry__gross_water_demand_volume_flux" = "ind_gross"
"land~industry__net_water_demand_volume_flux" = "ind_net"
"land~livestock__gross_water_demand_volume_flux" = "lsk_gross"
"land~livestock__net_water_demand_volume_flux" = "lsk_net"
land_surface_water__withdrawal_fraction = "SurfaceWaterFrac"
"land~irrigated-paddy_area__number" = "paddy_irrigation_areas"
"land~irrigated-non-paddy_area__number" = "nonpaddy_irrigation_areas"
"land~irrigated-paddy__irrigation_trigger_flag" = "irrigation_trigger"
"land~irrigated-non-paddy__irrigation_trigger_flag" = "irrigation_trigger"

[input.dynamic]
forcing = [
<<<<<<< HEAD
  "atmosphere_water__precipitation_volume_flux",
  "atmosphere_air__temperature",
  "land_surface_water__potential_evaporation_volume_flux",
=======
  "land.atmospheric_forcing.precipitation",
  "land.atmospheric_forcing.temperature",
  "land.atmospheric_forcing.potential_evaporation",
>>>>>>> 5e1f7f67
]

cyclic = [ 
<<<<<<< HEAD
    "vegetation__leaf-area_index",
    "land~domestic__gross_water_demand_volume_flux",
    "land~domestic__net_water_demand_volume_flux", 
    "land~industry__gross_water_demand_volume_flux", 
    "land~industry__net_water_demand_volume_flux", 
    "land~livestock__gross_water_demand_volume_flux", 
    "land~livestock__net_water_demand_volume_flux", 
    "land~irrigated-paddy__irrigation_trigger_flag", 
    "land~irrigated-non-paddy__irrigation_trigger_flag",
=======
    "land.vegetation_parameter_set.leaf_area_index", 
    "land.demand.domestic.demand.demand_gross", 
    "land.demand.domestic.demand.demand_net", 
    "land.demand.industry.demand.demand_gross", 
    "land.demand.industry.demand.demand_net", 
    "land.demand.livestock.demand.demand_gross", 
    "land.demand.livestock.demand.demand_net", 
    "land.demand.paddy.parameters.irrigation_trigger", 
    "land.demand.nonpaddy.parameters.irrigation_trigger",
>>>>>>> 5e1f7f67
]

[model]
type = "sbm"
gravitational_snow_transport = true
snow = true
reinit = false
reservoirs = false
lakes = false
glacier = true
kin_wave_iteration = true
kw_river_tstep = 900
kw_land_tstep = 3600
thicknesslayers = [ 50, 100, 50, 200, 800,]
river_routing = "kinematic-wave"

<<<<<<< HEAD
=======
[state.land.interception.variables]
canopy_storage = "canopystorage"

[state.land.soil.variables]
satwaterdepth = "satwaterdepth"
tsoil = "tsoil"
ustorelayerdepth = "ustorelayerdepth"

[state.land.snow.variables]
snow_storage = "snow"
snow_water = "snowwater"

[state.land.glacier.variables]
glacier_store = "glacierstore"

[state.land.demand.paddy.variables]
h = "h_paddy"

[input.land.glacier.parameters]
glacier_frac = "wflow_glacierfrac"
g_cfmax = "G_Cfmax"
g_ttm = "G_TT"
g_sifrac = "G_SIfrac"

[input.land.glacier.variables]
glacier_store = "wflow_glacierstore"

[input.land.vegetation_parameter_set]
leaf_area_index = "LAI"
kext = "Kext"
storage_specific_leaf = "Sl"
storage_wood = "Swood"
rootingdepth = "RootingDepth"
kc = "crop_factor"

[input.land.interception.parameters]
e_r = "EoverR"

[input.land.atmospheric_forcing]
potential_evaporation = "pet"
precipitation = "precip"
temperature = "temp"

[input.land.runoff.parameters]
waterfrac = "WaterFrac"

[input.land.soil.parameters]
alpha_h1 = "alpha_h1"
c = "c"
cf_soil = "cf_soil"
f = "f"
h1 = "h1"
h2 = "h2"
h3_high = "h3_high"
h3_low = "h3_low"
h4 = "h4"
infiltcappath = "InfiltCapPath"
infiltcapsoil = "InfiltCapSoil"
theta_r = "thetaR"
theta_s = "thetaS"
maxleakage = "MaxLeakage"
pathfrac = "PathFrac"
rootdistpar = "rootdistpar"
soilthickness = "SoilThickness"
kv_0 = "KsatVer"
kvfrac = "kvfrac"

[input.land.snow.parameters]
tt = "TT"
tti = "TTI"
ttm = "TTM"
cfmax = "Cfmax"

>>>>>>> 5e1f7f67
[model.water_demand]
domestic = true
industry = true
livestock = true
paddy = true
nonpaddy = true

<<<<<<< HEAD
[output]
path = "output-piave-demand.nc"

[output.variables]
river_water__time_average_of_volume_flow_rate = "q_river"
soil_water_sat-zone_top__depth = "zi"
=======
[state.routing.river_flow.variables]
q = "q_river"
h = "h_river"
h_av = "h_av_river"

[state.routing.subsurface_flow.variables]
ssf = "ssf"

[state.routing.overland_flow.variables]
q = "q_land"
h = "h_land"
h_av = "h_av_land"

[input.land.allocation.parameters]
areas = "allocation_areas"
frac_sw_used = "SurfaceWaterFrac"

[input.land.demand.domestic.demand]
demand_gross = "dom_gross"
demand_net = "dom_net"

[input.land.demand.industry.demand]
demand_gross = "ind_gross"
demand_net = "ind_net"

[input.land.demand.livestock.demand]
demand_gross = "lsk_gross"
demand_net = "lsk_net"

[input.land.demand.paddy.parameters]
irrigation_areas = "paddy_irrigation_areas"
irrigation_trigger = "irrigation_trigger"

[input.land.demand.nonpaddy.parameters]
irrigation_areas = "nonpaddy_irrigation_areas"
irrigation_trigger = "irrigation_trigger"

[input.routing.river_flow]
length = "wflow_riverlength"
mannings_n = "N_River"
slope = "RiverSlope"
width = "wflow_riverwidth"
bankfull_depth = "RiverDepth"

[input.routing.subsurface_flow]
ksathorfrac = "KsatHorFrac"

[input.routing.overland_flow]
mannings_n = "N"
slope = "Slope"

[output]
path = "output-piave-demand.nc"

[output.routing.river_flow.variables]
q_av = "q_river"

[output.land.soil.variables]
zi = "zi"
>>>>>>> 5e1f7f67

[csv]
path = "output-piave-demand.csv"

[[csv.column]]
header = "Q"
map = "gauges"
<<<<<<< HEAD
parameter = "river_water__time_average_of_volume_flow_rate"
=======
parameter = "routing.river_flow.variables.q_av"
>>>>>>> 5e1f7f67

[[csv.column]]
header = "Q"
map = "gauges_grdc"
<<<<<<< HEAD
parameter = "river_water__time_average_of_volume_flow_rate"
=======
parameter = "routing.river_flow.variables.q_av"
>>>>>>> 5e1f7f67

[[csv.column]]
coordinate.x = 12.7243
coordinate.y = 45.5851
header = "paddy_h_bycoord"
<<<<<<< HEAD
parameter = "land_surface_water~paddy__depth"
=======
parameter = "land.demand.paddy.variables.h"
>>>>>>> 5e1f7f67

[[csv.column]]
coordinate.x = 12.7243
coordinate.y = 45.5851
header = "irri_bycoord"
<<<<<<< HEAD
parameter = "land~irrigated__allocated_water_volume_flux"
=======
parameter = "land.allocation.variables.irri_alloc"
>>>>>>> 5e1f7f67
<|MERGE_RESOLUTION|>--- conflicted
+++ resolved
@@ -121,19 +121,12 @@
 
 [input.dynamic]
 forcing = [
-<<<<<<< HEAD
   "atmosphere_water__precipitation_volume_flux",
   "atmosphere_air__temperature",
   "land_surface_water__potential_evaporation_volume_flux",
-=======
-  "land.atmospheric_forcing.precipitation",
-  "land.atmospheric_forcing.temperature",
-  "land.atmospheric_forcing.potential_evaporation",
->>>>>>> 5e1f7f67
 ]
 
 cyclic = [ 
-<<<<<<< HEAD
     "vegetation__leaf-area_index",
     "land~domestic__gross_water_demand_volume_flux",
     "land~domestic__net_water_demand_volume_flux", 
@@ -143,17 +136,6 @@
     "land~livestock__net_water_demand_volume_flux", 
     "land~irrigated-paddy__irrigation_trigger_flag", 
     "land~irrigated-non-paddy__irrigation_trigger_flag",
-=======
-    "land.vegetation_parameter_set.leaf_area_index", 
-    "land.demand.domestic.demand.demand_gross", 
-    "land.demand.domestic.demand.demand_net", 
-    "land.demand.industry.demand.demand_gross", 
-    "land.demand.industry.demand.demand_net", 
-    "land.demand.livestock.demand.demand_gross", 
-    "land.demand.livestock.demand.demand_net", 
-    "land.demand.paddy.parameters.irrigation_trigger", 
-    "land.demand.nonpaddy.parameters.irrigation_trigger",
->>>>>>> 5e1f7f67
 ]
 
 [model]
@@ -170,82 +152,6 @@
 thicknesslayers = [ 50, 100, 50, 200, 800,]
 river_routing = "kinematic-wave"
 
-<<<<<<< HEAD
-=======
-[state.land.interception.variables]
-canopy_storage = "canopystorage"
-
-[state.land.soil.variables]
-satwaterdepth = "satwaterdepth"
-tsoil = "tsoil"
-ustorelayerdepth = "ustorelayerdepth"
-
-[state.land.snow.variables]
-snow_storage = "snow"
-snow_water = "snowwater"
-
-[state.land.glacier.variables]
-glacier_store = "glacierstore"
-
-[state.land.demand.paddy.variables]
-h = "h_paddy"
-
-[input.land.glacier.parameters]
-glacier_frac = "wflow_glacierfrac"
-g_cfmax = "G_Cfmax"
-g_ttm = "G_TT"
-g_sifrac = "G_SIfrac"
-
-[input.land.glacier.variables]
-glacier_store = "wflow_glacierstore"
-
-[input.land.vegetation_parameter_set]
-leaf_area_index = "LAI"
-kext = "Kext"
-storage_specific_leaf = "Sl"
-storage_wood = "Swood"
-rootingdepth = "RootingDepth"
-kc = "crop_factor"
-
-[input.land.interception.parameters]
-e_r = "EoverR"
-
-[input.land.atmospheric_forcing]
-potential_evaporation = "pet"
-precipitation = "precip"
-temperature = "temp"
-
-[input.land.runoff.parameters]
-waterfrac = "WaterFrac"
-
-[input.land.soil.parameters]
-alpha_h1 = "alpha_h1"
-c = "c"
-cf_soil = "cf_soil"
-f = "f"
-h1 = "h1"
-h2 = "h2"
-h3_high = "h3_high"
-h3_low = "h3_low"
-h4 = "h4"
-infiltcappath = "InfiltCapPath"
-infiltcapsoil = "InfiltCapSoil"
-theta_r = "thetaR"
-theta_s = "thetaS"
-maxleakage = "MaxLeakage"
-pathfrac = "PathFrac"
-rootdistpar = "rootdistpar"
-soilthickness = "SoilThickness"
-kv_0 = "KsatVer"
-kvfrac = "kvfrac"
-
-[input.land.snow.parameters]
-tt = "TT"
-tti = "TTI"
-ttm = "TTM"
-cfmax = "Cfmax"
-
->>>>>>> 5e1f7f67
 [model.water_demand]
 domestic = true
 industry = true
@@ -253,74 +159,12 @@
 paddy = true
 nonpaddy = true
 
-<<<<<<< HEAD
 [output]
 path = "output-piave-demand.nc"
 
 [output.variables]
 river_water__time_average_of_volume_flow_rate = "q_river"
 soil_water_sat-zone_top__depth = "zi"
-=======
-[state.routing.river_flow.variables]
-q = "q_river"
-h = "h_river"
-h_av = "h_av_river"
-
-[state.routing.subsurface_flow.variables]
-ssf = "ssf"
-
-[state.routing.overland_flow.variables]
-q = "q_land"
-h = "h_land"
-h_av = "h_av_land"
-
-[input.land.allocation.parameters]
-areas = "allocation_areas"
-frac_sw_used = "SurfaceWaterFrac"
-
-[input.land.demand.domestic.demand]
-demand_gross = "dom_gross"
-demand_net = "dom_net"
-
-[input.land.demand.industry.demand]
-demand_gross = "ind_gross"
-demand_net = "ind_net"
-
-[input.land.demand.livestock.demand]
-demand_gross = "lsk_gross"
-demand_net = "lsk_net"
-
-[input.land.demand.paddy.parameters]
-irrigation_areas = "paddy_irrigation_areas"
-irrigation_trigger = "irrigation_trigger"
-
-[input.land.demand.nonpaddy.parameters]
-irrigation_areas = "nonpaddy_irrigation_areas"
-irrigation_trigger = "irrigation_trigger"
-
-[input.routing.river_flow]
-length = "wflow_riverlength"
-mannings_n = "N_River"
-slope = "RiverSlope"
-width = "wflow_riverwidth"
-bankfull_depth = "RiverDepth"
-
-[input.routing.subsurface_flow]
-ksathorfrac = "KsatHorFrac"
-
-[input.routing.overland_flow]
-mannings_n = "N"
-slope = "Slope"
-
-[output]
-path = "output-piave-demand.nc"
-
-[output.routing.river_flow.variables]
-q_av = "q_river"
-
-[output.land.soil.variables]
-zi = "zi"
->>>>>>> 5e1f7f67
 
 [csv]
 path = "output-piave-demand.csv"
@@ -328,37 +172,21 @@
 [[csv.column]]
 header = "Q"
 map = "gauges"
-<<<<<<< HEAD
 parameter = "river_water__time_average_of_volume_flow_rate"
-=======
-parameter = "routing.river_flow.variables.q_av"
->>>>>>> 5e1f7f67
 
 [[csv.column]]
 header = "Q"
 map = "gauges_grdc"
-<<<<<<< HEAD
 parameter = "river_water__time_average_of_volume_flow_rate"
-=======
-parameter = "routing.river_flow.variables.q_av"
->>>>>>> 5e1f7f67
 
 [[csv.column]]
 coordinate.x = 12.7243
 coordinate.y = 45.5851
 header = "paddy_h_bycoord"
-<<<<<<< HEAD
 parameter = "land_surface_water~paddy__depth"
-=======
-parameter = "land.demand.paddy.variables.h"
->>>>>>> 5e1f7f67
 
 [[csv.column]]
 coordinate.x = 12.7243
 coordinate.y = 45.5851
 header = "irri_bycoord"
-<<<<<<< HEAD
-parameter = "land~irrigated__allocated_water_volume_flux"
-=======
-parameter = "land.allocation.variables.irri_alloc"
->>>>>>> 5e1f7f67
+parameter = "land~irrigated__allocated_water_volume_flux"