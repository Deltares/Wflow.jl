
tomlpath = joinpath(@__DIR__, "sbm_gwf_config.toml")
config = Wflow.Config(tomlpath)

model = Wflow.initialize_sbm_gwf_model(config)
(; network) = model

Wflow.run_timestep!(model)

# test if the first timestep was written to the CSV file
flush(model.writer.csv_io)  # ensure the buffer is written fully to disk
@testset "CSV output" begin
    row = csv_first_row(model.writer.csv_path)

    @test row.time == DateTime("2000-06-01T00:00:00")
    @test row.Q_av ≈ 0.01619703129434486
    @test row.head ≈ 1.6471323360175287
end

@testset "first timestep" begin
    sbm = model.land

    @test model.clock.iteration == 1
    @test sbm.soil.parameters.theta_s[1] ≈ 0.44999998807907104
    @test sbm.soil.variables.runoff[1] == 0.0
    @test sbm.soil.variables.soilevap[1] == 0.0
    @test sbm.soil.variables.transpiration[1] ≈ 0.30587632831650247
end

# run the second timestep
Wflow.run_timestep!(model)

@testset "second timestep" begin
    sbm = model.land
    @test sbm.soil.parameters.theta_s[1] ≈ 0.44999998807907104
    @test sbm.soil.variables.runoff[1] == 0.0
    @test sbm.soil.variables.soilevap[1] == 0.0
    @test sbm.soil.variables.transpiration[4] ≈ 0.7000003898938235
end

@testset "overland flow (kinematic wave)" begin
    q = model.routing.overland_flow.variables.q_av
    @test sum(q) ≈ 2.2321111203610908e-7
end

@testset "river domain (kinematic wave)" begin
    q = model.routing.river_flow.variables.q_av
    river = model.routing.river_flow
    @test sum(q) ≈ 0.035425926757567935
    @test q[6] ≈ 0.00802617565138912
    @test river.variables.storage[6] ≈ 4.528690358701646
    @test river.boundary_conditions.inwater[6] ≈ 0.0004037674722635451
    @test q[13] ≈ 0.0006016241976247014
    @test q[network.river.order[end]] ≈ 0.008553261399338265
end

@testset "groundwater" begin
    gw = model.routing.subsurface_flow
    @test gw.boundaries.river.variables.stage[1] ≈ 1.212479774379469
    @test gw.aquifer.variables.head[17:21] ≈ [
        1.286914528615439,
        1.3481205868263955,
        1.7999999523162842,
        1.6225103807809076,
        1.4061108676063327,
    ]
    @test gw.boundaries.river.variables.flux[1] ≈ -51.32817280138138
    @test gw.boundaries.drain.variables.flux[1] ≈ 0.0
    @test gw.boundaries.recharge.variables.rate[19] ≈ -0.0014241196552847502
end

@testset "no drains" begin
    config.model.drains = false
    delete!(
        Dict(config.output.netcdf_grid.variables),
        "land_drain_water~to-subsurface__volume_flow_rate",
    )
    model = Wflow.initialize_sbm_gwf_model(config)
    @test collect(keys(model.routing.subsurface_flow.boundaries)) == [:recharge, :river]
end

Wflow.close_files(model; delete_output = false)

# test complete run including logging entry TOML file (not set)
Wflow.run(tomlpath; silent = true)

# test local-inertial option for river flow routing
tomlpath = joinpath(@__DIR__, "sbm_gwf_config.toml")
config = Wflow.Config(tomlpath)
config.model.river_routing = "local-inertial"

config.input.static.river_bank_water__elevation = "bankfull_elevation"
config.input.static.river_bank_water__depth = "bankfull_depth"

model = Wflow.initialize_sbm_gwf_model(config)
Wflow.run_timestep!(model)
Wflow.run_timestep!(model)

@testset "river domain (local inertial)" begin
    q = model.routing.river_flow.variables.q_av
    river = model.routing.river_flow
    @test sum(q) ≈ 0.025966484848150714
    @test q[6] ≈ 0.0057918662111618585
    @test river.variables.storage[6] ≈ 7.347727838567257
    @test river.boundary_conditions.inwater[6] ≈ 0.00017632250611970184
    @test q[13] ≈ 0.00044406241604129745
    @test q[5] ≈ 0.006109927807397471
end
Wflow.close_files(model; delete_output = false)

# test local-inertial option for river and overland flow routing
tomlpath = joinpath(@__DIR__, "sbm_gwf_config.toml")
config = Wflow.Config(tomlpath)
config.model.river_routing = "local-inertial"
config.model.land_routing = "local-inertial"

config.input.static.river_bank_water__elevation = "bankfull_elevation"
config.input.static.river_bank_water__depth = "bankfull_depth"
config.input.static.land_surface_water_flow__ground_elevation = "wflow_dem"

pop!(Dict(config.state.variables), "land_surface_water__instantaneous_volume_flow_rate")
config.state.variables.land_surface_water__depth = "h_av_land"
config.state.variables.land_surface_water__x_component_of_instantaneous_volume_flow_rate = "qx_land"
config.state.variables.land_surface_water__y_component_of_instantaneous_volume_flow_rate = "qy_land"

model = Wflow.initialize_sbm_gwf_model(config)
Wflow.run_timestep!(model)
Wflow.run_timestep!(model)

@testset "river and land domain (local inertial)" begin
    q = model.routing.river_flow.variables.q_av
    @test sum(q) ≈ 0.02596647126178727
    @test q[6] ≈ 0.0057918687419759255
    @test q[13] ≈ 0.00044406258154064935
    @test q[5] ≈ 0.00610990650349414
    h = model.routing.river_flow.variables.h_av
    @test h[6] ≈ 0.07894230285870471
    @test h[5] ≈ 0.07635048570353754
    @test h[13] ≈ 0.08095204525673293
    qx = model.routing.overland_flow.variables.qx
    qy = model.routing.overland_flow.variables.qy
    @test all(qx .== 0.0)
    @test all(qy .== 0.0)
end
Wflow.close_files(model; delete_output = false)

# test with warm start
tomlpath = joinpath(@__DIR__, "sbm_gwf_config.toml")
config = Wflow.Config(tomlpath)
config.model.reinit = false

model = Wflow.initialize_sbm_gwf_model(config)
(; network) = model

Wflow.run_timestep!(model)
Wflow.run_timestep!(model)

@testset "second timestep warm start" begin
    sbm = model.land
    @test sbm.soil.variables.runoff[1] == 0.0
    @test sbm.soil.variables.soilevap[1] ≈ 0.2888846391558502
    @test sbm.soil.variables.transpiration[1] ≈ 0.8370726722706481
end

@testset "overland flow warm start (kinematic wave)" begin
    q = model.routing.overland_flow.variables.q_av
<<<<<<< HEAD
    @test sum(q) ≈ 1.4224503548471601e-5
=======
    @test sum(q) ≈ 1.4233852635648338f-5
>>>>>>> 2dd2ba73
end

@testset "river domain warm start (kinematic wave)" begin
    q = model.routing.river_flow.variables.q_av
    river = model.routing.river_flow
    @test sum(q) ≈ 0.011918378125641867
    @test q[6] ≈ 0.0024355453044100587
    @test river.variables.storage[6] ≈ 2.2278920306090555
    @test river.boundary_conditions.inwater[6] ≈ -1.298187928273214e-5
    @test q[13] ≈ 7.335203306033115e-5
    @test q[network.river.order[end]] ≈ 0.002472763875440307
end

@testset "groundwater warm start" begin
    gw = model.routing.subsurface_flow
    @test gw.boundaries.river.variables.stage[1] ≈ 1.2030201719029363
    @test gw.aquifer.variables.head[17:21] ≈ [
        1.2277413823642467,
        1.2868963785900465,
        1.7999999523162842,
        1.5901747023422137,
        1.2094146088822748,
    ]
    @test gw.boundaries.river.variables.flux[1] ≈ -6.693790653429019
    @test gw.boundaries.drain.variables.flux[1] ≈ 0.0
    @test gw.boundaries.recharge.variables.rate[19] ≈ -0.0014241196552847502
end

Wflow.close_files(model; delete_output = false)<|MERGE_RESOLUTION|>--- conflicted
+++ resolved
@@ -40,7 +40,7 @@
 
 @testset "overland flow (kinematic wave)" begin
     q = model.routing.overland_flow.variables.q_av
-    @test sum(q) ≈ 2.2321111203610908e-7
+    @test sum(q) ≈ 2.2319312569903814e-7
 end
 
 @testset "river domain (kinematic wave)" begin
@@ -164,11 +164,7 @@
 
 @testset "overland flow warm start (kinematic wave)" begin
     q = model.routing.overland_flow.variables.q_av
-<<<<<<< HEAD
-    @test sum(q) ≈ 1.4224503548471601e-5
-=======
-    @test sum(q) ≈ 1.4233852635648338f-5
->>>>>>> 2dd2ba73
+    @test sum(q) ≈ 1.4233852635648338e-5
 end
 
 @testset "river domain warm start (kinematic wave)" begin
