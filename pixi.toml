[project]
name = "Wflow.jl"
authors = [
    "Joost Buitink <joost.buitink@deltares.nl>",
    "Willem van Verseveld <willem.vanVerseveld@deltares.nl>",
    "Hofer-Julian <julian.hofer@deltares.nl>",
    "Bart de Koning <bart.dekoning@deltares.nl>",
]
channels = ["conda-forge"]
platforms = ["win-64", "linux-64"]

[tasks]
# Installation
install-julia = "juliaup add 1.11.3 && juliaup override set 1.11.3"
# Julia
# Clear SSL_CERT_DIR to avoid Julia warnings, see https://github.com/JuliaLang/Downloads.jl/issues/244
update-registry-julia = { cmd = "julia --eval='using Pkg; Registry.update()'", env = { SSL_CERT_DIR = "" } }
initialize-julia = { depends-on = [
    "update-registry-julia",
    { "task" = "instantiate-julia", "args" = [
        "Wflow",
    ] },
] }
# Build
download-test-data = { cmd = "julia --project download_test_data.jl", cwd = "build/create_binaries", depends-on = [
    "initialize-julia",
] }
build-wflow-cli = { cmd = "julia --project create_app.jl", cwd = "build/create_binaries", depends-on = [
    "download-test-data",
], env = { SSL_CERT_DIR = "", JULIA_SSL_CA_ROOTS_PATH = "" } }
# Test
test-wflow-cli = { cmd = "julia --project --eval 'using Pkg; Pkg.test(allow_reresolve=false)'", cwd = "build/wflow_cli", depends-on = [
    "download-test-data",
] }
test-wflow-cov = { cmd = "julia --project --eval 'using Pkg; Pkg.test(allow_reresolve=false, coverage=true, julia_args=[\"--check-bounds=yes\"])'", cwd = "Wflow", depends-on = [
    "initialize-julia",
] }
# Server
<<<<<<< HEAD
test-wflow-server = { cmd = "julia --project=server --eval 'using Pkg; Pkg.test(\"WflowServer\", coverage=true)'", depends-on = [
    { "task" = "instantiate-julia", "args" = [
        "server",
    ] },
=======
test-wflow-server = { cmd = "julia --project=server --eval 'using Pkg; Pkg.test(\"WflowServer\", allow_reresolve=false, coverage=true)'", depends-on = [
    "instantiate-wflow-server",
>>>>>>> a54468e5
] }
# Docs
install-ci = { depends-on = ["install-julia", "update-registry-julia"] }
quarto-check = { cmd = "quarto check all" }
quarto-render = { cmd = "julia --project=docs --eval 'using Pkg; Pkg.build(\"IJulia\")' && quarto render docs --to html --execute" }
quarto-preview = { cmd = "quarto preview docs" }

[tasks.instantiate-julia]
args = [{ "arg" = "cwd" }]
cmd = "julia --project={{cwd}} --eval='using Pkg; Pkg.instantiate()'"
env = { SSL_CERT_DIR = "" }

[tasks.generate-sbom]
depends-on = [
    { "task" = "instantiate-julia", "args" = [
        "utils/sbom",
    ] },
    { "task" = "instantiate-julia", args = [
        "Wflow",
    ] },
]
cmd = "julia --project -- generate-sbom.jl"
cwd = "utils/sbom"
inputs = ["Wflow/Project.toml"]
outputs = ["Wflow.spdx.json"]

[dependencies]
juliaup = "*"
python = ">=3.10"
jupyter = ">=1.1.1,<2"

[system-requirements]
linux = "3.10.0"<|MERGE_RESOLUTION|>--- conflicted
+++ resolved
@@ -36,15 +36,10 @@
     "initialize-julia",
 ] }
 # Server
-<<<<<<< HEAD
-test-wflow-server = { cmd = "julia --project=server --eval 'using Pkg; Pkg.test(\"WflowServer\", coverage=true)'", depends-on = [
+test-wflow-server = { cmd = "julia --project=server --eval 'using Pkg; Pkg.test(\"WflowServer\", allow_reresolve=false, coverage=true)'", depends-on = [
     { "task" = "instantiate-julia", "args" = [
         "server",
     ] },
-=======
-test-wflow-server = { cmd = "julia --project=server --eval 'using Pkg; Pkg.test(\"WflowServer\", allow_reresolve=false, coverage=true)'", depends-on = [
-    "instantiate-wflow-server",
->>>>>>> a54468e5
 ] }
 # Docs
 install-ci = { depends-on = ["install-julia", "update-registry-julia"] }
