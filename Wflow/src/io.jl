#=
Code to support input and output of data and configuration.
Input data can be loaded from netCDF files.
Output data can be written to netCDF or CSV files.
For configuration files we use TOML.
=#

"""Turn "a.aa.aaa" into (:a, :aa, :aaa)"""
symbols(s) = Tuple(Symbol(x) for x in split(s, '.'))

"""Turn symbols"a.aa.aaa" into (:a, :aa, :aaa)"""
macro symbols_str(s)
    return Tuple(Symbol(x) for x in split(s, '.'))
end

"Get a nested field using a tuple of Symbols"
param(obj, fields) = foldl(getproperty, fields; init = obj)
param(obj, fields::AbstractString) = param(obj, symbols(fields))
function param(obj, fields, default)
    try
        return param(obj, fields)
    catch
        return default
    end
end

"""
    Config(path::AbstractString)
    Config(dict::AbstractDict)

Struct that contains the parsed TOML configuration, as well as a reference to the TOML path,
if it exists. It behaves largely like a dictionary, but it overloads `getproperty` and
`setproperty` to support syntax like `config.model.cold_start__flag = false`.
"""
struct Config
    dict::Dict{String, Any}  # nested key value mapping of all settings
    path::Union{String, Nothing}  # path to the TOML file, or nothing
end

function Config(path::AbstractString)
    config = Config(TOML.parsefile(path), path)
    config = optional_keys(config)
    check_config_states(config)
    return config
end
Config(dict::AbstractDict) = Config(dict, nothing)

"Add optional TOML keys `logging` and `time` to `config` (if not present in TOML file)"
function optional_keys(config::Config)
    if !haskey(config, "logging")
        config.logging = Dict{String, Any}()
    elseif !haskey(config, "time")
        config.time = Dict{String, Any}()
    end
    return config
end

# allows using getproperty, e.g. config.input.time instead of config["input"]["time"]
function Base.getproperty(config::Config, f::Symbol)
    dict = Dict(config)
    path = pathof(config)
    a = dict[String(f)]
    # if it is a Dict, wrap the result in Config to keep the getproperty behavior
    return a isa AbstractDict ? Config(a, path) : a
end

function Base.setproperty!(config::Config, f::Symbol, x)
    dict = Dict(config)
    dict[String(f)] = x
    return nothing
end

"Get a value from the Config with a key, throwing an error if it is not one of the options."
function get_options(config::Config, key, options, default)
    dict = Dict(config)
    a = get(dict, key, default)
    if !(a in options)
        error("TOML key `$key` is set to $(repr(a)). Valid options are: $options.")
    end
    return a
end

# also used in autocomplete
Base.propertynames(config::Config) = collect(keys(Dict(config)))
Base.haskey(config::Config, key) = haskey(Dict(config), key)
Base.keys(config::Config) = keys(Dict(config))
Base.values(config::Config) = values(Dict(config))
Base.pairs(config::Config) = pairs(Dict(config))
Base.get(config::Config, key, default) = get(Dict(config), key, default)
Base.getindex(config::Config, key) = getindex(Dict(config), key)
Base.setindex!(config::Config, val, key) = setindex!(Dict(config), val, key)
Base.pop!(config::Config, key) = pop!(Dict(config), key)
Base.pop!(config::Config, key, default) = pop!(Dict(config), key, default)
Base.Dict(config::Config) = getfield(config, :dict)
Base.pathof(config::Config) = getfield(config, :path)
Base.iterate(config::Config) = iterate(Dict(config))
Base.iterate(config::Config, state) = iterate(Dict(config), state)

function Base.dirname(config::Config)
    path = pathof(config)
    return path === nothing ? nothing : dirname(path)
end

function combined_path(config::Config, dir::AbstractString, path::AbstractString)
    tomldir = dirname(config)
    return normpath(tomldir, dir, path)
end

"Construct a path relative to both the TOML directory and the optional `dir_input`"
function input_path(config::Config, path::AbstractString)
    dir = get(config, "dir_input", ".")
    return combined_path(config, dir, path)
end

"Construct a path relative to both the TOML directory and the optional `dir_output`"
function output_path(config::Config, path::AbstractString)
    dir = get(config, "dir_output", ".")
    return combined_path(config, dir, path)
end

"""
Extract netCDF variable name `ncname` from `var` (type `String` or `Config`). If `var` has
type `Config`, either `scale`, `offset` and an optional `index` are expected (with `ncname`)
or a `value` (uniform value), these are stored as part of `NamedTuple` `modifier`.
"""
function ncvar_name_modifier(var; config = nothing)
    ncname = nothing
    modifier = (scale = 1.0, offset = 0.0, value = nothing, index = nothing)
    if isa(var, Config)
        if haskey(var, "netcdf") &&
           haskey(var.netcdf, "variable") &&
           haskey(var.netcdf.variable, "name")
            ncname = var.netcdf.variable.name
            scale = param(var, "scale", 1.0)
            offset = param(var, "offset", 0.0)
            if haskey(var, "layer")
                dim_name = "layer"
                if length(var[dim_name]) > 1
                    # if modifier is provided as a list for each dim item
                    indices = []
                    for i in 1:length(var[dim_name])
                        index = get_index_dimension(var, config, var[dim_name][i])
                        @info "NetCDF parameter `$ncname` is modified with scale `$(scale[i])` and offset `$(offset[i])` at index `$index`."
                        push!(indices, index)
                    end
                    modifier =
                        (scale = scale, offset = offset, value = nothing, index = indices)
                else
                    index = get_index_dimension(var, config, var[dim_name])
                    modifier =
                        (scale = scale, offset = offset, value = nothing, index = index)
                    @info "NetCDF parameter `$ncname` is modified with scale `$scale` and offset `$offset` at index `$index`."
                end
            else
                modifier =
                    (scale = scale, offset = offset, value = nothing, index = nothing)
                @info "NetCDF parameter `$ncname` is modified with scale `$scale` and offset `$offset`."
            end
        elseif haskey(var, "value")
            modifier =
                (scale = 1.0, offset = 0.0, value = param(var, "value"), index = nothing)
        else
            error("Unrecognized modifier $(Dict(var))")
        end
    elseif isa(var, String)
        ncname = var
    else
        error("Unknown type")
    end
    return ncname, modifier
end

"Extract a netCDF variable at a given time"
function get_at(
    ds::CFDataset,
    var::NamedTuple,
    times::AbstractVector{<:TimeType},
    t::TimeType,
)
    # this behaves like a backward fill interpolation
    i = findfirst(>=(t), times)
    t < first(times) && throw(DomainError("time $t before dataset begin $(first(times))"))
    i === nothing && throw(DomainError("time $t after dataset end $(last(times))"))
    return get_at(ds, var, i)
end

function get_at(ds::CFDataset, var::NamedTuple, i)
    data = read_standardized(ds, var.name, (x = :, y = :, time = i))
    if var.scale != 1.0 || var.offset != 0.0
        data .= data .* var.scale .+ var.offset
    end
    return data
end

function get_param_res(model)
    return Dict(
        "atmosphere_water__precipitation_volume_flux" =>
            model.routing.river_flow.boundary_conditions.reservoir.boundary_conditions.precipitation,
        "land_surface_water__potential_evaporation_volume_flux" =>
            model.routing.river_flow.boundary_conditions.reservoir.boundary_conditions.evaporation,
    )
end

mover_params = (
    "atmosphere_water__precipitation_volume_flux",
    "land_surface_water__potential_evaporation_volume_flux",
)

function get_param(model, parameter::AbstractString)
    (; land) = model
    lens = standard_name_map(land)[parameter].lens
    param = lens(model)
    return param
end

function routing_with_reservoirs(model)
    (; config) = model
    return get(config.model, "reservoir__flag", false)::Bool
end

function routing_with_reservoirs(model::AbstractModel{<:SedimentModel})
    return false
end

"""
    load_fixed_forcing!(model)
Get fixed netCDF forcing input."
"""
function load_fixed_forcing!(model)
    (; reader, domain) = model
    (; forcing_parameters) = reader

    do_reservoirs = routing_with_reservoirs(model)

    reverse_indices = domain.land.network.reverse_indices
    if do_reservoirs
        sel_reservoirs = domain.reservoir.network.indices_coverage
        param_res = get_param_res(model)
    end

    for (par, ncvar) in forcing_parameters
        if ncvar.name === nothing
            val = ncvar.value * ncvar.scale + ncvar.offset
            param = get_param(model, par)
            param .= val
            # set fixed precipitation and evaporation over the reservoirs and put these into
            # the reservoir structs and set the precipitation and evaporation to 0 in the
            # land model
            if par in mover_params
                if do_reservoirs
                    for (i, sel_reservoir) in enumerate(sel_reservoirs)
                        param[reverse_indices[sel_reservoir]] .= 0
                        param_res[par][i] = val
                    end
                end
            end
        end
    end
    return nothing
end

"""
    update_forcing!(model)

Get dynamic netCDF input for the given time. Wflow expects `right` labeling of the forcing
time interval, e.g. daily precipitation at 01-02-2000 00:00:00 is the accumulated total
precipitation between 01-01-2000 00:00:00 and 01-02-2000 00:00:00.
"""
function update_forcing!(model)
    (; clock, reader, domain) = model
    (; dataset, dataset_times, forcing_parameters) = reader

    do_reservoirs = routing_with_reservoirs(model)

    if do_reservoirs
        sel_reservoirs = domain.reservoir.network.indices_coverage
        param_res = get_param_res(model)
    end

    # load from netCDF into the model according to the mapping
    for (par, ncvar) in forcing_parameters
        # no need to update fixed values
        ncvar.name === nothing && continue

        time = convert(eltype(dataset_times), clock.time)
        data = get_at(dataset, ncvar, dataset_times, time)

        # calculate the mean precipitation and evaporation over reservoirs and put these
        # into the reservoir structs and set the precipitation and evaporation to 0 in the
        # land model
        if par in mover_params
            if do_reservoirs
                for (i, sel_reservoir) in enumerate(sel_reservoirs)
                    avg = mean(data[sel_reservoir])
                    data[sel_reservoir] .= 0
                    param_res[par][i] = avg
                end
            end
        end
<<<<<<< HEAD
        lens = standard_name_map(land)[par].lens
        param_vector = lens(model)
        sel = active_indices(domain, par)
        # missing data for observed reservoir outflow is allowed at reservoir location(s)
        if par == "reservoir_water~outgoing~observed__volume_flow_rate"
            data_sel = nomissing(data[sel], MISSING_VALUE)
        else
            data_sel = data[sel]
        end
        if any(ismissing, data_sel)
            msg = "Forcing data has missing values on active model cells for $(ncvar.name)"
            throw(ArgumentError(msg))
        end
        param_vector .= data_sel
    end

    return nothing
end

function update_forcing!(model::AbstractModel{<:SedimentModel})
    (; clock, reader, land, domain) = model
    (; dataset, dataset_times, forcing_parameters) = reader

    for (par, ncvar) in forcing_parameters
        ncvar.name === nothing && continue

        time = convert(eltype(dataset_times), clock.time)
        data = get_at(dataset, ncvar.name, dataset_times, time)

        if ncvar.scale != 1.0 || ncvar.offset != 0.0
            data .= data .* ncvar.scale .+ ncvar.offset
        end

        lens = standard_name_map(land)[par].lens
        param_vector = lens(model)
        sel = active_indices(domain, par)
        data_sel = data[sel]
        if any(ismissing, data_sel)
            msg = "Forcing data has missing values on active model cells for $(ncvar.name)"
=======
        sel = active_indices(domain, par)
        data_sel = data[sel]
        if any(ismissing, data_sel)
            msg = "Forcing data at $time has missing values on active model cells for $(ncvar.name)"
>>>>>>> fe316447
            throw(ArgumentError(msg))
        end
        param = get_param(model, par)
        param .= data_sel
    end
    return nothing
end

"""
    monthday_passed(curr, avail)

Given two monthday tuples such as (12, 31) and (12, 15), return true if the first argument
falls after or on the same day as the second argument, assuming the same year. The tuples
generally come from `Dates.monthday`.

# Examples
```julia-repl
julia> monthday_passed((12, 31), (12, 15))
true
```
"""
monthday_passed(curr, avail) = (curr[1] >= avail[1]) && (curr[2] >= avail[2])

"Get dynamic and cyclic netCDF input"
function load_dynamic_input!(model)
    update_forcing!(model)
    if haskey(model.config.input, "cyclic")
        update_cyclic!(model)
    end
    return nothing
end

"Get cyclic netCDF input for the given time"
function update_cyclic!(model)
    (; clock, reader, domain) = model
    (; cyclic_dataset, cyclic_times, cyclic_parameters) = reader

    # pick up the data that is valid for the past model time step
    month_day = monthday(clock.time - clock.dt)

    is_first_timestep = clock.iteration == 1

    for (par, ncvar) in cyclic_parameters
        if is_first_timestep || (month_day in cyclic_times[par])
            # time for an update of the cyclic forcing
            i = findlast(t -> monthday_passed(month_day, t), cyclic_times[par])
            isnothing(i) &&
                error("Could not find applicable cyclic timestep for $month_day")
            # load from netCDF into the model according to the mapping
            data = get_at(cyclic_dataset, ncvar, i)
            sel = active_indices(domain, par)
<<<<<<< HEAD
            # missing data for observed reservoir outflow is allowed at reservoir
            # location(s)
            if par == "reservoir_water~outgoing~observed__volume_flow_rate"
                data_sel = nomissing(data[sel], MISSING_VALUE)
            else
                data_sel = data[sel]
            end
            param_vector .= data_sel
            if ncvar.scale != 1.0 || ncvar.offset != 0.0
                param_vector .= param_vector .* ncvar.scale .+ ncvar.offset
=======
            data_sel = data[sel]
            if any(ismissing, data_sel)
                msg = "Cyclic data at month $(month_day[1]) and day $(month_day[2]) has missing values on active model cells for $(ncvar.name)"
                throw(ArgumentError(msg))
>>>>>>> fe316447
            end
            param = get_param(model, par)
            param .= data_sel
        end
    end
    return nothing
end

"""
    NC_HANDLES::Dict{String, NCDataset{Nothing}}

For each netCDF file that will be opened for writing, store an entry in this Dict from the
absolute path of the file to the NCDataset. This allows us to close the NCDataset if we try
to create them twice in the same session, and thus providing a workaround for this issue:
https://github.com/Alexander-Barth/NCDatasets.jl/issues/106

Note that using this will prevent automatic garbage collection and thus closure of the
NCDataset.
"""
const NC_HANDLES = Dict{String, NCDataset{Nothing}}()

"Safely create a netCDF file, even if it has already been opened for creation"
function create_tracked_netcdf(path)
    abs_path = abspath(path)
    # close existing NCDataset if it exists
    if haskey(NC_HANDLES, abs_path)
        # fine if it was already closed
        close(NC_HANDLES[abs_path])
    end
    # create directory if needed
    mkpath(dirname(path))
    ds = NCDataset(path, "c")
    NC_HANDLES[abs_path] = ds
    return ds
end

"prepare an output dataset for scalar data"
function setup_scalar_netcdf(
    path,
    ncvars,
    modelmap,
    calendar,
    time_units,
    extra_dim,
    config,
    float_type = Float32,
)
    (; land) = modelmap
    ds = create_tracked_netcdf(path)
    defDim(ds, "time", Inf)  # unlimited
    defVar(
        ds,
        "time",
        Float64,
        ("time",);
        attrib = ["units" => time_units, "calendar" => calendar],
    )
    set_extradim_netcdf(ds, extra_dim)
    for (nc, netcdfvars) in zip(ncvars, config.output.netcdf_scalar.variable)
        # Delft-FEWS requires the attribute :cf_role = "timeseries_id" when a netCDF file
        # contains more than one location list
        defVar(
            ds,
            nc.location_dim,
            nc.locations,
            (nc.location_dim,);
            attrib = ["cf_role" => "timeseries_id"],
        )
        v = if haskey(standard_name_map(land), nc.par)
            lens = standard_name_map(land)[nc.par].lens
            lens(modelmap)
        else
            param(modelmap, nc.par)
        end
        if eltype(v) <: AbstractFloat
            defVar(
                ds,
                nc.var,
                float_type,
                (nc.location_dim, "time");
                attrib = ["_FillValue" => float_type(NaN)],
            )
        elseif eltype(v) <: SVector
            if haskey(netcdfvars, extra_dim.name)
                # `extra_dim.name` as specified in the TOML file is used to index
                defVar(
                    ds,
                    nc.var,
                    float_type,
                    (nc.location_dim, "time");
                    attrib = ["_FillValue" => float_type(NaN)],
                )
            else
                defVar(
                    ds,
                    nc.var,
                    float_type,
                    (nc.location_dim, extra_dim.name, "time");
                    attrib = ["_FillValue" => float_type(NaN)],
                )
            end
        else
            error("Unsupported output type: ", typeof(v))
        end
    end
    return ds
end

"set extra dimension in output netCDF file"
function set_extradim_netcdf(
    ds,
    extra_dim::NamedTuple{
        (:name, :value),
        Tuple{String, Vector{T}},
    } where {T <: Union{String, Float64}},
)
    # the axis attribute `Z` is required to import this type of 3D data by Delft-FEWS the
    # values of this dimension `extra_dim.value` should be of type Float64
    if extra_dim.name == "layer"
        attributes =
            ["long_name" => "layer_index", "standard_name" => "layer_index", "axis" => "Z"]
    end
    defVar(ds, extra_dim.name, extra_dim.value, (extra_dim.name,); attrib = attributes)
    return nothing
end

set_extradim_netcdf(ds, extra_dim::Nothing) = nothing

"prepare an output dataset for grid data"
function setup_grid_netcdf(
    path,
    ncx,
    ncy,
    parameters,
    calendar,
    time_units,
    extra_dim,
    cell_length_in_meter;
    float_type = Float32,
    deflatelevel = 0,
)
    ds = create_tracked_netcdf(path)
    defDim(ds, "time", Inf)  # unlimited
    if cell_length_in_meter
        defVar(
            ds,
            "x",
            ncx,
            ("x",);
            attrib = [
                "long_name" => "x coordinate of projection",
                "standard_name" => "projection_x_coordinate",
                "axis" => "X",
                "units" => "m",
            ],
            deflatelevel = deflatelevel,
        )
        defVar(
            ds,
            "y",
            ncy,
            ("y",);
            attrib = [
                "long_name" => "y coordinate of projection",
                "standard_name" => "projection_y_coordinate",
                "axis" => "Y",
                "units" => "m",
            ],
            deflatelevel = deflatelevel,
        )

    else
        defVar(
            ds,
            "lon",
            ncx,
            ("lon",);
            attrib = [
                "long_name" => "longitude",
                "standard_name" => "longitude",
                "axis" => "X",
                "units" => "degrees_east",
            ],
        )
        defVar(
            ds,
            "lat",
            ncy,
            ("lat",);
            attrib = [
                "long_name" => "latitude",
                "standard_name" => "latitude",
                "axis" => "Y",
                "units" => "degrees_north",
            ],
            deflatelevel = deflatelevel,
        )
    end
    set_extradim_netcdf(ds, extra_dim)
    defVar(
        ds,
        "time",
        Float64,
        ("time",);
        attrib = ["units" => time_units, "calendar" => calendar],
        deflatelevel = deflatelevel,
    )
    if cell_length_in_meter
        for (key, val) in pairs(parameters)
            if eltype(val.vector) <: AbstractFloat
                # all floats are saved as Float32
                defVar(
                    ds,
                    key,
                    float_type,
                    ("x", "y", "time");
                    attrib = ["_FillValue" => float_type(NaN)],
                    deflatelevel = deflatelevel,
                )
            elseif eltype(val.vector) <: SVector
                # for SVectors an additional dimension (`extra_dim`) is required
                defVar(
                    ds,
                    key,
                    float_type,
                    ("x", "y", extra_dim.name, "time");
                    attrib = ["_FillValue" => float_type(NaN)],
                    deflatelevel = deflatelevel,
                )
            else
                error("Unsupported output type: ", typeof(val.vector))
            end
        end
    else
        for (key, val) in pairs(parameters)
            if eltype(val.vector) <: AbstractFloat
                # all floats are saved as Float32
                defVar(
                    ds,
                    key,
                    float_type,
                    ("lon", "lat", "time");
                    attrib = ["_FillValue" => float_type(NaN)],
                    deflatelevel = deflatelevel,
                )
            elseif eltype(val.vector) <: SVector
                # for SVectors an additional dimension (`extra_dim`) is required
                defVar(
                    ds,
                    key,
                    float_type,
                    ("lon", "lat", extra_dim.name, "time");
                    attrib = ["_FillValue" => float_type(NaN)],
                    deflatelevel = deflatelevel,
                )
            else
                error("Unsupported output type: ", typeof(val.vector))
            end
        end
    end
    return ds
end

"Add a new time to the unlimited time dimension, and return the index"
function add_time(ds, time)
    i = length(ds["time"]) + 1
    ds["time"][i] = time
    return i
end

struct NCReader{T}
    dataset::CFDataset
    dataset_times::Vector{T}
    cyclic_dataset::Union{NCDataset, Nothing}
    cyclic_times::Dict{String, Vector{Tuple{Int, Int}}}
    forcing_parameters::Dict{String, NamedTuple}
    cyclic_parameters::Dict{String, NamedTuple}
end

struct Writer
    dataset::Union{NCDataset, Nothing}           # dataset (netCDF) for grid data
    parameters::Dict{String, Any}                # mapping of netCDF variable names to model parameters (arrays)
    nc_path::Union{String, Nothing}              # path netCDF file (grid data)
    csv_path::Union{String, Nothing}             # path of CSV file
    csv_cols::Vector                            # model parameter (arrays) and associated reducer function for CSV output
    csv_io::IO                                  # file handle to CSV file
    state_dataset::Union{NCDataset, Nothing}     # dataset with model states (netCDF)
    state_parameters::Dict{String, Any}          # mapping of netCDF variable names to model states (arrays)
    state_nc_path::Union{String, Nothing}        # path netCDF file with states
    dataset_scalar::Union{NCDataset, Nothing}    # dataset (netCDF) for scalar data
    nc_scalar::Vector                           # model parameter (arrays) and associated reducer function for netCDF scalar output
    ncvars_dims::Vector                         # model parameter (String) and associated netCDF variable, location dimension and location name for scalar data
    nc_scalar_path::Union{String, Nothing}       # path netCDF file (scalar data)
    extra_dim::Union{NamedTuple, Nothing}        # name and values for extra dimension (to store SVectors)
end

function prepare_reader(config)
    path_forcing = config.input.path_forcing
    abspath_forcing = input_path(config, path_forcing)
    cyclic_path = input_path(config, config.input.path_static)

    @info "Cyclic parameters are provided by `$cyclic_path`."

    # absolute paths are not supported, see Glob.jl#2
    # the path separator in a glob pattern is always /
    if isabspath(path_forcing)
        parts = splitpath(path_forcing)
        # use the root/drive as the dir, to support * in directory names as well
        glob_dir = parts[1]
        glob_path = join(parts[2:end], '/')
    else
        tomldir = dirname(config)
        dir_input = get(config, "dir_input", ".")
        glob_dir = normpath(tomldir, dir_input)
        glob_path = replace(path_forcing, '\\' => '/')
    end
    @info "Forcing parameters are provided by `$abspath_forcing`."

    dynamic_paths = glob(glob_path, glob_dir)  # expand "data/forcing-year-*.nc"
    if isempty(dynamic_paths)
        error("No files found with name '$glob_path' in '$glob_dir'")
    end
    dataset = NCDataset(dynamic_paths; aggdim = "time", deferopen = false)

    if haskey(dataset["time"].attrib, "_FillValue")
        @warn "Time dimension contains `_FillValue` attribute, this is not in line with CF conventions."
        nctimes = dataset["time"][:]
        times_dropped = collect(skipmissing(nctimes))
        # check if lenght has changed (missings in time dimension are not allowed), and throw
        # an error if the lenghts are different
        if length(times_dropped) != length(nctimes)
            error("Time dimension in `$abspath_forcing` contains missing values")
        else
            nctimes = times_dropped
            nctimes_type = eltype(nctimes)
        end
    else
        nctimes = dataset["time"][:]
        nctimes_type = eltype(nctimes)
    end

    # check for cyclic parameters
    do_cyclic = haskey(config.input, "cyclic")

    # create map from internal location to netCDF variable name for forcing parameters
    forcing_parameters = Dict{String, NamedTuple}()
    for par in keys(config.input.forcing)
        ncname, mod = ncvar_name_modifier(param(config.input.forcing, symbols(par)))
        forcing_parameters[par] =
            (name = ncname, scale = mod.scale, offset = mod.offset, value = mod.value)

        @info "Set `$par` using netCDF variable `$ncname` as forcing parameter."
    end

    # create map from internal location to netCDF variable name for cyclic parameters and
    # store cyclic times for each internal location (duplicate cyclic times are possible
    # this way, however it seems not worth to keep track of unique cyclic times for now
    # (memory usage))
    if do_cyclic == true
        cyclic_dataset = NCDataset(cyclic_path)
        cyclic_parameters = Dict{String, NamedTuple}()
        cyclic_times = Dict{String, Vector{Tuple{Int, Int}}}()
        for par in keys(config.input.cyclic)
            ncname, mod = ncvar_name_modifier(param(config.input.cyclic, par))
            i = findfirst(x -> startswith(x, "time"), dimnames(cyclic_dataset[ncname]))
            dimname = dimnames(cyclic_dataset[ncname])[i]
            cyclic_nc_times = collect(cyclic_dataset[dimname])
            cyclic_times[par] = timecycles(cyclic_nc_times)
            cyclic_parameters[par] = (name = ncname, scale = mod.scale, offset = mod.offset)

            @info "Set `$par` using netCDF variable `$ncname` as cyclic parameter, with `$(length(cyclic_nc_times))` timesteps."
        end
    else
        cyclic_parameters = Dict{String, NamedTuple}()
        cyclic_dataset = nothing
        cyclic_times = Dict{String, Vector{Tuple{Int, Int}}}()
    end

    # check if there is overlap
    if do_cyclic == true
        forcing_keys = keys(forcing_parameters)
        cyclic_keys = keys(cyclic_parameters)
        for forcing_key in forcing_keys
            if forcing_key in cyclic_keys
                error("parameter specified in both forcing and cyclic")
            end
        end
    end

    return NCReader{nctimes_type}(
        dataset,
        nctimes,
        cyclic_dataset,
        cyclic_times,
        forcing_parameters,
        cyclic_parameters,
    )
end

"Get a Vector of all unique location ids from a 2D map"
function locations_map(ds, mapname, config)
    lens = lens_input(config, mapname; optional = false)
    map_2d = ncread(ds, config, lens; type = Union{Int, Missing}, allow_missing = true)
    ids = unique(skipmissing(map_2d))
    return ids
end

"Get a Vector{Tuple} with model parameter and associated netCDF variable name, dimension and location names for scalar data"
function nc_variables_dims(nc_variables, dataset, config)
    ncvars_dims = []
    for nc_var in nc_variables
        var = nc_var["name"]::String
        par = nc_var["parameter"]::String
        if haskey(nc_var, "map")
            mapname = nc_var["map"]
            ids = string.(locations_map(dataset, mapname, config))
            location_dim = string(var, '_', nc_var["map"])
            push!(
                ncvars_dims,
                (par = par, var = var, location_dim = location_dim, locations = ids),
            )
        else
            push!(
                ncvars_dims,
                (
                    par = par,
                    var = var,
                    location_dim = nc_var["location"],
                    locations = [nc_var["location"]],
                ),
            )
        end
    end
    return ncvars_dims
end

"Get a Vector{String} of all columns names for the CSV header, except the first, time"
function csv_header(cols, dataset, config)
    header = [col["header"] for col in cols]
    header = String[]
    for col in cols
        h = col["header"]::String
        if haskey(col, "map")
            mapname = col["map"]
            ids = locations_map(dataset, mapname, config)
            hvec = [string(h, '_', id) for id in ids]
            append!(header, hvec)
        else
            push!(header, h)
        end
    end
    return header
end

"""
Flatten a nested dictionary, keeping track of the full address of the keys.
Useful for converting TOML of the format:

    [a.b]
    field_of_b = "name_in_output"

    [a.d.c]
    field_of_c = "other_name_in_output"

to a non-nested format:

Dict(
    symbols"a.b.field_of_b" => "name_in_output,
    symbols"a.d.c.field_of_c" => "other_name_in_output,
)
"""
function flat!(d, path, el::Dict)
    for (k, v) in pairs(el)
        flat!(d, string(path, '.', k), v)
    end
    return nothing
end

function flat!(d, path, el)
    k = path
    d[k] = el
    return nothing
end

"""
    ncnames(dict)

Create a flat mapping from internal parameter locations to netCDF variable names.

Ignores top level values in the Dict. This function is used to convert a TOML such as:

```toml
[output]
path = "path/to/file.nc"

[output.land]
canopystorage = "my_canopystorage"

[output.routing.river_flow]
q = "my_q"
```

To a dictionary of the flattened parameter locations and netCDF names. The top level
values are ignored since the output path is not a netCDF name.

```julia
Dict(
    (:land, :canopystorage) => "my_canopystorage,
    (:routing, :river_flow, :q) => "my_q,
)
```
"""
function ncnames(dict)
    ncnames_dict = Dict{String, String}()
    for (k, v) in dict
        flat!(ncnames_dict, k, v)
    end
    return ncnames_dict
end

"""
    out_map(ncnames_dict, modelmap)

Create a Dict that maps parameter netCDF names to arrays in the Model.
"""
function out_map(ncnames_dict, modelmap)
    output_map = Dict{String, Any}()
    (; land) = modelmap
    for (par, ncname) in ncnames_dict
        A = if haskey(standard_name_map(land), par)
            lens = standard_name_map(land)[par].lens
            lens(modelmap)
        else
            param(modelmap, par)
        end
        output_map[ncname] = (par = par, vector = A)
    end
    return output_map
end

function get_reducer_func(col, domain, args...)
    parameter = col["parameter"]
    if occursin("reservoir", parameter)
        reducer_func = reducer(col, domain.reservoir.network.reverse_indices, args...)
    elseif occursin("river", parameter)
        reducer_func = reducer(col, domain.river.network.reverse_indices, args...)
    elseif occursin("drain", parameter)
        reducer_func = reducer(col, domain.drain.network.reverse_indices, args...)
    else
        reducer_func = reducer(col, domain.land.network.reverse_indices, args...)
    end
end

function prepare_writer(config, modelmap, domain, nc_static; extra_dim = nothing)
    x_coords = read_x_axis(nc_static)
    y_coords = read_y_axis(nc_static)
    cell_length_in_meter = get(config.model, "cell_length_in_meter__flag", false)::Bool

    calendar = get(config.time, "calendar", "standard")::String
    time_units = get(config.time, "time_units", CFTime.DEFAULT_TIME_UNITS)

    # create an output netCDF that will hold all timesteps of selected parameters for grid
    # data
    if check_config_output(config, "netcdf_grid", "variables")
        nc_path = output_path(config, config.output.netcdf_grid.path)
        deflatelevel = get(config.output.netcdf_grid, "compressionlevel", 0)::Int
        @info "Create an output netCDF file `$nc_path` for grid data, using compression level `$deflatelevel`."
        # create a flat mapping from internal parameter locations to netCDF variable names
        output_ncnames = ncnames(config.output.netcdf_grid.variables)
        # fill the output_map by mapping parameter netCDF names to arrays
        output_map = out_map(output_ncnames, modelmap)
        ds = setup_grid_netcdf(
            nc_path,
            x_coords,
            y_coords,
            output_map,
            calendar,
            time_units,
            extra_dim,
            cell_length_in_meter;
            deflatelevel = deflatelevel,
        )
    else
        nc_path = nothing
        output_map = Dict{String, Any}()
        ds = nothing
    end

    # create a separate state output netCDF that will hold the last timestep of all states
    # but only if config.state.path_output has been set
    if haskey(config, "state") && haskey(config.state, "path_output")
        state_ncnames = check_states(config)
        state_map = out_map(state_ncnames, modelmap)
        nc_state_path = output_path(config, config.state.path_output)
        @info "Create a state output netCDF file `$nc_state_path`."
        ds_outstate = setup_grid_netcdf(
            nc_state_path,
            x_coords,
            y_coords,
            state_map,
            calendar,
            time_units,
            extra_dim,
            cell_length_in_meter;
            float_type = Float64,
        )
    else
        ds_outstate = nothing
        state_map = Dict{String, Any}()
        nc_state_path = nothing
    end

    # create an output netCDF that will hold all timesteps of selected parameters for scalar
    # data, but only if config.netcdf.path and config.netcdf.variable have been set.
    if check_config_output(config, "netcdf_scalar", "variable")
        nc_scalar_path = output_path(config, config.output.netcdf_scalar.path)
        @info "Create an output netCDF file `$nc_scalar_path` for scalar data."
        # get netCDF info for scalar data (variable name, locationset (dim) and
        # location ids)
        ncvars_dims =
            nc_variables_dims(config.output.netcdf_scalar.variable, nc_static, config)
        ds_scalar = setup_scalar_netcdf(
            nc_scalar_path,
            ncvars_dims,
            modelmap,
            calendar,
            time_units,
            extra_dim,
            config,
        )
        # create a vector of (parameter, reducer) named tuples which will be used to
        # retrieve and reduce data during a model run
        nc_scalar = []
        for var in config.output.netcdf_scalar.variable
            parameter = var["parameter"]
            reducer_func = get_reducer_func(
                var,
                domain,
                x_coords,
                y_coords,
                config,
                nc_static,
                "netCDF",
            )
            push!(nc_scalar, (parameter = parameter, reducer = reducer_func))
        end
    else
        ds_scalar = nothing
        nc_scalar = []
        ncvars_dims = []
        nc_scalar_path = nothing
    end

    if check_config_output(config, "csv", "column")
        # open CSV file and write header
        csv_path = output_path(config, config.output.csv.path)
        @info "Create an output CSV file `$csv_path` for scalar data."
        # create directory if needed
        mkpath(dirname(csv_path))
        csv_io = open(csv_path, "w")
        print(csv_io, "time,")
        header = csv_header(config.output.csv.column, nc_static, config)
        println(csv_io, join(header, ','))
        flush(csv_io)

        # create a vector of (parameter, reducer) named tuples which will be used to
        # retrieve and reduce the CSV data during a model run
        csv_cols = []
        for col in config.output.csv.column
            parameter = col["parameter"]
            reducer_func =
                get_reducer_func(col, domain, x_coords, y_coords, config, nc_static, "CSV")
            push!(csv_cols, (parameter = parameter, reducer = reducer_func))
        end
    else
        # no CSV file is checked by isnothing(csv_path)
        csv_path = nothing
        csv_cols = []
        csv_io = IOBuffer()
    end

    return Writer(
        ds,
        output_map,
        nc_path,
        csv_path,
        csv_cols,
        csv_io,
        ds_outstate,
        state_map,
        nc_state_path,
        ds_scalar,
        nc_scalar,
        ncvars_dims,
        nc_scalar_path,
        extra_dim,
    )
end

"Write a new timestep with scalar data to a netCDF file"
function write_netcdf_timestep(model, dataset)
    (; writer, land, clock, config) = model

    time_index = add_time(dataset, clock.time)
    for (nt, nc) in zip(writer.nc_scalar, config.output.netcdf_scalar.variable)
        A = if haskey(standard_name_map(land), nt.parameter)
            lens = standard_name_map(land)[nt.parameter].lens
            lens(model)
        else
            param(model, nt.parameter)
        end
        elemtype = eltype(A)
        # could be a value, or a vector in case of map
        if elemtype <: AbstractFloat
            v = nt.reducer(A)
            dataset[nc["name"]][:, time_index] .= v
        elseif elemtype <: SVector
            # check if an extra dimension and index is specified in the TOML file
            if haskey(nc, writer.extra_dim.name)
                i = get_index_dimension(nc, model)
                v = nt.reducer(getindex.(A, i))
                dataset[nc["name"]][:, time_index] .= v
            else
                nlayer = length(first(A))
                for i in 1:nlayer
                    v = nt.reducer(getindex.(A, i))
                    dataset[nc["name"]][:, i, time_index] .= v
                end
            end
        else
            error("Unsupported output type: ", elemtype)
        end
    end
    return model
end

"Write a new timestep with grid data to a netCDF file"
function write_netcdf_timestep(model, dataset, parameters)
    (; clock, domain) = model

    time_index = add_time(dataset, clock.time)

    buffer = zeros(Union{Float64, Missing}, domain.land.network.modelsize)
    for (key, val) in parameters
        (; par, vector) = val
        sel = active_indices(domain, par)
        # write the active cells vector to the 2d buffer matrix
        elemtype = eltype(vector)
        if elemtype <: AbstractFloat
            # ensure no other information is written
            fill!(buffer, missing)
            # cut off possible boundary conditions/ ghost points with [1:length(sel)]
            buffer[sel] .= vector[1:length(sel)]
            dataset[key][:, :, time_index] = buffer
        elseif elemtype <: SVector
            nlayer = length(first(vector))
            for i in 1:nlayer
                # ensure no other information is written
                fill!(buffer, missing)
                buffer[sel] .= getindex.(vector, i)
                dataset[key][:, :, i, time_index] = buffer
            end
        else
            error("Unsupported output type: ", elemtype)
        end
    end

    return model
end

# don't do anything for no dataset, used if no output netCDF is needed
write_netcdf_timestep(model, dataset::Nothing, parameters) = model
write_netcdf_timestep(model, dataset::Nothing) = model

"Write model output"
function write_output(model)
    (; writer) = model
    (; dataset, dataset_scalar, parameters) = writer

    write_csv_row(model)
    write_netcdf_timestep(model, dataset, parameters)
    write_netcdf_timestep(model, dataset_scalar)

    return model
end

"""
    timecycles(times)

Given a vector of times, return a tuple of (month, day) for each time entry, to use as a
cyclic time series that repeats every year. By using `monthday` rather than `dayofyear`,
leap year offsets are avoided.

It can generate such a series from either TimeTypes given that the year is constant, or
it will interpret integers as either months or days of year if possible.
"""
function timecycles(times)
    if eltype(times) <: TimeType
        # all timestamps are from the same year
        year1 = year(first(times))
        if !all(==(year1), year.(times))
            error("unsupported cyclic timeseries")
        end
        # sub-daily time steps are not allowed
        min_tstep = Second(minimum(diff(times)))
        if min_tstep < Second(Day(1))
            error("unsupported cyclic timeseries")
        else
            # returns a (month, day) tuple for each date
            return monthday.(times)
        end
    elseif eltype(times) <: Integer
        if length(times) == 12
            months = Date(2000, 1, 1):Month(1):Date(2000, 12, 31)
            return monthday.(months)
        elseif length(times) == 365
            days = Date(2001, 1, 1):Day(1):Date(2001, 12, 31)
            return monthday.(days)
        elseif length(times) == 366
            days = Date(2000, 1, 1):Day(1):Date(2000, 12, 31)
            return monthday.(days)
        else
            error("unsupported cyclic timeseries")
        end
    else
        error("unsupported cyclic timeseries")
    end
end

"Close input and output datasets that are opened on model initialization"
function close_files(model; delete_output::Bool = false)
    (; reader, writer, config) = model

    close(reader.dataset)
    if haskey(config.input, "cyclic")
        close(reader.cyclic_dataset)
    end
    writer.dataset === nothing || close(writer.dataset)
    writer.dataset_scalar === nothing || close(writer.dataset_scalar)
    close(writer.csv_io)  # can be an IOBuffer
    writer.state_dataset === nothing || close(writer.state_dataset)

    if delete_output
        if writer.nc_path !== nothing
            isfile(writer.nc_path) && rm(writer.nc_path)
        end
        if writer.csv_path !== nothing
            isfile(writer.csv_path) && rm(writer.csv_path)
        end
        if writer.state_nc_path !== nothing
            isfile(writer.state_nc_path) && rm(writer.state_nc_path)
        end
        if writer.nc_scalar_path !== nothing
            isfile(writer.nc_scalar_path) && rm(writer.nc_scalar_path)
        end
    end
    return nothing
end

"Mapping from reducer strings in the TOML to functions"
function reducerfunction(reducer::AbstractString)
    functionmap = Dict{String, Function}(
        "maximum" => maximum,
        "minimum" => minimum,
        "mean" => mean,
        "median" => median,
        "first" => first,
        "last" => last,
        "only" => only,
        "sum" => sum,
    )
    f = get(functionmap, reducer, nothing)
    isnothing(f) && error("unknown reducer")
    return f
end

"Get a reducer function based on output settings for scalar data defined in a dictionary"
function reducer(col, rev_inds, x_nc, y_nc, config, dataset, fileformat)
    param = col["parameter"]
    if haskey(col, "map")
        # assumes the parameter in "map" has a 2D input map, with
        # integers indicating the points or zones that are to be aggregated
        mapname = col["map"]
        # if no reducer is given, pick "only", this is the only safe reducer,
        # and makes sense in the case of a gauge map
        reducer_name = get(col, "reducer", "only")
        f = reducerfunction(reducer_name)
        lens = lens_input(config, mapname; optional = false)
        map_2d = ncread(
            dataset,
            config,
            lens;
            type = Union{Int, Missing},
            allow_missing = true,
            logging = false,
        )
        @info "Adding scalar output for a map with a reducer function." fileformat param mapname reducer_name
        ids = unique(skipmissing(map_2d))
        # from id to list of internal indices
        inds = Dict{Int, Vector{Int}}(id => Vector{Int}() for id in ids)
        for i in eachindex(map_2d)
            v = map_2d[i]
            ismissing(v) && continue
            v::Int
            vector = inds[v]
            ind = rev_inds[i]
            if iszero(ind)
                error("""inactive cell found in requested scalar output
                    map `$mapname` value $v for parameter $param""")
            end
            push!(vector, ind)
        end
        return A -> (f(A[inds[id]]) for id in ids)
    elseif haskey(col, "reducer")
        # reduce over all active cells
        # needs to be behind the map if statement, because it also can use a reducer
        reducer_name = col["reducer"]
        @info "Adding scalar output of all active cells with reducer function." fileformat param reducer_name
        return reducerfunction(reducer_name)
    elseif haskey(col, "index")
        index = col["index"]
        if index isa Int
            # linear index into the internal vector of active cells
            # this one mostly makes sense for debugging, or for vectors of only a few elements
            @info "Adding scalar output for linear index." fileformat param index
            return x -> getindex(x, index)
        elseif index isa Dict
            # index into the 2D input/output arrays
            # the first always corresponds to the x dimension, then the y dimension
            # this is 1-based
            i = index["x"]::Int
            j = index["y"]::Int
            ind = rev_inds[i, j]
            @info "Adding scalar output for 2D index." fileformat param index
            iszero(ind) && error("inactive loc specified for output")
            return A -> getindex(A, ind)
        else
            error("unknown index used")
        end
    elseif haskey(col, "coordinate")
        x = col["coordinate"]["x"]::Float64
        y = col["coordinate"]["y"]::Float64
        # find the closest cell center index
        _, iy = findmin(abs.(y_nc .- y))
        _, ix = findmin(abs.(x_nc .- x))
        I = CartesianIndex(ix, iy)
        i = rev_inds[I]
        @info "Adding scalar output for coordinate." fileformat param x y
        iszero(i) && error("inactive coordinate specified for output")
        return A -> getindex(A, i)
    else
        error("unknown reducer")
    end
end

function write_csv_row(model)
    (; writer, land, clock, config) = model
    isnothing(writer.csv_path) && return nothing
    io = writer.csv_io
    print(io, string(clock.time))
    for (nt, col) in zip(writer.csv_cols, config.output.csv.column)
        A = if haskey(standard_name_map(land), nt.parameter)
            lens = standard_name_map(land)[nt.parameter].lens
            lens(model)
        else
            param(model, nt.parameter)
        end
        # v could be a value, or a vector in case of map
        if eltype(A) <: SVector
            # indexing is required in case of a SVector and CSV output
            i = get_index_dimension(col, model)
            v = nt.reducer(getindex.(A, i))
        else
            v = nt.reducer(A)
        end
        # numbers are also iterable
        for el in v
            print(io, ',', el)
        end
    end
    return println(io)
end

"From a time and a calendar, create the right CFTime DateTimeX type"
function cftime(time, calendar)
    timetype = CFTime.timetype(calendar)
    # invalid Gregorian dates like 2020-02-30 cannot be made into a DateTime
    # even though they may exist in the target calendar
    # though this constructor does offer support for string formatted dates
    dt = DateTime(time)
    cal_time = reinterpret(timetype, dt)
    return cal_time
end

function reset_clock!(clock::Clock, config)
    new_clock = Clock(config)
    # we want this method to be mutating
    clock.time = new_clock.time
    clock.iteration = new_clock.iteration
    clock.dt = new_clock.dt
    return nothing
end

function advance!(clock)
    clock.iteration += 1
    clock.time += clock.dt
    return nothing
end

function rewind!(clock)
    clock.iteration -= 1
    clock.time -= clock.dt
    return nothing
end

"Read a rating curve from CSV into a NamedTuple of vectors"
function read_sh_csv(path)
    data, header = readdlm(path, ',', Float64; header = true)
    names = vec(uppercase.(header))
    idx_h = findfirst(==("H"), names)
    idx_s = findfirst(==("S"), names)

    if isnothing(idx_h) || isnothing(idx_s)
        error("$path needs to provide H and S columns, got $names")
    end

    return (H = data[:, idx_h], S = data[:, idx_s])
end

"Read a specific storage curve from CSV into a NamedTuple of vectors"
function read_hq_csv(path)
    data = readdlm(path, ',', Float64; skipstart = 1)
    # Q is a matrix with 365 columns, one for each day in the year
    return (H = data[:, 1], Q = data[:, 2:end])
end

# these represent the type of the rating curve and specific storage data
const SH = NamedTuple{(:H, :S), Tuple{Vector{Float64}, Vector{Float64}}}
const HQ = NamedTuple{(:H, :Q), Tuple{Vector{Float64}, Matrix{Float64}}}

is_increasing(v) = last(v) > first(v)

"""
    nc_dim_name(dims::Vector{Symbol}, name::Symbol)
    nc_dim_name(ds::CFDataset, name::Symbol)

Given a netCDF dataset or list of dimensions, and an internal dimension name, return the
corresponding netCDF dimension name. Certain common alternatives are supported, e.g. :lon or
:longitude instead of :x.
"""
function nc_dim_name(dims::Vector{Symbol}, name::Symbol)
    # direct naming
    name in dims && return name
    # list of common alternative names
    if name == :x
        for candidate in (:lon, :longitude)
            candidate in dims && return candidate
        end
        error("No x dimension candidate found")
    elseif name == :y
        for candidate in (:lat, :latitude)
            candidate in dims && return candidate
        end
        error("No y dimension candidate found")
    else
        error("Unknown dimension $name")
    end
end

nc_dim_name(ds::CFDataset, name::Symbol) = nc_dim_name(Symbol.(keys(ds.dim)), name)

"""
    nc_dim(ds::CFDataset, name::Symbol)

Return the dimension coordinate, based on the internal name (:x, :y, :`extra_dim.name`,
:time), `extra_dim` depends on the model type, which will map to the correct netCDF name
using `nc_dim_name`.
"""
nc_dim(ds::CFDataset, name) = ds[nc_dim_name(ds, name)]

"""
    internal_dim_name(name::Symbol)

Given a netCDF dimension name string, return the corresponding internal dimension name.
"""
function internal_dim_name(name::Symbol)
    if name in (:x, :lon, :longitude)
        return :x
    elseif name in (:y, :lat, :latitude)
        return :y
    elseif name in (:time, :layer, :flood_depth)
        return name
    elseif startswith(string(name), "time")
        return :time
    else
        error("Unknown dimension $name")
    end
end

"""
    read_dims(A::CFVariable_MF, dim_sel)

Return the data of a netCDF data variable as an Array. Only dimensions in `dim_sel`, a
NamedTuple like (x=:, y=:, time=1). Other dimensions that may be present need to be size 1,
otherwise an error is thrown.

`dim_sel` keys should be the internal dimension names; :x, :y, :time, :`extra_dim.name`.
"""
function read_dims(A::CFVariable_MF, dim_sel::NamedTuple)
    dimsizes = dimsize(A)
    indexer = []
    data_dim_order = Symbol[]
    # need to iterate in this order, to get the indices in order
    for (dim_name, dim_size) in pairs(dimsizes)
        if dim_size == 1
            push!(indexer, 1)
        else
            dim = internal_dim_name(dim_name)
            # each dim should either be in dim_sel or be size 1
            if dim in keys(dim_sel)
                idx = dim_sel[dim]
                push!(indexer, idx)
                # Would be nice to generalize this to anything that drops the dimension
                # when used to index. Not sure how we could support `begin` or `end` here.
                if !(idx isa Int)
                    push!(data_dim_order, dim)
                end
            else
                throw(ArgumentError("""NetCDF dimension $dim_name has length $dim_size.
                    Only extra dimensions of length 1 are supported."""))
            end
        end
    end
    data = A[indexer...]
    order = Tuple(data_dim_order)
    @assert ndims(data) == length(order) "dimensions not properly recorded"
    return data, order
end

"""
    dim_directions(ds, dim_names)

Given a NCDataset and a list of internal dimension names, return a NamedTuple, which maps
the dimension name to `true` if it is increasing, or `false` otherwise.

For the layer dimension, we allow coordinate arrays to be missing, in which case we
consider it increasing, going from the top layer (1) to deeper layers. This is to keep
accepting data that we have accepted before.
"""
function dim_directions(ds::CFDataset, dim_names)
    pairs = Pair{Symbol, Bool}[]
    for d in dim_names
        if d == :layer && !(haskey(ds, "layer"))
            inc = true
        elseif d == :flood_depth && !(haskey(ds, "flood_depth"))
            inc = true
        else
            inc = is_increasing(nc_dim(ds, d))
        end
        push!(pairs, d => inc)
    end
    return NamedTuple(pairs)
end

"""
    permute_data(data, dim_names)

Given an Array of data, and a list of its dimension names, return a permuted version of the
data such that the dimension order will follow (:x, :y, `extra_dim.name`). No permutation is
done if this is not needed.
"""
function permute_data(data, dim_names)
    @assert ndims(data) == length(dim_names)
    if :layer in dim_names
        desired_order = (:x, :y, :layer)
    elseif :flood_depth in dim_names
        desired_order = (:x, :y, :flood_depth)
    else
        desired_order = (:x, :y)
    end
    @assert dim_names ⊆ desired_order
    if length(dim_names) == 2
        if first(dim_names) == :x
            return data, dim_names
        else
            return permutedims(data), reverse(dim_names)
        end
    elseif length(dim_names) == 3
        permutation = [findfirst(==(d), dim_names) for d in desired_order]
        if permutation == (1, 2, 3)
            return data, dim_names
        else
            return permutedims(data, permutation), dim_names[permutation]
        end
    else
        error("Unsupported number of dimensions")
    end
end

"""
    reverse_data!(data, dims_increasing)

Reverse the data as needed, such that it is increasing along all dimensions.
"""
function reverse_data!(data, dims_increasing)
    # for the reverse call it is important that the dims_increasing tuple is ordered in the
    # desired internal ordering, just like the data is after permutation
    if length(dims_increasing) == 2
        dims_increasing_ordered = (x = dims_increasing.x, y = dims_increasing.y)
    elseif length(dims_increasing) == 3 && haskey(dims_increasing, :layer)
        dims_increasing_ordered =
            (x = dims_increasing.x, y = dims_increasing.y, layer = dims_increasing.layer)
    elseif length(dims_increasing) == 3 && haskey(dims_increasing, :flood_depth)
        dims_increasing_ordered = (
            x = dims_increasing.x,
            y = dims_increasing.y,
            flood_depth = dims_increasing.flood_depth,
        )
    else
        error("Unsupported number of dimensions")
    end
    # the non increasing dimensions should be reversed, to make them all increasing
    dims = Tuple(findall(.!values(dims_increasing_ordered)))
    return reverse!(data; dims)
end

"""
    read_standardized(ds::CFDataset, varname::AbstractString, dim_names)

Read the dimensions listed in dim_names from a variable with name `varname` from a netCDF
dataset `ds`. `dim_sel` should be a NamedTuple like (x=:, y=:, time=1), which will return
a 2 dimensional array with x and y axes, representing the first index in the time dimension.
"""
function read_standardized(ds::CFDataset, varname::AbstractString, dim_sel::NamedTuple)
    data, data_dim_order = read_dims(ds[varname], dim_sel)
    data, new_dim_order = permute_data(data, data_dim_order)
    dims_increasing = dim_directions(ds, new_dim_order)
    data = reverse_data!(data, dims_increasing)
    return data
end

"""
    read_x_axis(ds::CFDataset)

Return the x coordinate Vector{Float64}, whether it is called x, lon or longitude.
Also sorts the vector to be increasing, to match `read_standardized`.
"""
function read_x_axis(ds::CFDataset)::Vector{Float64}
    candidates = ("x", "lon", "longitude")
    for candidate in candidates
        if haskey(ds.dim, candidate)
            return sort!(Float64.(ds[candidate][:]))
        end
    end
    return error("no x axis found in $(path(ds))")
end

"""
    read_y_axis(ds::CFDataset)

Return the y coordinate Vector{Float64}, whether it is called y, lat or latitude.
Also sorts the vector to be increasing, to match `read_standardized`.
"""
function read_y_axis(ds::CFDataset)::Vector{Float64}
    candidates = ("y", "lat", "latitude")
    for candidate in candidates
        if haskey(ds.dim, candidate)
            return sort!(Float64.(ds[candidate][:]))
        end
    end
    return error("no y axis found in $(path(ds))")
end

"Get `index` for dimension name `layer` based on `model`"
function get_index_dimension(var, model)::Int
    (; land) = model
    if haskey(var, "layer")
        inds = collect(1:(land.soil.parameters.maxlayers))
        index = inds[var["layer"]]
    else
        error("Unrecognized or missing dimension name to index $(var)")
    end
    return index
end

"Get `index` for dimension name `layer` based on `config` (TOML file)"
function get_index_dimension(var, config::Config, dim_value)::Int
    if haskey(var, "layer")
        v = get(config.model, "soil_layer__thickness", [100, 300, 800])::Vector{Int64}
        inds = collect(1:(length(v) + 1))
        index = inds[dim_value]
    else
        error("Unrecognized or missing dimension name to index $(var)")
    end
    return index
end

"Check if state TOML keys are set in `config` object (parsed TOML file)"
function check_config_states(config::Config, path::AbstractString)
    state_settings =
        haskey(config, "state") &&
        haskey(config.state, path) &&
        haskey(config.state, "variables")
    return state_settings
end

"""
Check if required state settings in `config` object (parsed TOML file) are set for reading
or writing states.
"""
function check_config_states(config::Config)
    cold_start = get(config.model, "cold_start__flag", true)::Bool
    if !cold_start
        state_settings = check_config_states(config, "path_input")
        state_settings ||
            error("The state section for reading states in the TOML file is incomplete")
    elseif haskey(config, "state") && haskey(config.state, "path_output")
        state_settings = check_config_states(config, "path_output")
        state_settings ||
            error("The state section for writing states in the TOML file is incomplete")
    end
    return nothing
end

"""
Check output settings for file description (e.g. file format and data type), file path and
TOML `key`(e.g. containing variable name) in `config` object (parsed TOML file).
"""
function check_config_output(
    config::Config,
    file_description::AbstractString,
    key::AbstractString,
)
    output_settings =
        haskey(config, "output") &&
        haskey(config.output, file_description) &&
        haskey(config.output[file_description], "path") &&
        haskey(config.output[file_description], key)
    return output_settings
end

"Return routing types for the river, land and subsurface domains"
function get_routing_types(config::Config)
    land =
        get_options(config.model, "land_routing", ROUTING_OPTIONS, "kinematic-wave")::String

    river = get_options(
        config.model,
        "river_routing",
        ROUTING_OPTIONS,
        "kinematic-wave",
    )::String

    subsurface = config.model.type == "sbm" ? "kinematic-wave" : "groundwaterflow"

    return (; land, river, subsurface)
end<|MERGE_RESOLUTION|>--- conflicted
+++ resolved
@@ -297,9 +297,6 @@
                 end
             end
         end
-<<<<<<< HEAD
-        lens = standard_name_map(land)[par].lens
-        param_vector = lens(model)
         sel = active_indices(domain, par)
         # missing data for observed reservoir outflow is allowed at reservoir location(s)
         if par == "reservoir_water~outgoing~observed__volume_flow_rate"
@@ -308,41 +305,7 @@
             data_sel = data[sel]
         end
         if any(ismissing, data_sel)
-            msg = "Forcing data has missing values on active model cells for $(ncvar.name)"
-            throw(ArgumentError(msg))
-        end
-        param_vector .= data_sel
-    end
-
-    return nothing
-end
-
-function update_forcing!(model::AbstractModel{<:SedimentModel})
-    (; clock, reader, land, domain) = model
-    (; dataset, dataset_times, forcing_parameters) = reader
-
-    for (par, ncvar) in forcing_parameters
-        ncvar.name === nothing && continue
-
-        time = convert(eltype(dataset_times), clock.time)
-        data = get_at(dataset, ncvar.name, dataset_times, time)
-
-        if ncvar.scale != 1.0 || ncvar.offset != 0.0
-            data .= data .* ncvar.scale .+ ncvar.offset
-        end
-
-        lens = standard_name_map(land)[par].lens
-        param_vector = lens(model)
-        sel = active_indices(domain, par)
-        data_sel = data[sel]
-        if any(ismissing, data_sel)
-            msg = "Forcing data has missing values on active model cells for $(ncvar.name)"
-=======
-        sel = active_indices(domain, par)
-        data_sel = data[sel]
-        if any(ismissing, data_sel)
             msg = "Forcing data at $time has missing values on active model cells for $(ncvar.name)"
->>>>>>> fe316447
             throw(ArgumentError(msg))
         end
         param = get_param(model, par)
@@ -394,7 +357,6 @@
             # load from netCDF into the model according to the mapping
             data = get_at(cyclic_dataset, ncvar, i)
             sel = active_indices(domain, par)
-<<<<<<< HEAD
             # missing data for observed reservoir outflow is allowed at reservoir
             # location(s)
             if par == "reservoir_water~outgoing~observed__volume_flow_rate"
@@ -402,15 +364,9 @@
             else
                 data_sel = data[sel]
             end
-            param_vector .= data_sel
-            if ncvar.scale != 1.0 || ncvar.offset != 0.0
-                param_vector .= param_vector .* ncvar.scale .+ ncvar.offset
-=======
-            data_sel = data[sel]
             if any(ismissing, data_sel)
                 msg = "Cyclic data at month $(month_day[1]) and day $(month_day[2]) has missing values on active model cells for $(ncvar.name)"
                 throw(ArgumentError(msg))
->>>>>>> fe316447
             end
             param = get_param(model, par)
             param .= data_sel
