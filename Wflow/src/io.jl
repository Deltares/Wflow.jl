--- conflicted
+++ resolved
@@ -126,11 +126,6 @@
     (; reader, domain) = model
     (; forcing_parameters) = reader
 
-<<<<<<< HEAD
-=======
-    do_reservoirs = routing_with_reservoirs(model)
-
->>>>>>> 4166598e
     reverse_indices = domain.land.network.reverse_indices
     if config.model.reservoir__flag
         sel_reservoirs = domain.reservoir.network.indices_coverage
@@ -169,13 +164,7 @@
     (; clock, reader, domain) = model
     (; dataset, dataset_times, forcing_parameters) = reader
 
-<<<<<<< HEAD
     if config.model.reservoir__flag
-=======
-    do_reservoirs = routing_with_reservoirs(model)
-
-    if do_reservoirs
->>>>>>> 4166598e
         sel_reservoirs = domain.reservoir.network.indices_coverage
         param_res = get_param_res(model)
     end
