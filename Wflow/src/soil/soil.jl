abstract type AbstractSoilModel end

"Struct for storing SBM soil model variables"
@with_kw struct SbmSoilVariables{N}
    n::Int
    # Calculated soil water pressure head h3 of the root water uptake reduction function (Feddes) [cm]
    h3::Vector{Float64} = fill(MISSING_VALUE, n)
<<<<<<< HEAD
    # Unsaturated store capacity [mm => m]
    ustorecapacity::Vector{Float64}
    # Amount of water in the unsaturated store, per layer [mm => m]
    ustorelayerdepth::Vector{SVector{N, Float64}}
    # Thickness of unsaturated zone, per layer [mm => m]
=======
    # Unsaturated store capacity [mm]
    ustorecapacity::Vector{Float64}
    # Amount of water in the unsaturated store, per layer [mm]
    ustorelayerdepth::Vector{SVector{N, Float64}} = zeros(n)
    # Thickness of unsaturated zone, per layer [mm]
>>>>>>> edf94e5f
    ustorelayerthickness::Vector{SVector{N, Float64}}
    # Saturated store [mm => m]
    satwaterdepth::Vector{Float64}
    # Pseudo-water table depth [mm => m] (top of the saturated zone)
    zi::Vector{Float64}
    # Number of unsaturated soil layers
    n_unsatlayers::Vector{Int}
<<<<<<< HEAD
    # Transpiration [mm dt⁻¹ => m s⁻¹]
    transpiration::Vector{Float64} = fill(MISSING_VALUE, n)
    # Actual evaporation from unsaturated store [mm dt⁻¹ => m s⁻¹]
    ae_ustore::Vector{Float64} = fill(MISSING_VALUE, n)
    # Soil evaporation from unsaturated and saturated store [mm dt⁻¹ => m s⁻¹]
    soilevap::Vector{Float64} = fill(MISSING_VALUE, n)
    # Soil evaporation from saturated store [mm dt⁻¹ => m s⁻¹]
    soilevapsat::Vector{Float64} = fill(MISSING_VALUE, n)
    # Actual capillary rise [mm dt⁻¹ => m s⁻¹]
    actcapflux::Vector{Float64} = fill(MISSING_VALUE, n)
    # Actual transpiration from saturated store [mm dt⁻¹ => m s⁻¹]
    actevapsat::Vector{Float64} = fill(MISSING_VALUE, n)
    # Total actual evapotranspiration [mm dt⁻¹ => m s⁻¹]
    actevap::Vector{Float64} = fill(MISSING_VALUE, n)
    # Actual infiltration into the unsaturated zone [mm dt⁻¹ => m s⁻¹]
    actinfilt::Vector{Float64} = fill(MISSING_VALUE, n)
    # Actual infiltration non-compacted fraction [mm dt⁻¹ => m s⁻¹]
    actinfiltsoil::Vector{Float64} = fill(MISSING_VALUE, n)
    # Actual infiltration compacted fraction [mm dt⁻¹ => m s⁻¹]
    actinfiltpath::Vector{Float64} = fill(MISSING_VALUE, n)
    # Actual infiltration (compacted and the non-compacted areas) [mm dt⁻¹ => m s⁻¹]
    infiltsoilpath::Vector{Float64} = fill(MISSING_VALUE, n)
    # Infiltration excess water [mm dt⁻¹ => m s⁻¹]
    infiltexcess::Vector{Float64} = fill(MISSING_VALUE, n)
    # Water that cannot infiltrate due to saturated soil (saturation excess) [mm dt⁻¹ => m s⁻¹]
    excesswater::Vector{Float64} = fill(MISSING_VALUE, n)
    # Water exfiltrating during saturation excess conditions [mm dt⁻¹ => m s⁻¹]
    exfiltsatwater::Vector{Float64} = fill(MISSING_VALUE, n)
    # Water exfiltrating from unsaturated store because of change in water table [mm dt⁻¹ => m s⁻¹]
    exfiltustore::Vector{Float64} = fill(MISSING_VALUE, n)
    # Excess water for non-compacted fraction [mm dt⁻¹ => m s⁻¹]
    excesswatersoil::Vector{Float64} = fill(MISSING_VALUE, n)
    # Excess water for compacted fraction [mm dt⁻¹ => m s⁻¹]
    excesswaterpath::Vector{Float64} = fill(MISSING_VALUE, n)
    # Total surface runoff from infiltration and saturation excess (excluding actual open water evaporation) [mm dt⁻¹ => m s⁻¹]
    runoff::Vector{Float64} = fill(MISSING_VALUE, n)
    # Net surface runoff (surface runoff - actual open water evaporation) [mm dt⁻¹ => m s⁻¹]
=======
    # Transpiration [mm Δt⁻¹]
    transpiration::Vector{Float64} = fill(MISSING_VALUE, n)
    # Actual evaporation from unsaturated store [mm Δt⁻¹]
    ae_ustore::Vector{Float64} = fill(MISSING_VALUE, n)
    # Soil evaporation from unsaturated and saturated store [mm Δt⁻¹]
    soilevap::Vector{Float64} = fill(MISSING_VALUE, n)
    # Soil evaporation from saturated store [mm Δt⁻¹]
    soilevapsat::Vector{Float64} = fill(MISSING_VALUE, n)
    # Actual capillary rise [mm Δt⁻¹]
    actcapflux::Vector{Float64} = fill(MISSING_VALUE, n)
    # Actual transpiration from saturated store [mm Δt⁻¹]
    actevapsat::Vector{Float64} = fill(MISSING_VALUE, n)
    # Total actual evapotranspiration [mm Δt⁻¹]
    actevap::Vector{Float64} = fill(MISSING_VALUE, n)
    # Actual infiltration into the unsaturated zone [mm Δt⁻¹]
    actinfilt::Vector{Float64} = fill(MISSING_VALUE, n)
    # Actual infiltration non-compacted fraction [mm Δt⁻¹]
    actinfiltsoil::Vector{Float64} = fill(MISSING_VALUE, n)
    # Actual infiltration compacted fraction [mm Δt⁻¹]
    actinfiltpath::Vector{Float64} = fill(MISSING_VALUE, n)
    # Actual infiltration (compacted and the non-compacted areas) [mm Δt⁻¹]
    infiltsoilpath::Vector{Float64} = fill(MISSING_VALUE, n)
    # Infiltration excess water [mm Δt⁻¹]
    infiltexcess::Vector{Float64} = fill(MISSING_VALUE, n)
    # Water that cannot infiltrate due to saturated soil (saturation excess) [mm Δt⁻¹]
    excesswater::Vector{Float64} = fill(MISSING_VALUE, n)
    # Water exfiltrating during saturation excess conditions [mm Δt⁻¹]
    exfiltsatwater::Vector{Float64} = fill(MISSING_VALUE, n)
    # Water exfiltrating from unsaturated store because of change in water table [mm Δt⁻¹]
    exfiltustore::Vector{Float64} = fill(MISSING_VALUE, n)
    # Excess water for non-compacted fraction [mm Δt⁻¹]
    excesswatersoil::Vector{Float64} = fill(MISSING_VALUE, n)
    # Excess water for compacted fraction [mm Δt⁻¹]
    excesswaterpath::Vector{Float64} = fill(MISSING_VALUE, n)
    # Total surface runoff from infiltration and saturation excess (excluding actual open water evaporation) [mm Δt⁻¹]
    runoff::Vector{Float64} = fill(MISSING_VALUE, n)
    # Net surface runoff (surface runoff - actual open water evaporation) [mm Δt⁻¹]
>>>>>>> edf94e5f
    net_runoff::Vector{Float64} = fill(MISSING_VALUE, n)
    # Volumetric water content [-] per soil layer (including theta_r and saturated zone)
    vwc::Vector{SVector{N, Float64}}
    # Volumetric water content [%] per soil layer (including theta_r and saturated zone)
    vwc_perc::Vector{SVector{N, Float64}}
<<<<<<< HEAD
    # Root water storage [mm => m] in unsaturated and saturated zone (excluding theta_r)
=======
    # Root water storage [mm] in unsaturated and saturated zone (excluding theta_r)
>>>>>>> edf94e5f
    rootstore::Vector{Float64} = fill(MISSING_VALUE, n)
    # Volumetric water content [-] in root zone (including theta_r and saturated zone)
    vwc_root::Vector{Float64} = fill(MISSING_VALUE, n)
    # Volumetric water content [%] in root zone (including theta_r and saturated zone)
    vwc_percroot::Vector{Float64} = fill(MISSING_VALUE, n)
<<<<<<< HEAD
    # Amount of available water in the unsaturated zone [mm => m]
    ustoredepth::Vector{Float64} = zeros(n)
    # Downward flux from unsaturated to saturated zone [mm dt⁻¹ => m s⁻¹]
    transfer::Vector{Float64} = fill(MISSING_VALUE, n)
    # Net recharge to saturated store [mm dt⁻¹ => m s⁻¹]
    recharge::Vector{Float64} = fill(MISSING_VALUE, n)
    # Actual leakage from saturated store [mm dt⁻¹ => m s⁻¹]
    actleakage::Vector{Float64} = fill(MISSING_VALUE, n)
    # Total water storage (excluding floodplain volume and reservoirs) [mm => m]
    total_storage::Vector{Float64} = zeros(Float64, n)
    # Total soil water storage [mm => m]
=======
    # Amount of available water in the unsaturated zone [mm]
    ustoredepth::Vector{Float64} = zeros(n)
    # Downward flux from unsaturated to saturated zone [mm Δt⁻¹]
    transfer::Vector{Float64} = fill(MISSING_VALUE, n)
    # Net recharge to saturated store [mm Δt⁻¹]
    recharge::Vector{Float64} = fill(MISSING_VALUE, n)
    # Actual leakage from saturated store [mm Δt⁻¹]
    actleakage::Vector{Float64} = fill(MISSING_VALUE, n)
    # Total water storage (excluding floodplain volume and reservoirs) [mm]
    total_storage::Vector{Float64} = zeros(n)
    # Total soil water storage [mm]
>>>>>>> edf94e5f
    total_soilwater_storage::Vector{Float64}
    # Top soil temperature [ᵒC]
    tsoil::Vector{Float64} = fill(10.0, n)
    # Soil infiltration reduction factor (when soil is frozen) [-]
    f_infiltration_reduction::Vector{Float64} = ones(n)
end

"Struct for storing SBM soil model parameters"
@with_kw struct SbmSoilParameters{N, M, Kv}
    # Maximum number of soil layers [-]
    maxlayers::Int
    # Number of soil layers [-]
    nlayers::Vector{Int}
    # Saturated water content (porosity) [-]
    theta_s::Vector{Float64}
    # Residual water content [-]
    theta_r::Vector{Float64}
    # Soilwater capacity [mm => m]
    soilwatercapacity::Vector{Float64}
    # Muliplication factor [-] applied to kv_z (vertical flow)
    kvfrac::Vector{SVector{N, Float64}}
    # Air entry pressure [cm => m] of soil (Brooks-Corey)
    hb::Vector{Float64}
    # Soil thickness [mm => m]
    soilthickness::Vector{Float64}
    # Thickness of soil layers [mm => m]
    act_thickl::Vector{SVector{N, Float64}}
    # Cumulative sum of soil layers [mm => m], starting at soil surface (0)
    sumlayers::Vector{SVector{M, Float64}}
    # Infiltration capacity of the compacted areas [mm dt⁻¹ => m s⁻¹]
    infiltcappath::Vector{Float64}
    # Soil infiltration capacity [mm dt⁻¹ => m s⁻¹]
    infiltcapsoil::Vector{Float64}
    # Maximum leakage [mm dt⁻¹ => m s⁻¹] from saturated zone
    maxleakage::Vector{Float64}
    # Parameter [mm => m] controlling capillary rise
    cap_hmax::Vector{Float64}
    # Coefficient [-] controlling capillary rise
    cap_n::Vector{Float64}
    # Brooks-Corey power coefficient [-] for each soil layer
    c::Vector{SVector{N, Float64}}
    # Soil temperature smooth factor [-]
    w_soil::Vector{Float64}
    # Controls soil infiltration reduction factor when soil is frozen [-]
    cf_soil::Vector{Float64}
    # Fraction of compacted area  [-]
    pathfrac::Vector{Float64}
    # Controls how roots are linked to water table [-]
    rootdistpar::Vector{Float64}
    # Fraction of the root length density in each soil layer [-]
    rootfraction::Vector{SVector{N, Float64}}
    # Soil water pressure head h1 of the root water uptake reduction function (Feddes) [cm]
    h1::Vector{Float64}
    # Soil water pressure head h2 of the root water uptake reduction function (Feddes) [cm]
    h2::Vector{Float64}
    # Soil water pressure head h3_high of the root water uptake reduction function (Feddes) [cm]
    h3_high::Vector{Float64}
    # Soil water pressure head h3_low of the root water uptake reduction function (Feddes) [cm]
    h3_low::Vector{Float64}
    # Soil water pressure head h4 of the root water uptake reduction function (Feddes) [cm]
    h4::Vector{Float64}
    # Root water uptake reduction at soil water pressure head h1 (0.0 or 1.0) [-]
    alpha_h1::Vector{Float64}
    # Soil fraction [-]
    soil_fraction::Vector{Float64}
    # Vertical hydraulic conductivity profile type
    kv_profile::Kv
    # Vegetation parameter set
    vegetation_parameter_set::VegetationParameters
end

"Initialize SBM soil model variables"
function SbmSoilVariables(n::Int, parameters::SbmSoilParameters)
    (;
        soilthickness,
        maxlayers,
        act_thickl,
        sumlayers,
        soilwatercapacity,
        theta_s,
        theta_r,
    ) = parameters
    satwaterdepth = 0.85 .* soilwatercapacity # cold state value for satwaterdepth
    ustoredepth = zeros(n)
    zi = @. max(0.0, soilthickness - satwaterdepth / (theta_s - theta_r))
    ustorelayerthickness = set_layerthickness.(zi, sumlayers, act_thickl)
    n_unsatlayers = number_of_active_layers.(ustorelayerthickness)

    vwc = fill(MISSING_VALUE, maxlayers, n)
    vwc_perc = fill(MISSING_VALUE, maxlayers, n)
    total_soilwater_storage = satwaterdepth .+ ustoredepth

    vars = SbmSoilVariables(;
        n,
        ustorelayerdepth = zero(act_thickl),
        ustorecapacity = soilwatercapacity .- satwaterdepth,
        ustorelayerthickness,
        satwaterdepth,
        zi,
        n_unsatlayers,
        vwc = svectorscopy(vwc, Val{maxlayers}()),
        vwc_perc = svectorscopy(vwc_perc, Val{maxlayers}()),
        total_soilwater_storage,
    )
    return vars
end

"Struct for storing SBM soil model boundary conditions"
@with_kw struct SbmSoilBC
    n::Int
    # Water flux at the soil surface [mm dt⁻¹ => m s⁻¹]
    water_flux_surface::Vector{Float64} = fill(MISSING_VALUE, n)
    # Potential transpiration rate [mm dt⁻¹ => m s⁻¹]
    potential_transpiration::Vector{Float64} = fill(MISSING_VALUE, n)
    # Potential soil evaporation rate [mm dt⁻¹ => m s⁻¹]
    potential_soilevaporation::Vector{Float64} = fill(MISSING_VALUE, n)
end

"Exponential depth profile of vertical hydraulic conductivity at the soil surface"
struct KvExponential
    # Vertical hydraulic conductivity [mm dt⁻¹ => m s⁻¹] at soil surface
    kv_0::Vector{Float64}
    # A scaling parameter [mm⁻¹] (controls exponential decline of kv_0)
    f::Vector{Float64}
end

"Exponential constant depth profile of vertical hydraulic conductivity"
struct KvExponentialConstant
    exponential::KvExponential
    # Depth [mm => m] from soil surface for which exponential decline of kv_0 is valid
    z_exp::Vector{Float64}
end

"Layered depth profile of vertical hydraulic conductivity"
struct KvLayered{N}
    # Vertical hydraulic conductivity [mm dt⁻¹ => m s⁻¹] per soil layer
    kv::Vector{SVector{N, Float64}}
end

"Layered exponential depth profile of vertical hydraulic conductivity"
struct KvLayeredExponential{N}
    # A scaling parameter [mm⁻¹] (controls exponential decline of kv_0)
    f::Vector{Float64}
    # Vertical hydraulic conductivity [mm dt⁻¹ => m s⁻¹] per soil layer
    kv::Vector{SVector{N, Float64}}
    # Number of soil layers [-] with vertical hydraulic conductivity value `kv`
    nlayers_kv::Vector{Int}
    # Depth [mm => m] from soil surface for which layered profile is valid
    z_layered::Vector{Float64}
end

"Initialize SBM soil model hydraulic conductivity depth profile"
function sbm_kv_profiles(
    dataset::NCDataset,
    config::Config,
    indices::Vector{CartesianIndex{2}},
    kv_0::Vector{Float64},
    f::Vector{Float64},
    maxlayers::Int,
    nlayers::Vector{Int},
    sumlayers::Vector,
    dt::Second,
)
    kv_profile_type = config.model.saturated_hydraulic_conductivity_profile
    n = length(indices)
    if kv_profile_type == VerticalConductivityProfile.exponential
        kv_profile = KvExponential(kv_0, f)
    elseif kv_profile_type == VerticalConductivityProfile.exponential_constant
        z_exp = ncread(
            dataset,
            config,
            "soil_exponential_vertical_saturated_hydraulic_conductivity_profile_below_surface__depth";
            optional = false,
            sel = indices,
            type = Float64,
        )
        exp_profile = KvExponential(kv_0, f)
        kv_profile = KvExponentialConstant(exp_profile, z_exp)
    elseif kv_profile_type == VerticalConductivityProfile.layered ||
           kv_profile_type == VerticalConductivityProfile.layered_exponential
        kv = ncread(
            dataset,
            config,
            "soil_layer_water__vertical_saturated_hydraulic_conductivity";
            optional = false,
            sel = indices,
            type = Float64,
            dimname = :layer,
        )
        if size(kv, 1) != maxlayers
            parname = param(
                config.input.static,
                "soil_layer_water__vertical_saturated_hydraulic_conductivity",
            )
            size1 = size(kv, 1)
            error("$parname needs a layer dimension of size $maxlayers, but is $size1")
        end
        if kv_profile_type == VerticalConductivityProfile.layered
            kv_profile = KvLayered(svectorscopy(kv, Val{maxlayers}()))
        else
            z_layered = ncread(
                dataset,
                config,
                "soil_layered_vertical_saturated_hydraulic_conductivity_profile_below_surface__depth";
                optional = false,
                sel = indices,
                type = Float64,
            )
            nlayers_kv = fill(0, n)
            for i in eachindex(nlayers_kv)
                layers = @view sumlayers[i][2:nlayers[i]]
                _, k = findmin(abs.(z_layered[i] .- layers))
                nlayers_kv[i] = k
                z_layered[i] = layers[k]
            end
            kv_profile = KvLayeredExponential(
                f,
                svectorscopy(kv, Val{maxlayers}()),
                nlayers_kv,
                z_layered,
            )
        end
    end
    return kv_profile
end

"Initialize SBM soil model parameters"
function SbmSoilParameters(
    dataset::NCDataset,
    config::Config,
    vegetation_parameter_set::VegetationParameters,
    indices::Vector{CartesianIndex{2}},
    dt::Second,
)
    config_soil_layer_thickness = config.model.soil_layer__thickness

    soil_layer_thickness =
        SVector(Tuple(push!(Float64.(config_soil_layer_thickness), MISSING_VALUE)))
    cum_depth_layers = pushfirst(cumsum(soil_layer_thickness), 0.0)
    maxlayers = length(soil_layer_thickness) # max number of soil layers

    @info "Using `$(maxlayers - 1)` soil layers with the following thickness: `$config_soil_layer_thickness`"

    w_soil = ncread(
        dataset,
        config,
        "soil_surface_temperature__weight_coefficient",
        LandHydrologySBM;
        sel = indices,
        defaults = 0.1125,
        type = Float64,
    )
    cf_soil = ncread(
        dataset,
        config,
        "soil_surface_water__infiltration_reduction_parameter",
        LandHydrologySBM;
        sel = indices,
        defaults = 0.038,
        type = Float64,
    )

    # soil parameters
    theta_s = ncread(
        dataset,
        config,
        "soil_water__saturated_volume_fraction",
        LandHydrologySBM;
        optional = false,
        sel = indices,
        type = Float64,
    )
    theta_r = ncread(
        dataset,
        config,
        "soil_water__residual_volume_fraction",
        LandHydrologySBM;
        optional = false,
        sel = indices,
        type = Float64,
    )
    kv_0 = ncread(
        dataset,
        config,
        "soil_surface_water__vertical_saturated_hydraulic_conductivity",
        LandHydrologySBM;
        optional = false,
        sel = indices,
        type = Float64,
    )
    f = ncread(
        dataset,
        config,
        "soil_water__vertical_saturated_hydraulic_conductivity_scale_parameter",
        LandHydrologySBM;
        optional = false,
        sel = indices,
        type = Float64,
    )
    hb = ncread(
        dataset,
        config,
        "soil_water__air_entry_pressure_head",
        LandHydrologySBM;
        sel = indices,
        defaults = -10.0,
        type = Float64,
    )
    h1 = ncread(
        dataset,
        config,
        "vegetation_root__feddes_critical_pressure_head_h1",
        LandHydrologySBM;
        sel = indices,
        defaults = 0.0,
        type = Float64,
    )
    h2 = ncread(
        dataset,
        config,
        "vegetation_root__feddes_critical_pressure_head_h2",
        LandHydrologySBM;
        sel = indices,
        defaults = -100.0,
        type = Float64,
    )
    h3_high = ncread(
        dataset,
        config,
        "vegetation_root__feddes_critical_pressure_head_h3_high",
        LandHydrologySBM;
        sel = indices,
        defaults = -400.0,
        type = Float64,
    )
    h3_low = ncread(
        dataset,
        config,
        "vegetation_root__feddes_critical_pressure_head_h3_low",
        LandHydrologySBM;
        sel = indices,
        defaults = -1000.0,
        type = Float64,
    )
    h4 = ncread(
        dataset,
        config,
        "vegetation_root__feddes_critical_pressure_head_h4",
        LandHydrologySBM;
        sel = indices,
        defaults = -16000.0,
        type = Float64,
    )
    alpha_h1 = ncread(
        dataset,
        config,
        "vegetation_root__feddes_critical_pressure_head_h1_reduction_coefficient",
        LandHydrologySBM;
        sel = indices,
        defaults = 1.0,
        type = Float64,
    )
    soilthickness = ncread(
        dataset,
        config,
        "soil__thickness",
        LandHydrologySBM;
        optional = false,
        sel = indices,
        type = Float64,
    )
    infiltcappath = ncread(
        dataset,
        config,
        "compacted_soil_surface_water__infiltration_capacity",
        LandHydrologySBM;
        sel = indices,
        defaults = 10.0,
        type = Float64,
    )
    maxleakage = ncread(
        dataset,
        config,
        "soil_water_saturated_zone_bottom__max_leakage_volume_flux",
        LandHydrologySBM;
        sel = indices,
        defaults = 0.0,
        type = Float64,
    )
    c = ncread(
        dataset,
        config,
        "soil_layer_water__brooks_corey_exponent",
        LandHydrologySBM;
        optional = false,
        sel = indices,
        type = Float64,
        dimname = :layer,
    )
    if size(c, 1) != maxlayers
        parname = param(config.input.static, "soil_layer_water__brooks_corey_exponent")
        size1 = size(c, 1)
        error("$parname needs a layer dimension of size $maxlayers, but is $size1")
    end
    kvfrac = ncread(
        dataset,
        config,
        "soil_layer_water__vertical_saturated_hydraulic_conductivity_factor",
        LandHydrologySBM;
        sel = indices,
        defaults = 1.0,
        type = Float64,
        dimname = :layer,
    )
    if size(kvfrac, 1) != maxlayers
        parname = param(
            config.input.static,
            "soil_layer_water__vertical_saturated_hydraulic_conductivity_factor",
        )
        size1 = size(kvfrac, 1)
        error("$parname needs a layer dimension of size $maxlayers, but is $size1")
    end

    # soil infiltration capacity based on kv_0 and kvfrac upper soil layer
    infiltcapsoil = kv_0 .* @view kvfrac[1, :]
    # fraction compacted area
    pathfrac = ncread(
        dataset,
        config,
        "compacted_soil__area_fraction",
        LandHydrologySBM;
        optional = false,
        sel = indices,
        type = Float64,
    )

    # vegetation parameters
    rootdistpar = ncread(
        dataset,
        config,
        "soil_wet_root__sigmoid_function_shape_parameter",
        LandHydrologySBM;
        sel = indices,
        defaults = -500.0,
        type = Float64,
    )
    cap_hmax = ncread(
        dataset,
        config,
        "soil_water_saturated_zone_top__capillary_rise_max_water_table_depth",
        LandHydrologySBM;
        sel = indices,
        defaults = 2000.0,
        type = Float64,
    )
    cap_n = ncread(
        dataset,
        config,
        "soil_water_saturated_zone_top__capillary_rise_averianov_exponent",
        LandHydrologySBM;
        sel = indices,
        defaults = 2.0,
        type = Float64,
    )

    act_thickl =
        set_layerthickness.(soilthickness, (cum_depth_layers,), (soil_layer_thickness,))
    sumlayers = @. pushfirst(cumsum(act_thickl), 0.0)
    nlayers = number_of_active_layers.(act_thickl)

    # optional root fraction
    rootfraction_name = "soil_root__length_density_fraction"
    if haskey(config.input.static, rootfraction_name)
        rootfraction = ncread(
            dataset,
            config,
            par_name,
            LandHydrologySBM;
            optional = false,
            sel = indices,
            type = Float64,
            dimname = :layer,
        )
    else
        n = length(indices)
        (; rootingdepth) = vegetation_parameter_set
        # default root fraction
        rootfraction = zeros(maxlayers, n)
        for i in 1:n
            if rootingdepth[i] > 0.0
                for k in 1:maxlayers
                    if (rootingdepth[i] - sumlayers[i][k]) >= act_thickl[i][k]
                        rootfraction[k, i] = act_thickl[i][k] / rootingdepth[i]
                    else
                        rootfraction[k, i] =
                            max(rootingdepth[i] - sumlayers[i][k], 0.0) / rootingdepth[i]
                    end
                end
            end
        end
    end

    kv_profile = sbm_kv_profiles(
        dataset,
        config,
        indices,
        kv_0,
        f,
        maxlayers,
        nlayers,
        sumlayers,
        dt,
    )

    soilwatercapacity = @. soilthickness * (theta_s - theta_r)

    n = length(indices)
    sbm_params = SbmSoilParameters(;
        maxlayers,
        nlayers,
        soilwatercapacity,
        theta_s,
        theta_r,
        kvfrac = svectorscopy(kvfrac, Val{maxlayers}()),
        hb,
        h1,
        h2,
        h3_high,
        h3_low,
        h4,
        alpha_h1,
        soilthickness,
        act_thickl,
        sumlayers,
        infiltcappath,
        infiltcapsoil,
        maxleakage,
        pathfrac,
        rootdistpar,
        rootfraction = svectorscopy(rootfraction, Val{maxlayers}()),
        cap_hmax,
        cap_n,
        c = svectorscopy(c, Val{maxlayers}()),
        w_soil,
        cf_soil,
        soil_fraction = fill(MISSING_VALUE, n),
        kv_profile,
        vegetation_parameter_set,
    )
    return sbm_params
end

"SBM soil model"
@with_kw struct SbmSoilModel{N, M, Kv} <: AbstractSoilModel
    n::Int
    boundary_conditions::SbmSoilBC = SbmSoilBC(; n)
    parameters::SbmSoilParameters{N, M, Kv}
    variables::SbmSoilVariables{N}
end

"Initialize SBM soil model"
function SbmSoilModel(
    dataset::NCDataset,
    config::Config,
    vegetation_parameter_set::VegetationParameters,
    indices::Vector{CartesianIndex{2}},
    dt::Second,
)
    n = length(indices)
    parameters = SbmSoilParameters(dataset, config, vegetation_parameter_set, indices, dt)
    variables = SbmSoilVariables(n, parameters)
    model = SbmSoilModel(; n, parameters, variables)
    return model
end

"Return soil fraction"
function soil_fraction!(
    soil::AbstractSoilModel,
    glacier::AbstractGlacierModel,
    parameters::LandParameters,
)
    (; canopygapfraction) = soil.parameters.vegetation_parameter_set
    (; soil_fraction) = soil.parameters
    (; water_fraction, river_fraction) = parameters
    glacier_fraction = get_glacier_fraction(glacier)

    @. soil_fraction =
        max(canopygapfraction - water_fraction - river_fraction - glacier_fraction, 0.0)
    return nothing
end

"Update boundary conditions of the SBM soil model for a single timestep"
function update_boundary_conditions!(
    model::SbmSoilModel,
    atmospheric_forcing::AtmosphericForcing,
    external_models::NamedTuple,
    dt::Number,
)
    (; interception, runoff, demand, allocation) = external_models
    (; potential_transpiration, water_flux_surface, potential_soilevaporation) =
        model.boundary_conditions

    potential_transpiration .= get_potential_transpiration(interception)

    @. potential_soilevaporation =
        model.parameters.soil_fraction * atmospheric_forcing.potential_evaporation
    evaporation!(demand.paddy, potential_soilevaporation, dt)
    potential_soilevaporation .= potential_soilevaporation .- get_evaporation(demand.paddy)

    water_flux_surface .=
        max.(
            runoff.boundary_conditions.water_flux_surface .+
            get_irrigation_allocated(allocation) .- runoff.variables.runoff_river .-
            runoff.variables.runoff_land .+ get_water_depth(demand.paddy),
            0.0,
        )
    return nothing
end

"Update soil temperature of the SBM soil model for a single timestep"
function soil_temperature!(
    model::SbmSoilModel,
    snow::AbstractSnowModel,
    temperature::Vector{Float64},
)
    v = model.variables
    p = model.parameters
    @. v.tsoil = soil_temperature(v.tsoil, p.w_soil, temperature)
    return nothing
end

soil_temperature!(model::SbmSoilModel, snow::NoSnowModel, temperature::Vector{Float64}) =
    nothing

"Update total available water in the unsaturated zone of the SBM soil model for a single timestep"
function ustoredepth!(model::SbmSoilModel)
    v = model.variables
    p = model.parameters
    for i in eachindex(v.ustorelayerdepth)
        v.ustoredepth[i] = sum(@view v.ustorelayerdepth[i][1:p.nlayers[i]])
    end
    return nothing
end

"Update the infiltration reduction factor of the SBM soil model for a single timestep"
function infiltration_reduction_factor!(
    model::SbmSoilModel;
    modelsnow = false,
    soil_infiltration_reduction = false,
)
    v = model.variables
    p = model.parameters

    n = length(v.tsoil)
    threaded_foreach(1:n; basesize = 1000) do i
        v.f_infiltration_reduction[i] = infiltration_reduction_factor(
            v.tsoil[i],
            p.cf_soil[i];
            modelsnow,
            soil_infiltration_reduction,
        )
    end
    return nothing
end

"""
    infiltration!(model::SbmSoilModel, dt::Number)

Update the infiltration rate `infiltsoilpath` and infiltration excess water rate
`infiltexcess` of the SBM soil model for a single timestep.
"""
function infiltration!(model::SbmSoilModel, dt::Number)
    v = model.variables
    p = model.parameters
    (; water_flux_surface) = model.boundary_conditions

    n = length(v.infiltsoilpath)
    threaded_foreach(1:n; basesize = 1000) do i
        v.infiltsoilpath[i], v.infiltexcess[i] = infiltration(
            water_flux_surface[i],
            p.pathfrac[i],
            p.infiltcapsoil[i],
            p.infiltcappath[i],
            v.ustorecapacity[i],
            v.f_infiltration_reduction[i],
            dt,
        )
    end
    return nothing
end

"""
    unsaturated_zone_flow!(model::SbmSoilModel)

Update unsaturated storage `ustorelayerdepth` and the `transfer` of water from the unsaturated
to the saturated store of the SBM soil model for a single timestep, based on the Brooks-Corey
approach.
"""
function unsaturated_zone_flow!(model::SbmSoilModel, dt)
    v = model.variables
    p = model.parameters

    n = length(v.transfer)
    threaded_foreach(1:n; basesize = 250) do i
        if v.n_unsatlayers[i] > 0
            # Brooks-Corey approach
            z = cumsum(v.ustorelayerthickness[i])
            flow_rate = 0.0
            for m in 1:v.n_unsatlayers[i]
                l_sat = v.ustorelayerthickness[i][m] * (p.theta_s[i] - p.theta_r[i])
                kv_z = hydraulic_conductivity_at_depth(p.kv_profile, p.kvfrac, z[m], i, m)
                ustorelayerdepth = if m == 1
                    v.ustorelayerdepth[i][m] + v.infiltsoilpath[i]
                else
                    v.ustorelayerdepth[i][m] + flow_rate
                end
                ustorelayerdepth, flow_rate =
                    unsatzone_flow_layer(ustorelayerdepth, kv_z, l_sat, p.c[i][m], dt)
                v.ustorelayerdepth[i] = setindex(v.ustorelayerdepth[i], ustorelayerdepth, m)
            end
            v.transfer[i] = flow_rate
        else
            v.transfer[i] = 0.0
        end
    end
    return nothing
end

"""
    soil_evaporation!(model::SbmSoilModel)

Update soil evaporation from the saturated store `soilevapsat` and the total soil
evaporation from the unsaturated and saturated store `soilevap` of the SBM soil model for a
single timestep. Also unsaturated storage `ustorelayerdepth` and the saturated store
`satwaterdepth` are updated.
"""
function soil_evaporation!(model::SbmSoilModel)
    (; potential_soilevaporation) = model.boundary_conditions
    v = model.variables
    p = model.parameters

    n = length(potential_soilevaporation)
    threaded_foreach(1:n; basesize = 1000) do i
        potsoilevap = potential_soilevaporation[i]
        # First calculate the evaporation of unsaturated storage into the
        # atmosphere from the upper layer.
        soilevapunsat = soil_evaporation_unsatured_store(
            potsoilevap,
            v.ustorelayerdepth[i][1],
            v.ustorelayerthickness[i][1],
            v.n_unsatlayers[i],
            v.zi[i],
            p.theta_s[i] - p.theta_r[i],
        )
        # Ensure that the unsaturated evaporation rate does not exceed the
        # available unsaturated moisture
        soilevapunsat = min(soilevapunsat, v.ustorelayerdepth[i][1])
        # Update the additional atmospheric demand
        potsoilevap -= soilevapunsat
        v.ustorelayerdepth[i] =
            setindex(v.ustorelayerdepth[i], v.ustorelayerdepth[i][1] - soilevapunsat, 1)

        soilevapsat = soil_evaporation_satured_store(
            potsoilevap,
            v.n_unsatlayers[i],
            p.act_thickl[i][1],
            v.zi[i],
            p.theta_s[i] - p.theta_r[i],
        )

        v.soilevapsat[i] = soilevapsat
        v.soilevap[i] = soilevapunsat + soilevapsat
        v.satwaterdepth[i] = v.satwaterdepth[i] - soilevapsat
    end
    return nothing
end

"""
    transpiration!(model::SbmSoilModel)

Update total `transpiration`, transpiration from the unsaturated store `ae_ustore` and
saturated store `actevapsat` of the SBM soil model for a single timestep. Also unsaturated
storage `ustorelayerdepth` and the saturated store `satwaterdepth` are updated.
"""
function transpiration!(model::SbmSoilModel)
    (; potential_transpiration) = model.boundary_conditions
    v = model.variables
    p = model.parameters

    rootingdepth = get_rootingdepth(model)
    n = length(rootingdepth)

    threaded_foreach(1:n; basesize = 250) do i
        v.h3[i] = feddes_h3(p.h3_high[i], p.h3_low[i], potential_transpiration[i])

        # compute sum of root fraction in unsaturated soil layers and adapt root fraction
        # lowest unsaturated soil layer if water table depth intersects the unsaturated root
        # zone
        sum_rootfraction_unsat = 0.0
        rootfraction_unsat_lowest = 0.0
        for k in 1:v.n_unsatlayers[i]
            # the root fraction is valid for the root length in a soil layer, if zi decreases
            # the root length the root fraction needs to be adapted
            if k == v.n_unsatlayers[i] && v.zi[i] < rootingdepth[i]
                rootlength = min(p.act_thickl[i][k], rootingdepth[i] - p.sumlayers[i][k])
                rootfraction_unsat =
                    p.rootfraction[i][k] * (v.ustorelayerthickness[i][k] / rootlength)
                sum_rootfraction_unsat += rootfraction_unsat
            else
                rootfraction_unsat = p.rootfraction[i][k]
                sum_rootfraction_unsat += rootfraction_unsat
            end
            # rootfraction lowest unsaturated layer
            rootfraction_unsat_lowest = rootfraction_unsat
        end

        actevapustore = 0.0
        for k in 1:v.n_unsatlayers[i]
            # scale rootfraction soil layer unsaturated zone based on sum of rootfraction in
            # unsaturated zone
            if k < v.n_unsatlayers[i]
                rootfraction_unsat = p.rootfraction[i][k]
            else
                rootfraction_unsat = rootfraction_unsat_lowest
            end
            rootfraction_unsat_scaled =
                rootingdepth[i] > 0.0 ?
                max((1.0 / sum_rootfraction_unsat), 1.0) * rootfraction_unsat : 0.0

            vwc = max(
                v.ustorelayerdepth[i][k] / v.ustorelayerthickness[i][k],
                Float64(0.0000001),
            )
            head = head_brooks_corey(vwc, p.theta_s[i], p.theta_r[i], p.c[i][k], p.hb[i])
            alpha = rwu_reduction_feddes(
                head,
                p.h1[i],
                p.h2[i],
                v.h3[i],
                p.h4[i],
                p.alpha_h1[i],
            )

            availcap = min(
                1.0,
                max(
                    0.0,
                    (rootingdepth[i] - p.sumlayers[i][k]) / v.ustorelayerthickness[i][k],
                ),
            )
            maxextr = v.ustorelayerdepth[i][k] * availcap
            actevapustore_layer =
                min(alpha * rootfraction_unsat_scaled * potential_transpiration[i], maxextr)
            ustorelayerdepth = v.ustorelayerdepth[i][k] - actevapustore_layer
            actevapustore += actevapustore_layer
            v.ustorelayerdepth[i] = setindex(v.ustorelayerdepth[i], ustorelayerdepth, k)
        end

        # transpiration from saturated store
        wetroots = scurve(v.zi[i], rootingdepth[i], Float64(1.0), p.rootdistpar[i])
        alpha = rwu_reduction_feddes(
            Float64(0.0),
            p.h1[i],
            p.h2[i],
            v.h3[i],
            p.h4[i],
            p.alpha_h1[i],
        )
        restpottrans = potential_transpiration[i] - actevapustore
        actevapsat = min(restpottrans * wetroots * alpha, v.satwaterdepth[i])

        v.ae_ustore[i] = actevapustore
        v.actevapsat[i] = actevapsat
        v.satwaterdepth[i] = v.satwaterdepth[i] - actevapsat
        v.transpiration[i] = actevapustore + actevapsat
    end
    return nothing
end

"""
    actual_infiltration!(model::SbmSoilModel)

Update the actual infiltration rate `actinfilt` of the SBM soil model for a single timestep.

A soil water balance check is performed. Unsaturated storage that exceeds the maximum
storage per unsaturated soil layer is transferred to the layer above (or surface), from the
bottom to the top unsaturated soil layer. The resulting excess water `ustoredepth_excess` is
subtracted from the infiltration rate `infiltsoilpath`.
"""
function actual_infiltration!(model::SbmSoilModel)
    v = model.variables
    p = model.parameters

    n = length(v.actinfilt)
    threaded_foreach(1:n; basesize = 1000) do i
        # check soil moisture balance per layer
        ustoredepth_excess = 0.0
        for k in v.n_unsatlayers[i]:-1:1
            ustoredepth_excess = max(
                0.0,
                v.ustorelayerdepth[i][k] -
                v.ustorelayerthickness[i][k] * (p.theta_s[i] - p.theta_r[i]),
            )
            v.ustorelayerdepth[i] = setindex(
                v.ustorelayerdepth[i],
                v.ustorelayerdepth[i][k] - ustoredepth_excess,
                k,
            )
            if k > 1
                v.ustorelayerdepth[i] = setindex(
                    v.ustorelayerdepth[i],
                    v.ustorelayerdepth[i][k - 1] + ustoredepth_excess,
                    k - 1,
                )
            end
        end

        v.actinfilt[i] = v.infiltsoilpath[i] - ustoredepth_excess
    end
    return nothing
end

"""
    actual_infiltration_soil_path!(model::SbmSoilModel)

Update the actual infiltration rate for soil `actinfiltsoil` and paved area `actinfiltpath`
of the SBM soil model for a single timestep.
"""
function actual_infiltration_soil_path!(model::SbmSoilModel)
    v = model.variables
    p = model.parameters
    (; water_flux_surface) = model.boundary_conditions

    n = length(water_flux_surface)
    threaded_foreach(1:n; basesize = 1000) do i
        v.actinfiltsoil[i], v.actinfiltpath[i] = actual_infiltration_soil_path(
            water_flux_surface[i],
            v.actinfilt[i],
            p.pathfrac[i],
            p.infiltcapsoil[i],
            p.infiltcappath[i],
            v.f_infiltration_reduction[i],
        )
    end
    return nothing
end

"""
    capillary_flux!(model::SbmSoilModel)

Update the capillary flux `actcapflux` of the SBM soil model for a single timestep.
"""
function capillary_flux!(model::SbmSoilModel)
    v = model.variables
    p = model.parameters
    rootingdepth = get_rootingdepth(model)

    n = length(rootingdepth)
    threaded_foreach(1:n; basesize = 1000) do i
        if v.n_unsatlayers[i] > 0
            ksat = hydraulic_conductivity_at_depth(
                p.kv_profile,
                p.kvfrac,
                v.zi[i],
                i,
                v.n_unsatlayers[i],
            )
            maxcapflux =
                max(0.0, min(ksat, v.ae_ustore[i], v.ustorecapacity[i], v.satwaterdepth[i]))

            if v.zi[i] > rootingdepth[i]
                capflux =
                    maxcapflux *
                    pow(1.0 - min(v.zi[i], p.cap_hmax[i]) / (p.cap_hmax[i]), p.cap_n[i])
            else
                capflux = 0.0
            end

            netcapflux = capflux
            actcapflux = 0.0
            for k in v.n_unsatlayers[i]:-1:1
                toadd = min(
                    netcapflux,
                    max(
                        v.ustorelayerthickness[i][k] * (p.theta_s[i] - p.theta_r[i]) -
                        v.ustorelayerdepth[i][k],
                        0.0,
                    ),
                )
                v.ustorelayerdepth[i] =
                    setindex(v.ustorelayerdepth[i], v.ustorelayerdepth[i][k] + toadd, k)
                netcapflux -= toadd
                actcapflux += toadd
            end
            v.actcapflux[i] = actcapflux
        else
            v.actcapflux[i] = 0.0
        end
    end
    return nothing
end

"""
    leakage!(model::SbmSoilModel)

Update the actual leakage rate `actleakage` of the SBM soil model for a single timestep.
"""
function leakage!(model::SbmSoilModel)
    v = model.variables
    p = model.parameters

    n = length(v.actleakage)
    threaded_foreach(1:n; basesize = 1000) do i
        deepksat = hydraulic_conductivity_at_depth(
            p.kv_profile,
            p.kvfrac,
            p.soilthickness[i],
            i,
            p.nlayers[i],
        )
        deeptransfer = min(v.satwaterdepth[i], deepksat)
        v.actleakage[i] = max(0.0, min(p.maxleakage[i], deeptransfer))
    end
    return nothing
end

"""
    update!(
        model::SbmSoilModel,
        atmospheric_forcing::AtmosphericForcing,
        external_models::NamedTuple,
        config::Config,
        dt::Float64,
    )

Update the SBM soil model (infiltration, unsaturated zone flow, soil evaporation and
transpiration, capillary flux and leakage) for a single timestep.
"""
function update!(
    model::SbmSoilModel,
    atmospheric_forcing::AtmosphericForcing,
    external_models::NamedTuple,
    config::Config,
    dt::Number,
)
    (; snow, runoff, demand) = external_models
    (; temperature) = atmospheric_forcing
    (; water_flux_surface) = model.boundary_conditions
    v = model.variables
    p = model.parameters

    # mainly required for external state changes (e.g. through BMI)
    update_diagnostic_vars!(model)
    # infiltration
    soil_temperature!(model, snow, temperature)
    infiltration_reduction_factor!(
        model;
        modelsnow = config.model.snow__flag,
        soil_infiltration_reduction = config.model.soil_infiltration_reduction__flag,
    )
    infiltration!(model, dt)
    # unsaturated zone flow
    unsaturated_zone_flow!(model, dt)
    # soil evaporation and transpiration
    soil_evaporation!(model)
    transpiration!(model)
    # actual infiltration and excess water
    actual_infiltration!(model)
    @. v.excesswater = water_flux_surface - v.actinfilt - v.infiltexcess
    actual_infiltration_soil_path!(model)
    @. v.excesswatersoil =
        max(water_flux_surface * (1.0 - p.pathfrac) - v.actinfiltsoil, 0.0)
    @. v.excesswaterpath = max(water_flux_surface * p.pathfrac - v.actinfiltpath, 0.0)
    # recompute the unsaturated store and ustorecapacity (for capillary flux)
    ustoredepth!(model)
    @. v.ustorecapacity = p.soilwatercapacity - v.satwaterdepth - v.ustoredepth
    # capillary flux and leakage
    capillary_flux!(model)
    leakage!(model)
    # recharge rate to the saturated store
    @. v.recharge =
        (v.transfer - v.actcapflux - v.actleakage - v.actevapsat - v.soilevapsat)
    # total actual evapotranspiration
    v.actevap .=
        v.soilevap .+ v.transpiration .+ runoff.variables.ae_openw_r .+
        runoff.variables.ae_openw_l .+ get_evaporation(demand.paddy)
    return nothing
end

"""
    update!(model::SbmSoilModel, external_models::NamedTuple)

Update the SBM soil model for a single timestep based on the update of a subsurface flow
model, resulting in a change in water table depth and an exfiltration rate `exfiltwater`.

The water table depth `zi`, unsaturated storage `ustorelayerdepth`, water exfiltrating from
the unsaturated store `exfiltustore`, land `runoff` and `net_runoff`, the saturated store
`satwaterdepth` and the water exfiltrating during saturation excess conditions
`exfiltsatwater` are updated. Addionally, volumetric water content per soil layer and for
the root zone are updated.
"""
function update!(model::SbmSoilModel, external_models::NamedTuple, dt::Number)
    (; runoff, demand, subsurface_flow) = external_models
    (; runoff_land, ae_openw_l) = runoff.variables
    p = model.parameters
    v = model.variables

    zi = get_water_depth(subsurface_flow)
    exfiltsatwater = get_exfiltwater(subsurface_flow)
    rootingdepth = get_rootingdepth(model)

    n = length(model.variables.zi)
    threaded_foreach(1:n; basesize = 1000) do i
        ustorelayerthickness = set_layerthickness(zi[i], p.sumlayers[i], p.act_thickl[i])
        n_unsatlayers = number_of_active_layers(ustorelayerthickness)
        # exfiltration from ustore
        ustorelayerdepth = v.ustorelayerdepth[i]
        exfiltustore = 0.0
        for k in v.n_unsatlayers[i]:-1:1
            if k <= n_unsatlayers
                exfiltustore = max(
                    0,
                    ustorelayerdepth[k] -
                    ustorelayerthickness[k] * (p.theta_s[i] - p.theta_r[i]),
                )
            else
                exfiltustore = ustorelayerdepth[k]
            end
            ustorelayerdepth =
                setindex(ustorelayerdepth, ustorelayerdepth[k] - exfiltustore, k)
            if k > 1
                ustorelayerdepth = setindex(
                    ustorelayerdepth,
                    ustorelayerdepth[k - 1] + exfiltustore,
                    k - 1,
                )
            end
        end

        ustoredepth = sum(@view ustorelayerdepth[1:n_unsatlayers])
        sbm_runoff = max(
            0.0,
            exfiltustore +
            exfiltsatwater[i] +
            v.excesswater[i] +
            runoff_land[i] +
            v.infiltexcess[i],
        )

        # volumetric water content per soil layer and root zone
        vwc = v.vwc[i]
        vwc_perc = v.vwc_perc[i]
        for k in 1:p.nlayers[i]
            if k <= n_unsatlayers
                vwc = setindex(
                    vwc,
                    (
                        ustorelayerdepth[k] +
                        (p.act_thickl[i][k] - ustorelayerthickness[k]) *
                        (p.theta_s[i] - p.theta_r[i])
                    ) / p.act_thickl[i][k] + p.theta_r[i],
                    k,
                )
            else
                vwc = setindex(vwc, p.theta_s[i], k)
            end
            vwc_perc = setindex(vwc_perc, (vwc[k] / p.theta_s[i]) * 100.0, k)
        end

        rootstore_unsat = 0
        for k in 1:n_unsatlayers
            rootstore_unsat =
                rootstore_unsat +
                min(
                    1.0,
                    (
                        max(0.0, rootingdepth[i] - p.sumlayers[i][k]) /
                        ustorelayerthickness[k]
                    ),
                ) * ustorelayerdepth[k]
        end

        rootstore_sat = max(0.0, rootingdepth[i] - zi[i]) * (p.theta_s[i] - p.theta_r[i])
        rootstore = rootstore_sat + rootstore_unsat
        vwc_root = rootstore / rootingdepth[i] + p.theta_r[i]
        vwc_percroot = (vwc_root / p.theta_s[i]) * 100.0

        satwaterdepth = (p.soilthickness[i] - zi[i]) * (p.theta_s[i] - p.theta_r[i])
        ustorecapacity = p.soilwatercapacity[i] - satwaterdepth - ustoredepth

        # update the outputs and states
        v.n_unsatlayers[i] = n_unsatlayers
        v.ustorelayerdepth[i] = ustorelayerdepth
        v.ustorelayerthickness[i] = ustorelayerthickness
        v.ustorecapacity[i] = ustorecapacity
        v.n_unsatlayers[i] = n_unsatlayers
        v.ustoredepth[i] = ustoredepth
        v.satwaterdepth[i] = satwaterdepth
        v.exfiltsatwater[i] = exfiltsatwater[i]
        v.exfiltustore[i] = exfiltustore
        v.runoff[i] = sbm_runoff
        v.vwc[i] = vwc
        v.vwc_perc[i] = vwc_perc
        v.rootstore[i] = rootstore
        v.vwc_root[i] = vwc_root
        v.vwc_percroot[i] = vwc_percroot
        v.zi[i] = zi[i]
        v.total_soilwater_storage[i] = satwaterdepth + ustoredepth
    end
    # update runoff and net_runoff (the runoff rate depends on the presence of paddy fields
    # and the h_max parameter of a paddy field)
    update_runoff!(demand.paddy, v.runoff, dt)
    @. v.net_runoff = v.runoff - ae_openw_l
    return nothing
end

"""
    update_diagnostic_vars!(model::SbmSoilModel)

Update diagnostic variables of `SbmSoilModel` that are critical for subsequent computations
and depend on state variables `satwaterdepth` and `ustorelayerdepth`.
"""
function update_diagnostic_vars!(model::SbmSoilModel)
    (;
        zi,
        satwaterdepth,
        ustorelayerthickness,
        ustorecapacity,
        ustoredepth,
        total_soilwater_storage,
        n_unsatlayers,
    ) = model.variables
    (; soilthickness, theta_s, theta_r, soilwatercapacity, sumlayers, act_thickl) =
        model.parameters

    ustoredepth!(model)
    @. zi .= max(0.0, soilthickness - satwaterdepth / (theta_s .- theta_r))
    @. ustorecapacity = soilwatercapacity - satwaterdepth - ustoredepth
    @. ustorelayerthickness = set_layerthickness(zi, sumlayers, act_thickl)
    @. n_unsatlayers = number_of_active_layers(ustorelayerthickness)
    @. total_soilwater_storage = satwaterdepth + ustoredepth
end

# wrapper method
get_rootingdepth(model::SbmSoilModel) =
    model.parameters.vegetation_parameter_set.rootingdepth<|MERGE_RESOLUTION|>--- conflicted
+++ resolved
@@ -5,19 +5,11 @@
     n::Int
     # Calculated soil water pressure head h3 of the root water uptake reduction function (Feddes) [cm]
     h3::Vector{Float64} = fill(MISSING_VALUE, n)
-<<<<<<< HEAD
     # Unsaturated store capacity [mm => m]
     ustorecapacity::Vector{Float64}
     # Amount of water in the unsaturated store, per layer [mm => m]
-    ustorelayerdepth::Vector{SVector{N, Float64}}
+    ustorelayerdepth::Vector{SVector{N, Float64}} = zeros(n)
     # Thickness of unsaturated zone, per layer [mm => m]
-=======
-    # Unsaturated store capacity [mm]
-    ustorecapacity::Vector{Float64}
-    # Amount of water in the unsaturated store, per layer [mm]
-    ustorelayerdepth::Vector{SVector{N, Float64}} = zeros(n)
-    # Thickness of unsaturated zone, per layer [mm]
->>>>>>> edf94e5f
     ustorelayerthickness::Vector{SVector{N, Float64}}
     # Saturated store [mm => m]
     satwaterdepth::Vector{Float64}
@@ -25,7 +17,6 @@
     zi::Vector{Float64}
     # Number of unsaturated soil layers
     n_unsatlayers::Vector{Int}
-<<<<<<< HEAD
     # Transpiration [mm dt⁻¹ => m s⁻¹]
     transpiration::Vector{Float64} = fill(MISSING_VALUE, n)
     # Actual evaporation from unsaturated store [mm dt⁻¹ => m s⁻¹]
@@ -63,61 +54,17 @@
     # Total surface runoff from infiltration and saturation excess (excluding actual open water evaporation) [mm dt⁻¹ => m s⁻¹]
     runoff::Vector{Float64} = fill(MISSING_VALUE, n)
     # Net surface runoff (surface runoff - actual open water evaporation) [mm dt⁻¹ => m s⁻¹]
-=======
-    # Transpiration [mm Δt⁻¹]
-    transpiration::Vector{Float64} = fill(MISSING_VALUE, n)
-    # Actual evaporation from unsaturated store [mm Δt⁻¹]
-    ae_ustore::Vector{Float64} = fill(MISSING_VALUE, n)
-    # Soil evaporation from unsaturated and saturated store [mm Δt⁻¹]
-    soilevap::Vector{Float64} = fill(MISSING_VALUE, n)
-    # Soil evaporation from saturated store [mm Δt⁻¹]
-    soilevapsat::Vector{Float64} = fill(MISSING_VALUE, n)
-    # Actual capillary rise [mm Δt⁻¹]
-    actcapflux::Vector{Float64} = fill(MISSING_VALUE, n)
-    # Actual transpiration from saturated store [mm Δt⁻¹]
-    actevapsat::Vector{Float64} = fill(MISSING_VALUE, n)
-    # Total actual evapotranspiration [mm Δt⁻¹]
-    actevap::Vector{Float64} = fill(MISSING_VALUE, n)
-    # Actual infiltration into the unsaturated zone [mm Δt⁻¹]
-    actinfilt::Vector{Float64} = fill(MISSING_VALUE, n)
-    # Actual infiltration non-compacted fraction [mm Δt⁻¹]
-    actinfiltsoil::Vector{Float64} = fill(MISSING_VALUE, n)
-    # Actual infiltration compacted fraction [mm Δt⁻¹]
-    actinfiltpath::Vector{Float64} = fill(MISSING_VALUE, n)
-    # Actual infiltration (compacted and the non-compacted areas) [mm Δt⁻¹]
-    infiltsoilpath::Vector{Float64} = fill(MISSING_VALUE, n)
-    # Infiltration excess water [mm Δt⁻¹]
-    infiltexcess::Vector{Float64} = fill(MISSING_VALUE, n)
-    # Water that cannot infiltrate due to saturated soil (saturation excess) [mm Δt⁻¹]
-    excesswater::Vector{Float64} = fill(MISSING_VALUE, n)
-    # Water exfiltrating during saturation excess conditions [mm Δt⁻¹]
-    exfiltsatwater::Vector{Float64} = fill(MISSING_VALUE, n)
-    # Water exfiltrating from unsaturated store because of change in water table [mm Δt⁻¹]
-    exfiltustore::Vector{Float64} = fill(MISSING_VALUE, n)
-    # Excess water for non-compacted fraction [mm Δt⁻¹]
-    excesswatersoil::Vector{Float64} = fill(MISSING_VALUE, n)
-    # Excess water for compacted fraction [mm Δt⁻¹]
-    excesswaterpath::Vector{Float64} = fill(MISSING_VALUE, n)
-    # Total surface runoff from infiltration and saturation excess (excluding actual open water evaporation) [mm Δt⁻¹]
-    runoff::Vector{Float64} = fill(MISSING_VALUE, n)
-    # Net surface runoff (surface runoff - actual open water evaporation) [mm Δt⁻¹]
->>>>>>> edf94e5f
     net_runoff::Vector{Float64} = fill(MISSING_VALUE, n)
     # Volumetric water content [-] per soil layer (including theta_r and saturated zone)
     vwc::Vector{SVector{N, Float64}}
     # Volumetric water content [%] per soil layer (including theta_r and saturated zone)
     vwc_perc::Vector{SVector{N, Float64}}
-<<<<<<< HEAD
     # Root water storage [mm => m] in unsaturated and saturated zone (excluding theta_r)
-=======
-    # Root water storage [mm] in unsaturated and saturated zone (excluding theta_r)
->>>>>>> edf94e5f
     rootstore::Vector{Float64} = fill(MISSING_VALUE, n)
     # Volumetric water content [-] in root zone (including theta_r and saturated zone)
     vwc_root::Vector{Float64} = fill(MISSING_VALUE, n)
     # Volumetric water content [%] in root zone (including theta_r and saturated zone)
     vwc_percroot::Vector{Float64} = fill(MISSING_VALUE, n)
-<<<<<<< HEAD
     # Amount of available water in the unsaturated zone [mm => m]
     ustoredepth::Vector{Float64} = zeros(n)
     # Downward flux from unsaturated to saturated zone [mm dt⁻¹ => m s⁻¹]
@@ -129,19 +76,6 @@
     # Total water storage (excluding floodplain volume and reservoirs) [mm => m]
     total_storage::Vector{Float64} = zeros(Float64, n)
     # Total soil water storage [mm => m]
-=======
-    # Amount of available water in the unsaturated zone [mm]
-    ustoredepth::Vector{Float64} = zeros(n)
-    # Downward flux from unsaturated to saturated zone [mm Δt⁻¹]
-    transfer::Vector{Float64} = fill(MISSING_VALUE, n)
-    # Net recharge to saturated store [mm Δt⁻¹]
-    recharge::Vector{Float64} = fill(MISSING_VALUE, n)
-    # Actual leakage from saturated store [mm Δt⁻¹]
-    actleakage::Vector{Float64} = fill(MISSING_VALUE, n)
-    # Total water storage (excluding floodplain volume and reservoirs) [mm]
-    total_storage::Vector{Float64} = zeros(n)
-    # Total soil water storage [mm]
->>>>>>> edf94e5f
     total_soilwater_storage::Vector{Float64}
     # Top soil temperature [ᵒC]
     tsoil::Vector{Float64} = fill(10.0, n)
