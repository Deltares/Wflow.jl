--- conflicted
+++ resolved
@@ -44,13 +44,7 @@
     # Water that cannot infiltrate due to saturated soil (saturation excess) [mm Δt⁻¹]
     excesswater::Vector{Float64} = fill(MISSING_VALUE, n)
     # Water exfiltrating during saturation excess conditions [mm Δt⁻¹]
-<<<<<<< HEAD
-    exfiltsatwater::Vector{Float64}
-=======
     exfiltsatwater::Vector{Float64} = fill(MISSING_VALUE, n)
-    # Water exfiltrating from unsaturated store because of change in water table [mm Δt⁻¹]
-    exfiltustore::Vector{Float64} = fill(MISSING_VALUE, n)
->>>>>>> edf94e5f
     # Excess water for non-compacted fraction [mm Δt⁻¹]
     excesswatersoil::Vector{Float64} = fill(MISSING_VALUE, n)
     # Excess water for compacted fraction [mm Δt⁻¹]
@@ -182,29 +176,6 @@
         satwaterdepth,
         zi,
         n_unsatlayers,
-<<<<<<< HEAD
-        transpiration = fill(MISSING_VALUE, n),
-        h3 = fill(MISSING_VALUE, n),
-        ae_ustore = fill(MISSING_VALUE, n),
-        soilevap = fill(MISSING_VALUE, n),
-        soilevapsat = fill(MISSING_VALUE, n),
-        actcapflux = fill(MISSING_VALUE, n),
-        actevapsat = fill(MISSING_VALUE, n),
-        actevap = fill(MISSING_VALUE, n),
-        f_infiltration_reduction = fill(1.0, n),
-        actinfilt = fill(MISSING_VALUE, n),
-        actinfiltsoil = fill(MISSING_VALUE, n),
-        actinfiltpath = fill(MISSING_VALUE, n),
-        infiltsoilpath = fill(MISSING_VALUE, n),
-        infiltexcess = fill(MISSING_VALUE, n),
-        excesswater = fill(MISSING_VALUE, n),
-        exfiltsatwater = fill(MISSING_VALUE, n),
-        excesswatersoil = fill(MISSING_VALUE, n),
-        excesswaterpath = fill(MISSING_VALUE, n),
-        runoff = fill(MISSING_VALUE, n),
-        net_runoff = fill(MISSING_VALUE, n),
-=======
->>>>>>> edf94e5f
         vwc = svectorscopy(vwc, Val{maxlayers}()),
         vwc_perc = svectorscopy(vwc_perc, Val{maxlayers}()),
         total_soilwater_storage,
