"""
    infiltration(
        potential_infiltration,
        pathfrac,
        infiltcapsoil,
        infiltcappath,
        ustorecapacity,
        f_infiltration_reduction,
    )

Soil infiltration based on infiltration capacity soil `infiltcapsoil`, infiltration capacity
paved area `infiltcappath` and unsaturated store capacity `ustorecapacity`. The infiltration
capacity of the soil and paved area can be reduced with the infiltration reduction factor
`f_infiltration_reduction`.
"""
function infiltration(
    potential_infiltration,
    pathfrac,
    infiltcapsoil,
    infiltcappath,
    ustorecapacity,
    f_infiltration_reduction,
    dt,
)
    # First determine if the soil infiltration capacity can deal with the amount of water
    # split between infiltration in undisturbed soil and paved areas (path).
    # [m s⁻¹] = [m s⁻¹] * [-]
    soilinf = potential_infiltration * (1.0 - pathfrac)
    pathinf = potential_infiltration * pathfrac

    # [m s⁻¹] = min([m s⁻¹] * [-], [m s⁻¹])
    max_infiltsoil = min(infiltcapsoil * f_infiltration_reduction, soilinf)

    # [m s⁻¹] = min([m s⁻¹] * [-], [m s⁻¹])
    max_infiltpath = min(infiltcappath * f_infiltration_reduction, pathinf)

    # [m s⁻¹] = min([m s⁻¹] + [m s⁻¹], max(0.0, [m] / [s]))
    infiltsoilpath = min(max_infiltpath + max_infiltsoil, max(0.0, ustorecapacity / dt))

    # [m s⁻¹] = ([m s⁻¹] - [m s⁻¹]) + ([m s⁻¹] - [m s⁻¹])
    infiltexcess = (soilinf - max_infiltsoil) + (pathinf - max_infiltpath)

    return infiltsoilpath, infiltexcess
end

"""
    unsatzone_flow_layer(usd, kv_z, l_sat, c)

Assuming a unit head gradient, the transfer of water from an unsaturated store layer `usd`
is controlled by the vertical saturated hydraulic conductivity `kv_z` (bottom layer or water
table), the effective saturation degree of the layer (ratio `usd` and `l_sat`), and a
Brooks-Corey power coefficient `c`.
"""
function unsatzone_flow_layer(ustorelayerdepth, kv_z, l_sat, c, dt)
    if ustorelayerdepth <= 0.0
        return 0.0, 0.0
    end
    # Excess soil water:
    # first transfer soil water > maximum soil water capacity layer (iteration is not
    # required because of steady theta (ustorelayerdepth))

    # [m] = max(0, [m] - [m])
    st_sat = max(0.0, ustorelayerdepth - l_sat)

    # [m s⁻¹] = [m s⁻¹] * [-]
    st = kv_z * bounded_power(ustorelayerdepth / l_sat, c)
    # [m s⁻¹] = min([m s⁻¹], [m] / [s])
    sum_ast = min(st, st_sat / dt)
    # [m] -= [m s⁻¹] * [s]
    ustorelayerdepth -= sum_ast * dt

    # [m s⁻¹] = [m] / [s]
    max_flow = ustorelayerdepth / dt

    # number of iterations (to reduce "overshooting") based on fixed maximum change in soil
    # water per iteration step (0.2 mm / model timestep)
    # [m] = min([m s⁻¹] * [s], [m])
    remainder = min((st - sum_ast) * dt, ustorelayerdepth)
    # [-]
    its = Int(cld(remainder, 2e-4))
    for _ in 1:its
        # [m s⁻¹] = ([m s⁻¹] / [-]) * [-]
        st = (kv_z / its) * bounded_power(ustorelayerdepth / l_sat, c)
        # [m s⁻¹] = min([m s⁻¹], [m s⁻¹])
        ast = min(st, max_flow)
        # [m] -= [m]
        ustorelayerdepth -= ast * dt
        # [m s⁻¹] += [m s⁻¹]
        sum_ast += ast
    end

    return ustorelayerdepth, sum_ast
end

"""
<<<<<<< HEAD
    unsatzone_flow_sbm(
        ustorelayerdepth,
        soilwatercapacity,
        satwaterdepth,
        kv_z,
        usl,
        theta_s,
        theta_r,
        dt,
    )

The transfer of water from the unsaturated store `ustorelayerdepth` to the saturated store
`satwaterdepth` is controlled by the vertical saturated hydraulic conductivity `kv_z` at the
water table and the ratio between `ustorelayerdepth` and the saturation deficit
(`soilwatercapacity` minus `satwaterdepth`). This is the original Topog_SBM vertical
transfer formulation.

"""
function unsatzone_flow_sbm(
    ustorelayerdepth,
    soilwatercapacity,
    satwaterdepth,
    kv_z,
    usl,
    theta_s,
    theta_r,
    dt,
)
    # [m] = [m] - [m]
    sd = soilwatercapacity - satwaterdepth
    if sd <= 1e-8 # [m]
        ast = 0.0
    else
        # [m s⁻¹] = [m s⁻¹] * min([m], [m] * [-]) / [m]
        st = kv_z * min(ustorelayerdepth, usl * (theta_s - theta_r)) / sd
        # [m s⁻¹] = min([m s⁻¹], [m] / [s])
        ast = min(st, ustorelayerdepth / dt)
        # [m] -= [m s⁻¹] * [s]
        ustorelayerdepth -= ast * dt
    end

    return ustorelayerdepth, ast
end

"""
=======
>>>>>>> c5ab130b
    vwc_brooks_corey(h, hb, theta_s, theta_r, c)

Return volumetric water content based on the Brooks-Corey soil hydraulic model.
"""
function vwc_brooks_corey(h, hb, theta_s, theta_r, c)
    return if h < hb
        # [-] = [-] / [-]
        par_lambda = 2.0 / (c - 3.0)
        # [-] = [-] * ([-] / [-])^[-] + [-]
        (theta_s - theta_r) * pow(hb / h, par_lambda) + theta_r
    else
        # [-]
        theta_s
    end
end

"""
    head_brooks_corey(vwc, theta_s, theta_r, c, hb)

Return soil water pressure head based on the Brooks-Corey soil hydraulic model.
"""
function head_brooks_corey(vwc, theta_s, theta_r, c, hb)
    # [-]
    par_lambda = 2.0 / (c - 3.0)
    # Note that in the original formula, theta_r is extracted from vwc, but theta_r is not
    # part of the numerical vwc calculation
    # [m] = [m] / (([-] / [-])^inv([-]))
    h = hb / (pow(((vwc) / (theta_s - theta_r)), inv(par_lambda)))
    h = min(h, hb)
    return h
end

"""
    feddes_h3(h3_high, h3_low, tpot,dt)

Return soil water pressure head `h3` of Feddes root water uptake reduction function.
"""
function feddes_h3(h3_high, h3_low, tpot_SI)
    # value of h3 is a function of potential transpiration [mm d⁻¹]
    tpot_daily = from_SI(tpot_SI, MM_PER_DAY)
    return if tpot_daily <= 1.0
        h3_low
    elseif tpot_daily < 5.0
        h3_low + (h3_high - h3_low) * (tpot_daily - 1.0) / (5.0 - 1.0)
    else
        h3_high
    end
end

"""
    rwu_reduction_feddes(h, h1, h2, h3, h4, alpha_h1)

Root water uptake reduction factor based on Feddes.
"""
function rwu_reduction_feddes(h, h1, h2, h3, h4, alpha_h1)
    # root water uptake reduction coefficient alpha (see also Feddes et al., 1978)
    return if h < h4
        0.0
    elseif h < h3
        (h - h4) / (h3 - h4)
    elseif iszero(alpha_h1)
        if h < h2
            1.0
        elseif h < h1
            (h1 - h) / (h1 - h2)
        else
            0.0
        end
    else
        1.0
    end
end

"""
    soil_temperature(tsoil, w_soil, temperature))

Return the near surface soil temperature `tsoil` based on the near surface soil temperature
`tsoil_prev` at the previous timestep, and the difference between air `temperature` and near
surface soil temperature `tsoil_prev` at the previous timestep, weighted with the weighting
coefficient `w_soil` (Wigmosta et al., 2009).
"""
function soil_temperature(tsoil_prev, w_soil, temperature)
    tsoil = tsoil_prev + w_soil * (temperature - tsoil_prev)
    return tsoil
end

"""
    infiltration_reduction_factor(
        tsoil,
        cf_soil;
        modelsnow = false,
        soil_infiltration_reduction = false,
    )

When both `modelsnow` and `soil_infiltration_reduction` are `true` an infiltration reduction
factor `f_infiltration_reduction` is computed. The infiltration reduction factor is based on
the near surface soil temperature `tsoil`, parameter `cf_soil` and a s-curve to make a
smooth transition of `f_infiltration_reduction` as a function of `tsoil` and `cf_soil`.
Otherwise, `f_infiltration_reduction` is set to 1.0.
"""
function infiltration_reduction_factor(
    tsoil,
    cf_soil;
    modelsnow = false,
    soil_infiltration_reduction = false,
)
    if modelsnow && soil_infiltration_reduction
        bb = 1.0 / (1.0 - cf_soil)
        f_infiltration_reduction = scurve(tsoil, 0.0, bb, 8.0) + cf_soil
    else
        f_infiltration_reduction = 1.0
    end
    return f_infiltration_reduction
end

"Return soil evaporation from the unsaturated store"
function soil_evaporation_unsatured_store(
    potential_soilevaporation,
    ustorelayerdepth,
    ustorelayerthickness,
    n_unsatlayers,
    zi,
    theta_effective,
)
    if n_unsatlayers == 0
        soilevapunsat = 0.0
    elseif n_unsatlayers == 1
        # Check if groundwater level lies below the surface
        soilevapunsat =
            potential_soilevaporation * min(1.0, ustorelayerdepth / (zi * theta_effective))
    else
        # In case first layer contains no saturated storage
        soilevapunsat =
            potential_soilevaporation *
            min(1.0, ustorelayerdepth / (ustorelayerthickness * (theta_effective)))
    end
    return soilevapunsat
end

"Return soil evaporation from the saturated store"
function soil_evaporation_satured_store(
    potential_soilevaporation,
    n_unsatlayers,
    layerthickness,
    zi,
    theta_effective,
)
    if n_unsatlayers == 0 || n_unsatlayers == 1
        soilevapsat =
            potential_soilevaporation * min(1.0, (layerthickness - zi) / layerthickness)
        soilevapsat = min(soilevapsat, (layerthickness - zi) * theta_effective)
    else
        soilevapsat = 0.0
    end
    return soilevapsat
end

"Return actual infiltration rate for soil `actinfiltsoil` and paved area `actinfiltpath`"
function actual_infiltration_soil_path(
    potential_infiltration,
    actinfilt,
    pathfrac,
    infiltcapsoil,
    infiltcappath,
    f_infiltration_reduction,
)
    soilinf = potential_infiltration * (1.0 - pathfrac)
    pathinf = potential_infiltration * pathfrac
    if actinfilt > 0.0
        max_infiltsoil = min(infiltcapsoil * f_infiltration_reduction, soilinf)
        max_infiltpath = min(infiltcappath * f_infiltration_reduction, pathinf)

        actinfiltsoil = actinfilt * max_infiltsoil / (max_infiltpath + max_infiltsoil)
        actinfiltpath = actinfilt * max_infiltpath / (max_infiltpath + max_infiltsoil)

    else
        actinfiltsoil = 0.0
        actinfiltpath = 0.0
    end

    return actinfiltsoil, actinfiltpath
end<|MERGE_RESOLUTION|>--- conflicted
+++ resolved
@@ -93,54 +93,6 @@
 end
 
 """
-<<<<<<< HEAD
-    unsatzone_flow_sbm(
-        ustorelayerdepth,
-        soilwatercapacity,
-        satwaterdepth,
-        kv_z,
-        usl,
-        theta_s,
-        theta_r,
-        dt,
-    )
-
-The transfer of water from the unsaturated store `ustorelayerdepth` to the saturated store
-`satwaterdepth` is controlled by the vertical saturated hydraulic conductivity `kv_z` at the
-water table and the ratio between `ustorelayerdepth` and the saturation deficit
-(`soilwatercapacity` minus `satwaterdepth`). This is the original Topog_SBM vertical
-transfer formulation.
-
-"""
-function unsatzone_flow_sbm(
-    ustorelayerdepth,
-    soilwatercapacity,
-    satwaterdepth,
-    kv_z,
-    usl,
-    theta_s,
-    theta_r,
-    dt,
-)
-    # [m] = [m] - [m]
-    sd = soilwatercapacity - satwaterdepth
-    if sd <= 1e-8 # [m]
-        ast = 0.0
-    else
-        # [m s⁻¹] = [m s⁻¹] * min([m], [m] * [-]) / [m]
-        st = kv_z * min(ustorelayerdepth, usl * (theta_s - theta_r)) / sd
-        # [m s⁻¹] = min([m s⁻¹], [m] / [s])
-        ast = min(st, ustorelayerdepth / dt)
-        # [m] -= [m s⁻¹] * [s]
-        ustorelayerdepth -= ast * dt
-    end
-
-    return ustorelayerdepth, ast
-end
-
-"""
-=======
->>>>>>> c5ab130b
     vwc_brooks_corey(h, hb, theta_s, theta_r, c)
 
 Return volumetric water content based on the Brooks-Corey soil hydraulic model.
