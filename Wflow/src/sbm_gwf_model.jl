"""
    Model(config::Config, type::SbmGwfModel)

Initial part of the `sbm_gwf` model concept. The model contains the land hydrology model
with the `SBM` soil model, an unconfined aquifer with groundwater flow in four directions
(adjacent cells). The unconfined aquifer contains a recharge, river and a drain (optional)
boundary. The initial part reads the input settings and data as defined in the Config
object. Will return a Model that is ready to run.
"""
function Model(config::Config, type::SbmGwfModel)

    # unpack the paths to the netCDF files
    static_path = input_path(config, config.input.path_static)
    dataset = NCDataset(static_path)

    reader = NCReader(config)
    clock = Clock(config, reader)

<<<<<<< HEAD
    modelsettings = (;
        snow = get(config.model, "snow__flag", false)::Bool,
        gravitational_snow_transport = get(
            config.model,
            "snow_gravitional_transport__flag",
            false,
        )::Bool,
        glacier = get(config.model, "glacier__flag", false)::Bool,
        reservoirs = get(config.model, "reservoir__flag", false)::Bool,
        drains = get(config.model, "drain__flag", false)::Bool,
        constanthead = get(config.model, "constanthead__flag", false)::Bool,
        water_demand = haskey(config.model, "water_demand"),
        water_mass_balance = get(config.model, "water_mass_balance", false)::Bool,
        pits = false,
        min_streamorder_river = get(config.model, "river_streamorder__min_count", 6),
        min_streamorder_land = get(config.model, "land_streamorder__min_count", 5),
    )

    @info "General model settings" modelsettings[keys(modelsettings)[1:8]]...
=======
    @info "General model settings" (;
        snow = config.model.snow__flag,
        gravitational_snow_transport = config.model.snow_gravitational_transport__flag,
        glacier = config.model.glacier__flag,
        reservoirs = config.model.reservoir__flag,
        drains = config.model.drain__flag,
        constanthead = config.model.constanthead__flag,
        water_demand = do_water_demand(config),
    )...
>>>>>>> 484d2bd6

    domain = Domain(dataset, config, type)

    land_hydrology = LandHydrologySBM(dataset, config, domain.land)
    routing = Routing(dataset, config, domain, land_hydrology.soil, type)

    modelmap = (land = land_hydrology, routing)
    (; maxlayers) = land_hydrology.soil.parameters
    writer = Writer(
        config,
        modelmap,
        domain,
        dataset;
        extra_dim = (name = "layer", value = Float64.(1:(maxlayers))),
    )
    close(dataset)

    mass_balance = HydrologicalMassBalance(domain, modelsettings)

    model = Model(
        config,
        domain,
        routing,
        land_hydrology,
        mass_balance,
        clock,
        reader,
        writer,
        SbmGwfModel(),
    )

    set_states!(model)

    return model
end

"update the `sbm_gwf` model type for a single timestep"
function update!(model::AbstractModel{<:SbmGwfModel})
    (; routing, land, domain, clock, config) = model
    (; soil, runoff, demand) = land
    (; boundaries) = routing.subsurface_flow

    dt = tosecond(clock.dt)

    update!(land, routing, domain, config, dt)

    # set river stage and storage (groundwater boundary) based on river flow routing
    # variables
    for i in eachindex(boundaries.river.variables.stage)
        boundaries.river.variables.stage[i] =
            routing.river_flow.variables.h[i] + boundaries.river.parameters.bottom[i]
        boundaries.river.variables.storage[i] = routing.river_flow.variables.storage[i]
    end

    # determine stable time step for groundwater flow
    dt_gwf = (dt / tosecond(BASETIMESTEP)) # dt is in seconds (Float64)

    # exchange of recharge between SBM soil model and groundwater flow domain
    # recharge rate groundwater is required in units [m d⁻¹]
    @. boundaries.recharge.variables.rate =
        soil.variables.recharge / 1000.0 * (1.0 / dt_gwf)
    if do_water_demand(config)
        @. boundaries.recharge.variables.rate -=
            land.allocation.variables.act_groundwater_abst / 1000.0 * (1.0 / dt_gwf)
    end

    # update groundwater domain
    update!(routing.subsurface_flow, dt_gwf, config.model.conductivity_profile)

    # update SBM soil model (runoff, ustorelayerdepth and satwaterdepth)
    update!(soil, (; runoff, demand, subsurface_flow = routing.subsurface_flow))

    surface_routing!(model)

    return nothing
end<|MERGE_RESOLUTION|>--- conflicted
+++ resolved
@@ -16,27 +16,6 @@
     reader = NCReader(config)
     clock = Clock(config, reader)
 
-<<<<<<< HEAD
-    modelsettings = (;
-        snow = get(config.model, "snow__flag", false)::Bool,
-        gravitational_snow_transport = get(
-            config.model,
-            "snow_gravitional_transport__flag",
-            false,
-        )::Bool,
-        glacier = get(config.model, "glacier__flag", false)::Bool,
-        reservoirs = get(config.model, "reservoir__flag", false)::Bool,
-        drains = get(config.model, "drain__flag", false)::Bool,
-        constanthead = get(config.model, "constanthead__flag", false)::Bool,
-        water_demand = haskey(config.model, "water_demand"),
-        water_mass_balance = get(config.model, "water_mass_balance", false)::Bool,
-        pits = false,
-        min_streamorder_river = get(config.model, "river_streamorder__min_count", 6),
-        min_streamorder_land = get(config.model, "land_streamorder__min_count", 5),
-    )
-
-    @info "General model settings" modelsettings[keys(modelsettings)[1:8]]...
-=======
     @info "General model settings" (;
         snow = config.model.snow__flag,
         gravitational_snow_transport = config.model.snow_gravitational_transport__flag,
@@ -46,7 +25,6 @@
         constanthead = config.model.constanthead__flag,
         water_demand = do_water_demand(config),
     )...
->>>>>>> 484d2bd6
 
     domain = Domain(dataset, config, type)
 
@@ -64,7 +42,7 @@
     )
     close(dataset)
 
-    mass_balance = HydrologicalMassBalance(domain, modelsettings)
+    mass_balance = HydrologicalMassBalance(domain, config)
 
     model = Model(
         config,
