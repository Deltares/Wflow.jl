"""
    Model(config::Config, type::SbmGwfModel)

Initial part of the `sbm_gwf` model concept. The model contains the land hydrology model
with the `SBM` soil model, an unconfined aquifer with groundwater flow in four directions
(adjacent cells). The unconfined aquifer contains a recharge, river and a drain (optional)
boundary. The initial part reads the input settings and data as defined in the Config
object. Will return a Model that is ready to run.
"""
function Model(config::Config, type::SbmGwfModel)

    # unpack the paths to the netCDF files
    static_path = input_path(config, config.input.path_static)
    dataset = NCDataset(static_path)

    reader = prepare_reader(config)
    clock = Clock(config, reader)

    modelsettings = (;
        snow = get(config.model, "snow__flag", false)::Bool,
        gravitational_snow_transport = get(
            config.model,
            "snow_gravitional_transport__flag",
            false,
        )::Bool,
        glacier = get(config.model, "glacier__flag", false)::Bool,
        reservoirs = get(config.model, "reservoir__flag", false)::Bool,
        drains = get(config.model, "drain__flag", false)::Bool,
        constanthead = get(config.model, "constanthead__flag", false)::Bool,
        water_demand = haskey(config.model, "water_demand"),
        pits = false,
        min_streamorder_river = get(config.model, "river_streamorder__min_count", 6),
        min_streamorder_land = get(config.model, "land_streamorder__min_count", 5),
    )

    @info "General model settings" modelsettings[keys(modelsettings)[1:7]]...

    routing_types = get_routing_types(config)
    domain = Domain(dataset, config, modelsettings, routing_types)

    land_hydrology = LandHydrologySBM(dataset, config, domain.land)
    routing = Routing(dataset, config, domain, land_hydrology.soil, routing_types, type)

    modelmap = (land = land_hydrology, routing)
    (; maxlayers) = land_hydrology.soil.parameters
    writer = prepare_writer(
        config,
        modelmap,
        domain,
        dataset;
        extra_dim = (name = "layer", value = Float64.(1:(maxlayers))),
    )
    close(dataset)

    model =
        Model(config, domain, routing, land_hydrology, clock, reader, writer, SbmGwfModel())

    set_states!(model)

    return model
end

"update the `sbm_gwf` model type for a single timestep"
function update!(model::AbstractModel{<:SbmGwfModel})
    (; routing, land, domain, clock, config) = model
    (; soil, runoff, demand) = land
    (; subsurface_flow, overland_flow) = routing

    do_water_demand = haskey(config.model, "water_demand")
<<<<<<< HEAD
    (; aquifer, boundaries) = subsurface_flow
=======
    (; boundaries) = routing.subsurface_flow
>>>>>>> fe316447
    dt = tosecond(clock.dt)

    update!(land, routing, domain, config, dt)

    # set river stage and storage (groundwater boundary) based on river flow routing
    # variables
    for i in eachindex(boundaries.river.variables.stage)
        boundaries.river.variables.stage[i] =
            routing.river_flow.variables.h[i] + boundaries.river.parameters.bottom[i]
        boundaries.river.variables.storage[i] = routing.river_flow.variables.storage[i]
    end

    # determine stable time step for groundwater flow
    conductivity_profile = get(config.model, "conductivity_profile", "uniform")
    dt_gwf = (dt / tosecond(BASETIMESTEP)) # dt is in seconds (Float64)

<<<<<<< HEAD
    Q = zeros(subsurface_flow.connectivity.ncell)
=======
>>>>>>> fe316447
    # exchange of recharge between SBM soil model and groundwater flow domain
    # recharge rate groundwater is required in units [m d⁻¹]
    @. boundaries.recharge.variables.rate =
        soil.variables.recharge / 1000.0 * (1.0 / dt_gwf)
    if do_water_demand
        @. boundaries.recharge.variables.rate -=
            land.allocation.variables.act_groundwater_abst / 1000.0 * (1.0 / dt_gwf)
    end

    # update groundwater domain
<<<<<<< HEAD
    update!(subsurface_flow, Q, dt_sbm, conductivity_profile)
=======
    update!(routing.subsurface_flow, dt_gwf, conductivity_profile)
>>>>>>> fe316447

    # update SBM soil model (runoff, ustorelayerdepth and satwaterdepth)
    update!(soil, (; runoff, demand, subsurface_flow, overland_flow), domain, config)

    surface_routing!(model)

    return nothing
end<|MERGE_RESOLUTION|>--- conflicted
+++ resolved
@@ -67,11 +67,9 @@
     (; subsurface_flow, overland_flow) = routing
 
     do_water_demand = haskey(config.model, "water_demand")
-<<<<<<< HEAD
-    (; aquifer, boundaries) = subsurface_flow
-=======
-    (; boundaries) = routing.subsurface_flow
->>>>>>> fe316447
+
+    (; boundaries) = subsurface_flow
+
     dt = tosecond(clock.dt)
 
     update!(land, routing, domain, config, dt)
@@ -88,10 +86,6 @@
     conductivity_profile = get(config.model, "conductivity_profile", "uniform")
     dt_gwf = (dt / tosecond(BASETIMESTEP)) # dt is in seconds (Float64)
 
-<<<<<<< HEAD
-    Q = zeros(subsurface_flow.connectivity.ncell)
-=======
->>>>>>> fe316447
     # exchange of recharge between SBM soil model and groundwater flow domain
     # recharge rate groundwater is required in units [m d⁻¹]
     @. boundaries.recharge.variables.rate =
@@ -102,11 +96,7 @@
     end
 
     # update groundwater domain
-<<<<<<< HEAD
-    update!(subsurface_flow, Q, dt_sbm, conductivity_profile)
-=======
-    update!(routing.subsurface_flow, dt_gwf, conductivity_profile)
->>>>>>> fe316447
+    update!(subsurface_flow, dt_gwf, conductivity_profile)
 
     # update SBM soil model (runoff, ustorelayerdepth and satwaterdepth)
     update!(soil, (; runoff, demand, subsurface_flow, overland_flow), domain, config)
