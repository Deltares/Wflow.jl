abstract type AbstractSnowModel end

"Struct for storing snow model variables"
@with_kw struct SnowVariables
    n::Int
<<<<<<< HEAD
    # Snow storage [mm => m]
    snow_storage::Vector{Float64} = zeros(n)
    # Liquid water content in the snow pack [mm => m]
    snow_water::Vector{Float64} = zeros(n)
    # Snow water equivalent (SWE) [mm => m]
    swe::Vector{Float64} = fill(MISSING_VALUE, n)
    # Snow melt [mm dt⁻¹ => m s⁻¹]
    snow_melt::Vector{Float64} = fill(MISSING_VALUE, n)
    # Runoff from snowpack [mm dt⁻¹ => m s⁻¹]
    runoff::Vector{Float64} = fill(MISSING_VALUE, n)
    # Lateral snow (SWE) transport from upstreams cells [mm dt⁻¹ => m s⁻¹]
    snow_in::Vector{Float64} = zeros(n)
    # Lateral snow (SWE) transport out of a cell [mm dt⁻¹ => m s⁻¹]
=======
    # Snow storage [mm]
    snow_storage::Vector{Float64} = zeros(n)
    # Liquid water content in the snow pack [mm]
    snow_water::Vector{Float64} = zeros(n)
    # Snow water equivalent (SWE) [mm]
    swe::Vector{Float64} = fill(MISSING_VALUE, n)
    # Snow melt [mm Δt⁻¹]
    snow_melt::Vector{Float64} = fill(MISSING_VALUE, n)
    # Runoff from snowpack [mm Δt⁻¹]
    runoff::Vector{Float64} = fill(MISSING_VALUE, n)
    # Lateral snow (SWE) transport from upstreams cells [mm Δt⁻¹]
    snow_in::Vector{Float64} = zeros(n)
    # Lateral snow (SWE) transport out of a cell [mm Δt⁻¹]
>>>>>>> edf94e5f
    snow_out::Vector{Float64} = zeros(n)
end

"Struct for storing snow model boundary conditions"
@with_kw struct SnowBC
    n::Int
<<<<<<< HEAD
    # Effective precipitation [mm dt⁻¹ => m s⁻¹]
    effective_precip::Vector{Float64} = fill(MISSING_VALUE, n)
    # Snow precipitation [mm dt⁻¹ => m s⁻¹]
    snow_precip::Vector{Float64} = fill(MISSING_VALUE, n)
    # Liquid precipitation [mm dt⁻¹ => m s⁻¹]
=======
    # Effective precipitation [mm Δt⁻¹]
    effective_precip::Vector{Float64} = fill(MISSING_VALUE, n)
    # Snow precipitation [mm Δt⁻¹]
    snow_precip::Vector{Float64} = fill(MISSING_VALUE, n)
    # Liquid precipitation [mm Δt⁻¹]
>>>>>>> edf94e5f
    liquid_precip::Vector{Float64} = fill(MISSING_VALUE, n)
end

"Struct for storing snow HBV model parameters"
@with_kw struct SnowHbvParameters
    # Degree-day factor [mm °C⁻¹ dt⁻¹ => m K⁻¹ s⁻¹]
    cfmax::Vector{Float64}
    # Threshold temperature for snowfall [°C => K]
    tt::Vector{Float64}
    # Threshold temperature interval length [°C => K]
    tti::Vector{Float64}
    # Threshold temperature for snowmelt [°C => K]
    ttm::Vector{Float64}
    # Water holding capacity as fraction of current snow pack [-]
    whc::Vector{Float64}
end

"Snow HBV model"
@with_kw struct SnowHbvModel <: AbstractSnowModel
    n::Int
    boundary_conditions::SnowBC = SnowBC(; n)
    parameters::SnowHbvParameters
    variables::SnowVariables = SnowVariables(; n)
end

struct NoSnowModel <: AbstractSnowModel
    n::Int
end

"Initialize snow HBV model parameters"
function SnowHbvParameters(
    dataset::NCDataset,
    config::Config,
    indices::Vector{CartesianIndex{2}},
)
    cfmax = ncread(
        dataset,
        config,
        "snowpack__degree_day_coefficient",
        LandHydrologySBM;
        sel = indices,
        defaults = 3.75,
        type = Float64,
    )
    tt = ncread(
        dataset,
        config,
        "atmosphere_air__snowfall_temperature_threshold",
        LandHydrologySBM;
        sel = indices,
        defaults = 0.0,
        type = Float64,
    )
    tti = ncread(
        dataset,
        config,
        "atmosphere_air__snowfall_temperature_interval",
        LandHydrologySBM;
        sel = indices,
        defaults = 1.0,
        type = Float64,
    )
    ttm = ncread(
        dataset,
        config,
        "snowpack__melting_temperature_threshold",
        LandHydrologySBM;
        sel = indices,
        defaults = 0.0,
        type = Float64,
    )
    whc = ncread(
        dataset,
        config,
        "snowpack__liquid_water_holding_capacity",
        LandHydrologySBM;
        sel = indices,
        defaults = 0.1,
        type = Float64,
    )
    snow_hbv_params = SnowHbvParameters(; cfmax, tt, tti, ttm, whc)
    return snow_hbv_params
end

"Initialize snow HBV model"
function SnowHbvModel(
    dataset::NCDataset,
    config::Config,
    indices::Vector{CartesianIndex{2}},
)
    n = length(indices)
<<<<<<< HEAD
    params = SnowHbvParameters(dataset, config, indices)
    vars = SnowVariables(; n)
    bc = SnowBC(; n)
    model = SnowHbvModel(; boundary_conditions = bc, parameters = params, variables = vars)
=======
    parameters = SnowHbvParameters(dataset, config, indices, dt)
    model = SnowHbvModel(; n, parameters)
>>>>>>> edf94e5f
    return model
end

"Update boundary condition (effective precipitation provided by an interception model) of a snow model for a single timestep"
function update_boundary_conditions!(model::AbstractSnowModel, external_models::NamedTuple)
    (; effective_precip) = model.boundary_conditions
    (; interception) = external_models
    @. effective_precip =
        interception.variables.throughfall + interception.variables.stemflow
    return nothing
end

function update_boundary_conditions!(model::NoSnowModel, external_models::NamedTuple)
    return nothing
end

"Update snow HBV model for a single timestep"
function update!(model::SnowHbvModel, atmospheric_forcing::AtmosphericForcing, dt::Number)
    (; temperature) = atmospheric_forcing
    (; snow_storage, snow_water, swe, snow_melt, runoff) = model.variables
    (; effective_precip, snow_precip, liquid_precip) = model.boundary_conditions
    (; tt, tti, ttm, cfmax, whc) = model.parameters

    n = length(temperature)
    threaded_foreach(1:n; basesize = 1000) do i
        snow_precip[i], liquid_precip[i] =
            precipitation_hbv(effective_precip[i], temperature[i], tti[i], tt[i])
    end
    threaded_foreach(1:n; basesize = 1000) do i
        snow_storage[i], snow_water[i], swe[i], snow_melt[i], runoff[i] = snowpack_hbv(
            snow_storage[i],
            snow_water[i],
            snow_precip[i],
            liquid_precip[i],
            temperature[i],
            ttm[i],
            cfmax[i],
            whc[i],
            dt,
        )
    end
    return nothing
end

function update!(model::NoSnowModel, atmospheric_forcing::AtmosphericForcing, dt::Number)
    return nothing
end

# wrapper methods
get_runoff(model::NoSnowModel) = Zeros(model.n)
get_runoff(model::AbstractSnowModel) = model.variables.runoff
get_snow_storage(model::NoSnowModel) = Zeros(model.n)
get_snow_storage(model::AbstractSnowModel) = model.variables.snow_storage
get_snow_water(model::NoSnowModel) = Zeros(model.n)
get_snow_water(model::AbstractSnowModel) = model.variables.snow_water
get_snow_out(model::NoSnowModel) = Zeros(model.n)
get_snow_out(model::AbstractSnowModel) = model.variables.snow_out
get_snow_in(model::NoSnowModel) = Zeros(model.n)
get_snow_in(model::AbstractSnowModel) = model.variables.snow_in<|MERGE_RESOLUTION|>--- conflicted
+++ resolved
@@ -3,7 +3,6 @@
 "Struct for storing snow model variables"
 @with_kw struct SnowVariables
     n::Int
-<<<<<<< HEAD
     # Snow storage [mm => m]
     snow_storage::Vector{Float64} = zeros(n)
     # Liquid water content in the snow pack [mm => m]
@@ -17,40 +16,17 @@
     # Lateral snow (SWE) transport from upstreams cells [mm dt⁻¹ => m s⁻¹]
     snow_in::Vector{Float64} = zeros(n)
     # Lateral snow (SWE) transport out of a cell [mm dt⁻¹ => m s⁻¹]
-=======
-    # Snow storage [mm]
-    snow_storage::Vector{Float64} = zeros(n)
-    # Liquid water content in the snow pack [mm]
-    snow_water::Vector{Float64} = zeros(n)
-    # Snow water equivalent (SWE) [mm]
-    swe::Vector{Float64} = fill(MISSING_VALUE, n)
-    # Snow melt [mm Δt⁻¹]
-    snow_melt::Vector{Float64} = fill(MISSING_VALUE, n)
-    # Runoff from snowpack [mm Δt⁻¹]
-    runoff::Vector{Float64} = fill(MISSING_VALUE, n)
-    # Lateral snow (SWE) transport from upstreams cells [mm Δt⁻¹]
-    snow_in::Vector{Float64} = zeros(n)
-    # Lateral snow (SWE) transport out of a cell [mm Δt⁻¹]
->>>>>>> edf94e5f
     snow_out::Vector{Float64} = zeros(n)
 end
 
 "Struct for storing snow model boundary conditions"
 @with_kw struct SnowBC
     n::Int
-<<<<<<< HEAD
     # Effective precipitation [mm dt⁻¹ => m s⁻¹]
     effective_precip::Vector{Float64} = fill(MISSING_VALUE, n)
     # Snow precipitation [mm dt⁻¹ => m s⁻¹]
     snow_precip::Vector{Float64} = fill(MISSING_VALUE, n)
     # Liquid precipitation [mm dt⁻¹ => m s⁻¹]
-=======
-    # Effective precipitation [mm Δt⁻¹]
-    effective_precip::Vector{Float64} = fill(MISSING_VALUE, n)
-    # Snow precipitation [mm Δt⁻¹]
-    snow_precip::Vector{Float64} = fill(MISSING_VALUE, n)
-    # Liquid precipitation [mm Δt⁻¹]
->>>>>>> edf94e5f
     liquid_precip::Vector{Float64} = fill(MISSING_VALUE, n)
 end
 
@@ -142,15 +118,8 @@
     indices::Vector{CartesianIndex{2}},
 )
     n = length(indices)
-<<<<<<< HEAD
-    params = SnowHbvParameters(dataset, config, indices)
-    vars = SnowVariables(; n)
-    bc = SnowBC(; n)
-    model = SnowHbvModel(; boundary_conditions = bc, parameters = params, variables = vars)
-=======
-    parameters = SnowHbvParameters(dataset, config, indices, dt)
+    parameters = SnowHbvParameters(dataset, config, indices)
     model = SnowHbvModel(; n, parameters)
->>>>>>> edf94e5f
     return model
 end
 
