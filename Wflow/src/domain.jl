--- conflicted
+++ resolved
@@ -77,35 +77,18 @@
 end
 
 "Initialize `Domain` for model types `sbm` and `sbm_gwf`"
-<<<<<<< HEAD
 function Domain(dataset::NCDataset, config::Config, ::Union{SbmModel, SbmGwfModel})
     (; land_routing, river_routing) = config.model
 
     network_land = NetworkLand(dataset, config)
     if land_routing == RoutingType.kinematic_wave ||
        subsurface_routing(config) == RoutingType.kinematic_wave
-=======
-function Domain(
-    dataset::NCDataset,
-    config::Config,
-    modelsettings::NamedTuple,
-    routing_types::NamedTuple,
-)
-    network_land = NetworkLand(dataset, config, modelsettings)
-    if routing_types.land == "kinematic_wave" ||
-       routing_types.subsurface == "kinematic_wave"
->>>>>>> 9d9c08af
         network_land = network_subdomains(config, network_land)
     end
 
     network_river =
-<<<<<<< HEAD
         NetworkRiver(dataset, config, network_land; do_pits = config.model.pit__flag)
     if river_routing == RoutingType.kinematic_wave
-=======
-        NetworkRiver(dataset, config, network_land; do_pits = modelsettings.pits)
-    if routing_types.river == "kinematic_wave"
->>>>>>> 9d9c08af
         network_river = network_subdomains(config, network_river)
     end
 
@@ -121,38 +104,22 @@
     end
     @reset network_river.reservoir_indices = inds_reservoir_map2river
 
-<<<<<<< HEAD
     if river_routing == RoutingType.kinematic_wave
         @reset network_river.upstream_nodes =
             filter_upsteam_nodes(network_river.graph, pits[network_river.indices])
     elseif river_routing == RoutingType.local_inertial
-=======
-    if routing_types.river == "kinematic_wave"
-        @reset network_river.upstream_nodes =
-            filter_upsteam_nodes(network_river.graph, pits[network_river.indices])
-    elseif routing_types.river == "local_inertial"
->>>>>>> 9d9c08af
         nodes_at_edge, index_pit = NodesAtEdge(network_river)
         @reset network_river.nodes_at_edge = nodes_at_edge
         @reset network_river.pit_indices = network_river.indices[index_pit]
         @reset network_river.edges_at_node = EdgesAtNode(network_river)
     end
 
-<<<<<<< HEAD
     if land_routing == RoutingType.kinematic_wave ||
        subsurface_routing(config) == RoutingType.kinematic_wave
         @reset network_land.upstream_nodes =
             filter_upsteam_nodes(network_land.graph, pits[network_land.indices])
     end
     if land_routing == RoutingType.local_inertial
-=======
-    if routing_types.land == "kinematic_wave" ||
-       routing_types.subsurface == "kinematic_wave"
-        @reset network_land.upstream_nodes =
-            filter_upsteam_nodes(network_land.graph, pits[network_land.indices])
-    end
-    if routing_types.land == "local_inertial"
->>>>>>> 9d9c08af
         @reset network_land.edge_indices = EdgeConnectivity(network_land)
         @reset network_land.river_indices =
             network_river.reverse_indices[network_land.indices]
@@ -191,20 +158,12 @@
     end
 
     if nthreads() > 1
-<<<<<<< HEAD
         min_streamorder_land = config.model.land_streamorder__min_count
         min_streamorder_river = config.model.river_streamorder__min_count
         if river_routing == RoutingType.kinematic_wave
             @info "Parallel execution of kinematic wave" min_streamorder_land min_streamorder_river
         elseif land_routing == RoutingType.kinematic_wave ||
                subsurface_routing(config) == RoutingType.kinematic_wave
-=======
-        (; min_streamorder_land, min_streamorder_river) = modelsettings
-        if routing_types.river == "kinematic_wave"
-            @info "Parallel execution of kinematic wave" min_streamorder_land min_streamorder_river
-        elseif routing_types.land == "kinematic_wave" ||
-               routing_types.subsurface == "kinematic_wave"
->>>>>>> 9d9c08af
             @info "Parallel execution of kinematic wave" min_streamorder_land
         end
     end
