abstract type AbstractInterceptionModel end

"Struct for storing interception model variables"
@with_kw struct InterceptionVariables
<<<<<<< HEAD
    # Canopy potential evaporation [mm dt⁻¹ => m s⁻¹]
    canopy_potevap::Vector{Float64}
    # Interception loss by evaporation [mm dt⁻¹ => m s⁻¹]
    interception_rate::Vector{Float64}
    # Canopy storage [mm => m]
    canopy_storage::Vector{Float64}
    # Stemflow [mm dt⁻¹ => m s⁻¹]
    stemflow::Vector{Float64}
    # Throughfall [mm dt⁻¹ => m s⁻¹]
    throughfall::Vector{Float64}
end

"Initialize interception model variables"
function InterceptionVariables(n::Int)
    return InterceptionVariables(;
        canopy_potevap = fill(MISSING_VALUE, n),
        interception_rate = fill(MISSING_VALUE, n),
        canopy_storage = zeros(n),
        stemflow = fill(MISSING_VALUE, n),
        throughfall = fill(MISSING_VALUE, n),
    )
=======
    n::Int
    # Canopy potential evaporation [mm Δt⁻¹]
    canopy_potevap::Vector{Float64} = fill(MISSING_VALUE, n)
    # Interception loss by evaporation [mm Δt⁻¹]
    interception_rate::Vector{Float64} = fill(MISSING_VALUE, n)
    # Canopy storage [mm]
    canopy_storage::Vector{Float64} = zeros(n)
    # Stemflow [mm Δt⁻¹]
    stemflow::Vector{Float64} = fill(MISSING_VALUE, n)
    # Throughfall [mm Δt⁻¹]
    throughfall::Vector{Float64} = fill(MISSING_VALUE, n)
>>>>>>> edf94e5f
end

"Struct for storing Gash interception model parameters"
@with_kw struct GashParameters
    # ratio [-] of wet canopy [mm dt⁻¹ => m s⁻¹] and the average precipitation intensity [mm dt⁻¹ => m s⁻¹] on a saturated canopy
    e_r::Vector{Float64}
    vegetation_parameter_set::VegetationParameters
end

"Gash interception model"
@with_kw struct GashInterceptionModel <: AbstractInterceptionModel
    parameters::GashParameters
    variables::InterceptionVariables
end

"Initialize Gash interception model"
function GashInterceptionModel(
    dataset::NCDataset,
    config::Config,
    indices::Vector{CartesianIndex{2}},
    vegetation_parameter_set::VegetationParameters,
)
    e_r = ncread(
        dataset,
        config,
        "vegetation_canopy_water__mean_evaporation_to_mean_precipitation_ratio",
        LandHydrologySBM;
        sel = indices,
        defaults = 0.1,
        type = Float64,
    )
    n = length(indices)
    parameters = GashParameters(; e_r, vegetation_parameter_set)
    variables = InterceptionVariables(; n)
    model = GashInterceptionModel(; parameters, variables)
    return model
end

"Update Gash interception model for a single timestep"
function update!(
    model::GashInterceptionModel,
    atmospheric_forcing::AtmosphericForcing,
    dt::Float64,
)
    (; leaf_area_index, canopygapfraction, cmax, kc) =
        model.parameters.vegetation_parameter_set
    (; canopy_potevap, throughfall, interception_rate, stemflow, canopy_storage) =
        model.variables
    (; precipitation, potential_evaporation) = atmospheric_forcing
    e_r = model.parameters.e_r
    n = length(precipitation)
    if !isnothing(leaf_area_index)
        update_canopy_parameters!(model.parameters.vegetation_parameter_set)
        threaded_foreach(1:n; basesize = 1000) do i
            canopyfraction = 1.0 - canopygapfraction[i]
            ewet = canopyfraction * potential_evaporation[i] * kc[i]
            e_r[i] =
                precipitation[i] > 0.0 ?
                min(0.25, ewet / max(0.0001, canopyfraction * precipitation[i])) : 0.0
        end
    end
    threaded_foreach(1:n; basesize = 1000) do i
        canopy_potevap[i] = kc[i] * potential_evaporation[i] * (1.0 - canopygapfraction[i])
        throughfall[i], interception_rate[i], stemflow[i], canopy_storage[i] =
            rainfall_interception_gash(
                cmax[i],
                e_r[i],
                canopygapfraction[i],
                precipitation[i],
                canopy_storage[i],
                canopy_potevap[i],
                dt,
            )
    end
    return nothing
end

"Rutter interception model"
@with_kw struct RutterInterceptionModel <: AbstractInterceptionModel
    parameters::VegetationParameters
    variables::InterceptionVariables
end

"Initialize Rutter interception model"
function RutterInterceptionModel(vegetation_parameter_set::VegetationParameters, n::Int)
    vars = InterceptionVariables(n)
    model =
        RutterInterceptionModel(; parameters = vegetation_parameter_set, variables = vars)
    return model
end

"Update Rutter interception model for a single timestep"
function update!(
    model::RutterInterceptionModel,
    atmospheric_forcing::AtmosphericForcing,
    dt::Number,
)
    (; leaf_area_index, canopygapfraction, cmax, kc) = model.parameters
    (; canopy_potevap, throughfall, interception_rate, stemflow, canopy_storage) =
        model.variables
    (; precipitation, potential_evaporation) = atmospheric_forcing
    if !isnothing(leaf_area_index)
        update_canopy_parameters!(model.parameters)
    end
    n = length(precipitation)
    threaded_foreach(1:n; basesize = 1000) do i
        canopy_potevap[i] = kc[i] * potential_evaporation[i] * (1.0 - canopygapfraction[i])
        throughfall[i], interception_rate[i], stemflow[i], canopy_storage[i] =
            rainfall_interception_modrut(
                precipitation[i],
                canopy_potevap[i],
                canopy_storage[i],
                canopygapfraction[i],
                cmax[i],
            )
    end
    return nothing
end

"Update canopy parameters `cmax` and `canopygapfraction` based on `leaf_area_index` for a single timestep"
function update_canopy_parameters!(parameters::VegetationParameters)
    (;
        leaf_area_index,
        storage_wood,
        kext,
        storage_specific_leaf,
        canopygapfraction,
        cmax,
    ) = parameters

    n = length(leaf_area_index)
    threaded_foreach(1:n; basesize = 1000) do i
        cmax[i] = storage_specific_leaf[i] * leaf_area_index[i] + storage_wood[i]
        canopygapfraction[i] = exp(-kext[i] * leaf_area_index[i])
    end
    return nothing
end

"Return potential transpiration rate based on the interception rate"
get_potential_transpiration(model::AbstractInterceptionModel) =
    @. max(0.0, model.variables.canopy_potevap - model.variables.interception_rate)<|MERGE_RESOLUTION|>--- conflicted
+++ resolved
@@ -2,41 +2,17 @@
 
 "Struct for storing interception model variables"
 @with_kw struct InterceptionVariables
-<<<<<<< HEAD
+    n::Int
     # Canopy potential evaporation [mm dt⁻¹ => m s⁻¹]
-    canopy_potevap::Vector{Float64}
+    canopy_potevap::Vector{Float64} = fill(MISSING_VALUE, n)
     # Interception loss by evaporation [mm dt⁻¹ => m s⁻¹]
-    interception_rate::Vector{Float64}
+    interception_rate::Vector{Float64} = fill(MISSING_VALUE, n)
     # Canopy storage [mm => m]
-    canopy_storage::Vector{Float64}
+    canopy_storage::Vector{Float64} = zeros(n)
     # Stemflow [mm dt⁻¹ => m s⁻¹]
-    stemflow::Vector{Float64}
+    stemflow::Vector{Float64} = fill(MISSING_VALUE, n)
     # Throughfall [mm dt⁻¹ => m s⁻¹]
-    throughfall::Vector{Float64}
-end
-
-"Initialize interception model variables"
-function InterceptionVariables(n::Int)
-    return InterceptionVariables(;
-        canopy_potevap = fill(MISSING_VALUE, n),
-        interception_rate = fill(MISSING_VALUE, n),
-        canopy_storage = zeros(n),
-        stemflow = fill(MISSING_VALUE, n),
-        throughfall = fill(MISSING_VALUE, n),
-    )
-=======
-    n::Int
-    # Canopy potential evaporation [mm Δt⁻¹]
-    canopy_potevap::Vector{Float64} = fill(MISSING_VALUE, n)
-    # Interception loss by evaporation [mm Δt⁻¹]
-    interception_rate::Vector{Float64} = fill(MISSING_VALUE, n)
-    # Canopy storage [mm]
-    canopy_storage::Vector{Float64} = zeros(n)
-    # Stemflow [mm Δt⁻¹]
-    stemflow::Vector{Float64} = fill(MISSING_VALUE, n)
-    # Throughfall [mm Δt⁻¹]
     throughfall::Vector{Float64} = fill(MISSING_VALUE, n)
->>>>>>> edf94e5f
 end
 
 "Struct for storing Gash interception model parameters"
@@ -48,8 +24,9 @@
 
 "Gash interception model"
 @with_kw struct GashInterceptionModel <: AbstractInterceptionModel
+    n::Int
     parameters::GashParameters
-    variables::InterceptionVariables
+    variables::InterceptionVariables = InterceptionVariables(; n)
 end
 
 "Initialize Gash interception model"
@@ -70,8 +47,7 @@
     )
     n = length(indices)
     parameters = GashParameters(; e_r, vegetation_parameter_set)
-    variables = InterceptionVariables(; n)
-    model = GashInterceptionModel(; parameters, variables)
+    model = GashInterceptionModel(; n, parameters)
     return model
 end
 
