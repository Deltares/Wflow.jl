--- conflicted
+++ resolved
@@ -61,36 +61,6 @@
 function kin_wave!(q, graph, toposort, q_prev, q_lat, alpha, beta, flow_length, dt)
     for v in toposort
         upstream_nodes = inneighbors(graph, v)
-<<<<<<< HEAD
-        Qin = sum_at(Q, upstream_nodes)
-        Q[v] = kinematic_wave(Qin, Qold[v], q, alpha[v], beta, dt, DCL[v])
-    end
-    return Q
-end
-
-"""
-Return kinematic wave celecity `Cn` of lateral subsurface flow based on hydraulic
-conductivity profile `KhExponential`.
-"""
-function ssf_celerity(zi, slope, sy, kh_profile::KhExponential, i)
-    (; kh_0, f) = kh_profile
-    Cn = (kh_0[i] * exp(-f[i] * zi) * slope) / sy
-    return Cn
-end
-
-"""
-Return kinematic wave celecity `Cn` of lateral subsurface flow based on hydraulic
-conductivity profile `KhExponentialConstant`.
-"""
-function ssf_celerity(zi, slope, sy, kh_profile::KhExponentialConstant, i)
-    (; z_exp) = kh_profile
-    (; kh_0, f) = kh_profile.exponential
-    Cn_const = (kh_0[i] * exp(-f[i] * z_exp[i]) * slope) / sy
-    return if zi < z_exp[i]
-        (kh_0[i] * exp(-f[i] * zi) * slope) / sy + Cn_const
-    else
-        Cn_const
-=======
         q_in = sum_at(q, upstream_nodes)
         q[v] = kinematic_wave(q_in, q_prev[v], q_lat, alpha[v], beta, dt, flow_length[v])
     end
@@ -133,7 +103,6 @@
             break
         end
         count += 1
->>>>>>> c5ab130b
     end
     return ssf
 end
@@ -141,91 +110,6 @@
 """
 Return kinematic wave celecity `Cn` of lateral subsurface flow based on hydraulic
 conductivity profile `KhLayered`.
-"""
-<<<<<<< HEAD
-function ssf_celerity(zi, slope, sy, kh_profile::KhLayered, i)
-    Cn = (slope * kh_profile.kh[i]) / sy
-    return Cn
-=======
-function kinematic_wave_ssf(
-    ssfin,
-    ssf_prev,
-    zi_prev,
-    r,
-    slope,
-    theta_e,
-    d,
-    dt,
-    dx,
-    dw,
-    ssfmax,
-    kh_profile::Union{KhExponential, KhExponentialConstant},
-    i,
-)
-    if ssfin + ssf_prev ≈ 0.0 && r <= 0.0
-        return 0.0, d, 0.0
-    else
-        # initial estimate
-        ssf = (ssf_prev + ssfin) / 2.0
-        # newton-raphson
-        celerity = ssf_celerity(zi_prev, slope, theta_e, kh_profile, i)
-        constant_term = (dt / dx) * ssfin + (1.0 / celerity) * ssf_prev + r * dt
-        ssf = kw_ssf_newton_raphson(ssf, constant_term, celerity, dt, dx)
-
-        # constrain maximum lateral subsurface flow rate ssf
-        ssf = min(ssf, (ssfmax * dw))
-        # estimate water table depth zi, exfiltration rate and constrain zi and
-        # lower boundary ssf
-        zi = zi_prev - (ssfin * dt + r * dt * dx - ssf * dt) / (dw * dx) / theta_e
-        if zi > d
-            ssf = max(ssf - (dw * dx) * theta_e * (zi - d), 1.0e-30)
-        end
-        exfilt = min(zi, 0.0) * -theta_e
-        zi = clamp(zi, 0.0, d)
-
-        # constrain water table depth change to 0.1 m per (sub) timestep based on first `zi`
-        # computation
-        max_delta_zi = 0.1
-        its = Int(cld(abs(max(zi, 0.0) - zi_prev), max_delta_zi))
-        if its > 1
-            dt_s = dt / its
-            ssf_sum = 0.0
-            exfilt_sum = 0.0
-            for _ in 1:its
-                celerity = ssf_celerity(zi_prev, slope, theta_e, kh_profile, i)
-                constant_term = (dt_s / dx) * ssfin + (1.0 / celerity) * ssf_prev + r * dt_s
-                ssf = kw_ssf_newton_raphson(ssf_prev, constant_term, celerity, dt_s, dx)
-                # constrain maximum lateral subsurface flow rate ssf
-                ssf = min(ssf, (ssfmax * dw))
-                # estimate water table depth zi, exfiltration rate and constrain zi and
-                # lower boundary ssf
-                zi =
-                    zi_prev -
-                    (ssfin * dt_s + r * dt_s * dx - ssf * dt_s) / (dw * dx) / theta_e
-                if zi > d
-                    ssf = max(ssf - (dw * dx) * theta_e * (zi - d), 1.0e-30)
-                end
-                exfilt_sum += min(zi, 0.0) * -theta_e
-                zi = clamp(zi, 0.0, d)
-                ssf_sum += ssf
-                ssf_prev = ssf
-                zi_prev = zi
-            end
-            ssf = ssf_sum / its
-            exfilt = exfilt_sum
-        end
-
-        return ssf, zi, exfilt
-    end
->>>>>>> c5ab130b
-end
-
-"""
-Kinematic wave for lateral subsurface flow for a single cell and timestep, based on
-a hydraulic conductivity depth profile `kh_profile`.
-
-Return lateral subsurface flow `ssf`, water table depth `zi`, exfiltration rate `exfilt` and
-dynamic specific yield `sy_d`.
 """
 function kinematic_wave_ssf(
     ssfin,
@@ -239,63 +123,128 @@
     dx,
     dw,
     ssfmax,
-    kh_profile,
-    n_unsatlayers,
-    ustorelayerthickness,
-    ustorelayerdepth,
-    theta_e,
+    kh_profile::Union{KhExponential, KhExponentialConstant},
+    soil,
     i,
 )
     if ssfin + ssf_prev ≈ 0.0 && r <= 0.0
         return 0.0, d, 0.0
     else
+        soil_v = soil.variables
+        soil_p = soil.parameters
+        theta_e = soil_p.theta_s[i] - soil_p.theta_r[i]
         # initial estimate
-<<<<<<< HEAD
         ssf = (ssf_prev + ssfin) / 2.0
-        count = 1
-        # celerity (Cn)
-        Cn = ssf_celerity(zi_prev, slope, sy, kh_profile, i)
-        # constant term of the continuity equation for Newton-Raphson
-        c = (dt / dx) * ssfin + (1.0 / Cn) * ssf_prev + r
-        # continuity equation of which solution should be zero
-        fQ = (dt / dx) * ssf + (1.0 / Cn) * ssf - c
-        # Derivative of the continuity equation
-        dfQ = (dt / dx) + 1.0 / Cn
-        # Update lateral subsurface flow estimate ssf
-        ssf -= fQ / dfQ
-        if isnan(ssf)
-            ssf = 0.0
-        end
-        ssf = max(ssf, 1.0e-30)
-
-        # Start while loop of Newton-Raphson iteration
-        while true
-            fQ = (dt / dx) * ssf + (1.0 / Cn) * ssf - c
-            dfQ = (dt / dx) + 1.0 / Cn
-            ssf -= fQ / dfQ
-            if isnan(ssf)
-                ssf = 0.0
-            end
-            ssf = max(ssf, 1.0e-30)
-            if (abs(fQ) <= epsilon) || (count >= max_iters)
-                break
-            end
-            count += 1
-        end
-
+        # newton-raphson
+        celerity = ssf_celerity(zi_prev, slope, theta_e, kh_profile, i)
+        constant_term = (dt / dx) * ssfin + (1.0 / celerity) * ssf_prev + r * dt
+        ssf = kw_ssf_newton_raphson(ssf, constant_term, celerity, dt, dx)
+
+        # constrain maximum lateral subsurface flow rate ssf
         ssf = min(ssf, (ssfmax * dw))
-        net_flux = (ssfin * dt + r * dx - ssf * dt) / (dw * dx)
+        # estimate water table depth zi, exfiltration rate and constrain zi and
+        # lower boundary ssf
+        net_flux = (ssfin * dt + r * dt * dx - ssf * dt) / (dw * dx)
         dh, exfilt = water_table_change(
             net_flux,
             sy,
-            n_unsatlayers,
-            ustorelayerthickness,
-            ustorelayerdepth,
+            soil_v.n_unsatlayers[i],
+            soil_v.ustorelayerthickness[i],
+            soil_v.ustorelayerdepth[i],
             theta_e,
         )
         zi = zi_prev - dh
         sy_d = dh > 0.0 ? (net_flux - exfilt) / dh : sy
-=======
+        if zi > d
+            ssf = max(ssf - (dw * dx) * sy_d * (zi - d), 1.0e-30)
+        end
+        zi = clamp(zi, 0.0, d)
+        # constrain water table depth change to 0.1 m per (sub) timestep based on first `zi`
+        # computation
+        max_delta_zi = 0.1
+        its = Int(cld(abs(max(zi, 0.0) - zi_prev), max_delta_zi))
+        if its > 1
+            dt_s = dt / its
+            ssf_sum = 0.0
+            exfilt_sum = 0.0
+            net_flux_sum = 0.0
+            zi_start = zi_prev
+            for _ in 1:its
+                celerity = ssf_celerity(zi_prev, slope, theta_e, kh_profile, i)
+                constant_term = (dt_s / dx) * ssfin + (1.0 / celerity) * ssf_prev + r * dt_s
+                ssf = kw_ssf_newton_raphson(ssf_prev, constant_term, celerity, dt_s, dx)
+                # constrain maximum lateral subsurface flow rate ssf
+                ssf = min(ssf, (ssfmax * dw))
+                # estimate water table depth zi, exfiltration rate and constrain zi and
+                # lower boundary ssf
+                net_flux = (ssfin * dt_s + r * dt_s * dx - ssf * dt_s) / (dw * dx)
+                dh, exfilt = water_table_change(
+                    net_flux,
+                    sy,
+                    soil_v.n_unsatlayers[i],
+                    soil_v.ustorelayerthickness[i],
+                    soil_v.ustorelayerdepth[i],
+                    theta_e,
+                )
+                zi = zi_prev - dh
+                if zi > d
+                    ssf = max(ssf - (dw * dx) * sy_d * (zi - d), 1.0e-30)
+                end
+                zi = clamp(zi, 0.0, d)
+                # update unsaturated zone
+                zi_prev_mm = zi_prev * 1000.0
+                zi_mm = zi * 1000.0
+                update_ustorelayerdepth!(soil, zi_prev_mm, zi_mm, i)
+                exfilt_sum += exfilt
+                net_flux_sum += net_flux
+                ssf_sum += ssf
+                ssf_prev = ssf
+                zi_prev = zi
+            end
+            ssf = ssf_sum / its
+            exfilt = exfilt_sum
+            dh = zi_start - zi
+            sy_d = dh > 0.0 ? (net_flux_sum - exfilt_sum) / dh : sy
+        else
+            zi_prev_mm = zi_prev * 1000.0
+            zi_mm = zi * 1000.0
+            update_ustorelayerdepth!(soil, zi_prev_mm, zi_mm, i)
+        end
+        return ssf, zi, exfilt, sy_d
+    end
+end
+
+"""
+Kinematic wave for lateral subsurface flow for a single cell and timestep, based on
+a hydraulic conductivity depth profile `kh_profile`.
+
+Return lateral subsurface flow `ssf`, water table depth `zi`, exfiltration rate `exfilt` and
+dynamic specific yield `sy_d`.
+"""
+function kinematic_wave_ssf(
+    ssfin,
+    ssf_prev,
+    zi_prev,
+    r,
+    slope,
+    sy,
+    d,
+    dt,
+    dx,
+    dw,
+    ssfmax,
+    kh_profile::KhLayered,
+    soil,
+    i,
+)
+    if ssfin + ssf_prev ≈ 0.0 && r <= 0.0
+        return 0.0, d, 0.0
+    else
+        (; n_unsatlayers, ustorelayerthickness, ustorelayerdepth) = soil.variables
+        (; theta_s, theta_r) = soil.parameters
+        theta_e = theta_s[i] - theta_r[i]
+
+        # initial estimate
         ssf_ini = (ssf_prev + ssfin) / 2.0
         # newton-raphson
         celerity = (slope * kh_profile.kh[i]) / theta_e
@@ -303,15 +252,29 @@
         ssf = kw_ssf_newton_raphson(ssf_ini, constant_term, celerity, dt, dx)
         # constrain maximum lateral subsurface flow rate ssf
         ssf = min(ssf, (ssfmax * dw))
+
         # estimate water table depth zi, exfiltration rate and constrain zi and lower
         # boundary ssf
-        zi = zi_prev - (ssfin * dt + r * dt * dx - ssf * dt) / (dw * dx) / theta_e
+        net_flux = (ssfin * dt + r * dt * dx - ssf * dt) / (dw * dx)
+        dh, exfilt = water_table_change(
+            net_flux,
+            sy,
+            n_unsatlayers[i],
+            ustorelayerthickness[i],
+            ustorelayerdepth[i],
+            theta_e,
+        )
+        zi = zi_prev - dh
+        sy_d = dh > 0.0 ? (net_flux - exfilt) / dh : sy
         if zi > d
             ssf = max(ssf - (dw * dx) * theta_e * (zi - d), 1.0e-30)
         end
-        exfilt = min(zi, 0.0) * -theta_e
->>>>>>> c5ab130b
         zi = clamp(zi, 0.0, d)
+
+        # update unsaturated zone
+        zi_prev_mm = zi_prev * 1000.0
+        zi_mm = zi * 1000.0
+        update_ustorelayerdepth!(soil, zi_prev_mm, zi_mm, i)
 
         return ssf, zi, exfilt, sy_d
     end
