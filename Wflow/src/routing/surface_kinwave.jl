"Struct for storing (shared) variables for river and overland flow models"
@with_kw struct FlowVariables
    q::Vector{Float64}            # Discharge [m³ s⁻¹]
    qlat::Vector{Float64}         # Lateral inflow per unit length [m² s⁻¹]
    qin::Vector{Float64}          # Inflow from upstream cells [m³ s⁻¹]
    q_av::Vector{Float64}         # Average discharge [m³ s⁻¹] for model timestep Δt
    storage::Vector{Float64}      # Kinematic wave storage [m³] (based on water depth h)
    storage_av::Vector{Float64}   # Average kinematic wave storage [m³] for model timestep Δt
    h::Vector{Float64}            # Water depth [m]
    h_av::Vector{Float64}         # Average water depth [m] for model timestep Δt
end

"Initialize timestepping for kinematic wave (river and overland flow models)"
function init_kinematic_wave_timestepping(
    config::Config,
    n::Int;
    domain::String,
    dt_fixed::Float64,
)
    adaptive = get(config.model, "kin_wave_iteration", false)::Bool
    @info "Kinematic wave approach is used for $domain flow, adaptive timestepping = $adaptive."

    if adaptive
        stable_timesteps = zeros(n)
        timestepping = TimeStepping(; stable_timesteps, adaptive)
    else
        dt_fixed = get(config.model, "kw_$(domain)_tstep", dt_fixed)
        @info "Using a fixed sub-timestep (seconds) $dt_fixed for kinematic wave $domain flow."
        timestepping = TimeStepping(; dt_fixed, adaptive)
    end
    return timestepping
end

"Initialize variables for river or overland flow models"
function FlowVariables(n::Int)
    variables = FlowVariables(;
        q = zeros(Float64, n),
        qlat = zeros(Float64, n),
        qin = zeros(Float64, n),
        q_av = zeros(Float64, n),
        storage = zeros(Float64, n),
        storage_av = zeros(Float64, n),
        h = zeros(Float64, n),
        h_av = zeros(Float64, n),
    )
    return variables
end

"Struct for storing Manning flow parameters"
@with_kw struct ManningFlowParameters
    beta::Float64                 # constant in Manning's equation [-]
    slope::Vector{Float64}        # Slope [m m⁻¹]
    mannings_n::Vector{Float64}   # Manning's roughness [s m⁻⅓]
    alpha_pow::Float64            # Used in the power part of alpha [-]
    alpha_term::Vector{Float64}   # Term used in computation of alpha [-]
    alpha::Vector{Float64}        # Constant in momentum equation A = alpha*Q^beta, based on Manning's equation [s3/5 m1/5]
end

"Initialize Manning flow parameters"
function ManningFlowParameters(mannings_n::Vector{Float64}, slope::Vector{Float64})
    n = length(slope)
    parameters = ManningFlowParameters(;
        beta = Float64(0.6),
        slope,
        mannings_n,
        alpha_pow = Float64((2.0 / 3.0) * 0.6),
        alpha_term = fill(MISSING_VALUE, n),
        alpha = fill(MISSING_VALUE, n),
    )
    return parameters
end

"Struct for storing river flow model parameters"
@with_kw struct RiverFlowParameters
    flow::ManningFlowParameters
    bankfull_depth::Vector{Float64} # Bankfull water level [m]
end

"Overload `getproperty` for river flow model parameters"
function Base.getproperty(v::RiverFlowParameters, s::Symbol)
    if s === :bankfull_depth
        getfield(v, s)
    elseif s === :flow
        getfield(v, :flow)
    else
        getfield(getfield(v, :flow), s)
    end
end

"Initialize river flow model parameters"
function RiverFlowParameters(dataset::NCDataset, config::Config, domain::DomainRiver)
    (; indices) = domain.network
    (; slope) = domain.parameters

    lens = lens_input_parameter(config, "river_water_flow__manning_n_parameter")
    mannings_n =
        ncread(dataset, config, lens; sel = indices, defaults = 0.036, type = Float64)
    lens = lens_input_parameter(config, "river_bank_water__depth")
    bankfull_depth =
        ncread(dataset, config, lens; sel = indices, defaults = 1.0, type = Float64)

    flow_params = ManningFlowParameters(mannings_n, slope)
    parameters = RiverFlowParameters(; flow = flow_params, bankfull_depth)
    return parameters
end

"Struct for storing river flow model boundary conditions"
@with_kw struct RiverFlowBC{R, L}
    inwater::Vector{Float64}            # Lateral inflow [m³ s⁻¹]
    inflow::Vector{Float64}             # External inflow (abstraction/supply/demand) [m³ s⁻¹]
    inflow_waterbody::Vector{Float64}   # inflow waterbody (lake or reservoir model) from land part [m³ s⁻¹]
    abstraction::Vector{Float64}        # Abstraction (computed as part of water demand and allocation) [m³ s⁻¹]
    reservoir::R                        # Reservoir model struct of arrays
    lake::L                             # Lake model struct of arrays
end

"Initialize river flow model boundary conditions"
function RiverFlowBC(
    n::Int,
    reservoir::Union{SimpleReservoir, Nothing},
    lake::Union{Lake, Nothing},
)
    bc = RiverFlowBC(;
        inwater = zeros(Float64, n),
        inflow = zeros(Float64, n),
        inflow_waterbody = zeros(Float64, n),
        abstraction = zeros(Float64, n),
        reservoir = reservoir,
        lake = lake,
    )
    return bc
end

"River flow model using the kinematic wave method and the Manning flow equation"
@with_kw struct KinWaveRiverFlow{R, L, A} <: AbstractRiverFlowModel
    timestepping::TimeStepping
    boundary_conditions::RiverFlowBC{R, L}
    parameters::RiverFlowParameters
    variables::FlowVariables
    allocation::A   # Water allocation
end

"Initialize river flow model `KinWaveRiverFlow`"
function KinWaveRiverFlow(
    dataset::NCDataset,
    config::Config,
    domain::DomainRiver,
    reservoir::Union{SimpleReservoir, Nothing},
    lake::Union{Lake, Nothing},
)
    (; indices) = domain.network
    n = length(indices)

    timestepping =
        init_kinematic_wave_timestepping(config, n; domain = "river", dt_fixed = 900.0)

    do_water_demand = haskey(config.model, "water_demand")
    allocation = do_water_demand ? AllocationRiver(n) : NoAllocationRiver()

    variables = FlowVariables(n)
    parameters = RiverFlowParameters(dataset, config, domain)
    boundary_conditions = RiverFlowBC(n, reservoir, lake)

    river_flow = KinWaveRiverFlow(;
        timestepping,
        boundary_conditions,
        parameters,
        variables,
        allocation,
    )

    return river_flow
end

"Struct for storing overland flow model variables"
@with_kw struct OverLandFlowVariables
    flow::FlowVariables
    to_river::Vector{Float64} # Part of overland flow [m³ s⁻¹] that flows to the river
end

"Overload `getproperty` for overland flow model variables"
function Base.getproperty(v::OverLandFlowVariables, s::Symbol)
    if s === :to_river
        getfield(v, s)
    elseif s === :flow
        getfield(v, :flow)
    else
        getfield(getfield(v, :flow), s)
    end
end

"Struct for storing overland flow model boundary conditions"
@with_kw struct LandFlowBC
    inwater::Vector{Float64} # Lateral inflow [m³ s⁻¹]
end

"Overland flow model using the kinematic wave method and the Manning flow{ equation"
@with_kw struct KinWaveOverlandFlow <: AbstractOverlandFlowModel
    timestepping::TimeStepping
    boundary_conditions::LandFlowBC
    parameters::ManningFlowParameters
    variables::OverLandFlowVariables
end

"Initialize Overland flow model `KinWaveOverlandFlow`"
function KinWaveOverlandFlow(dataset::NCDataset, config::Config, domain::DomainLand)
    (; indices) = domain.network
    (; slope) = domain.parameters
    lens = lens_input_parameter(config, "land_surface_water_flow__manning_n_parameter")
    mannings_n =
        ncread(dataset, config, lens; sel = indices, defaults = 0.072, type = Float64)

    n = length(indices)
    timestepping =
        init_kinematic_wave_timestepping(config, n; domain = "land", dt_fixed = 3600.0)

    variables =
        OverLandFlowVariables(; flow = FlowVariables(n), to_river = zeros(Float64, n))
    parameters = ManningFlowParameters(mannings_n, slope)
    boundary_conditions = LandFlowBC(; inwater = zeros(Float64, n))

    overland_flow =
        KinWaveOverlandFlow(; timestepping, boundary_conditions, variables, parameters)

    return overland_flow
end

"""
Helper function to set waterbody variables `inflow`,`outflow_av` and `actevap` to zero. This
is done at the start of each simulation timestep, during the timestep the total (weighted)
sum is computed from values at each sub timestep.
"""
function set_waterbody_vars!(waterbody::W) where {W <: Union{SimpleReservoir, Lake}}
    waterbody.boundary_conditions.inflow .= 0.0
    waterbody.variables.outflow_av .= 0.0
    waterbody.variables.storage_av .= 0.0
    waterbody.variables.actevap .= 0.0
    if isa(waterbody, Lake)
        waterbody.variables.waterlevel_av .= 0.0
    end
    return nothing
end
set_waterbody_vars!(waterbody) = nothing

"""
Helper function to compute the average of waterbody variables inflow, storage, outflow and
water level. This is done at the end of each simulation timestep.
"""
function average_waterbody_vars!(
    waterbody::W,
    dt::Float64,
) where {W <: Union{SimpleReservoir, Lake}}
    waterbody.variables.outflow_av ./= dt
    waterbody.variables.storage_av ./= dt
    waterbody.boundary_conditions.inflow ./= dt
    if isa(waterbody, Lake)
        waterbody.variables.waterlevel_av ./= dt
    end
    return nothing
end
average_waterbody_vars!(waterbody, dt) = nothing

"""
Helper function to set flow routing variables discharge, water depth and storage to zero.
This is done at the start of each simulation timestep, during the timestep the total
(weighted) sum is computed from values at each sub timestep.
"""
function set_flow_vars!(variables)
    (; q_av, h_av, storage_av) = variables
    q_av .= 0.0
    h_av .= 0.0
    storage_av .= 0.0
    return nothing
end

"""
Helper function to compute average flow routing variables. This is done at the end of each
simulation timestep.
"""
function average_flow_vars!(variables, dt::Float64)
    (; q_av, h_av, storage_av) = variables
    q_av ./= dt
    h_av ./= dt
    storage_av ./= dt
    return nothing
end

"Update overland flow model `KinWaveOverlandFlow` for a single timestep"
function kinwave_land_update!(model::KinWaveOverlandFlow, domain::DomainLand, dt::Float64)
    (; order_of_subdomains, order_subdomain, subdomain_indices, upstream_nodes) =
        domain.network

    (; beta, alpha) = model.parameters
    (; h, h_av, q, q_av, storage, storage_av, qin, qlat, to_river) = model.variables
    (; surface_flow_width, flow_length, flow_fraction_to_river) = domain.parameters

    ns = length(order_of_subdomains)
    qin .= 0.0
    for k in 1:ns
        threaded_foreach(eachindex(order_of_subdomains[k]); basesize = 1) do i
            m = order_of_subdomains[k][i]
            for (n, v) in zip(subdomain_indices[m], order_subdomain[m])
                # for a river cell without a reservoir or lake part of the upstream surface
                # flow goes to the river (flow_fraction_to_river) and part goes to the
                # surface flow reservoir (1.0 - flow_fraction_to_river), upstream nodes with
                # a reservoir or lake are excluded
                to_river[v] +=
                    sum_at(
                        i -> q[i] * flow_fraction_to_river[i],
                        upstream_nodes[n],
                        eltype(to_river),
                    ) * dt
                if surface_flow_width[v] > 0.0
                    qin[v] = sum_at(
                        i -> q[i] * (1.0 - flow_fraction_to_river[i]),
                        upstream_nodes[n],
                        eltype(q),
                    )
                end

                q[v] = kinematic_wave(
                    qin[v],
                    q[v],
                    qlat[v],
                    alpha[v],
                    beta,
                    dt,
                    flow_length[v],
                )

                # update h, only if flow width > 0.0
                if surface_flow_width[v] > 0.0
                    crossarea = alpha[v] * pow(q[v], beta)
                    h[v] = crossarea / surface_flow_width[v]
                end
                storage[v] = flow_length[v] * surface_flow_width[v] * h[v]

                # average variables (here accumulated for model timestep Δt)
                storage_av[v] += storage[v] * dt
                h_av[v] += h[v] * dt
                q_av[v] += q[v] * dt
            end
        end
    end
end

"""
Update overland flow model `KinWaveOverlandFlow` for a single timestep `dt`. Timestepping within
`dt` is either with a fixed timestep `dt_fixed` or adaptive.
"""
function update!(model::KinWaveOverlandFlow, domain::DomainLand, dt::Float64)
    (; inwater) = model.boundary_conditions
    (; alpha_term, mannings_n, beta, alpha_pow, alpha) = model.parameters
    (; surface_flow_width, flow_length, slope) = domain.parameters
    (; qlat, to_river) = model.variables
    (; adaptive) = model.timestepping

    @. alpha_term = pow(mannings_n / sqrt(slope), beta)
    # use fixed alpha value based flow width
    @. alpha = alpha_term * pow(surface_flow_width, alpha_pow)
    @. qlat = inwater / flow_length

    set_flow_vars!(model.variables)
    to_river .= 0.0

    t = 0.0
    while t < dt
        dt_s =
            adaptive ? stable_timestep(model, flow_length, 0.02) :
            model.timestepping.dt_fixed
        dt_s = check_timestepsize(dt_s, t, dt)
        kinwave_land_update!(model, domain, dt_s)
        t = t + dt_s
    end
    average_flow_vars!(model.variables, dt)
    to_river ./= dt
    return nothing
end

"Update river flow model `KinWaveRiverFlow` for a single timestep"
function kinwave_river_update!(
    model::KinWaveRiverFlow,
    domain::DomainRiver,
    doy::Int,
    dt::Float64,
    dt_forcing::Float64,
)
    (;
        graph,
        order_of_subdomains,
        order_subdomain,
        subdomain_indices,
        upstream_nodes,
        reservoir_indices,
        lake_indices,
    ) = domain.network

    (; reservoir, lake, inwater, inflow, abstraction, inflow_waterbody) =
        model.boundary_conditions

    (; beta, alpha) = model.parameters
    (; flow_width, flow_length) = domain.parameters
    (; h, h_av, q, q_av, storage, storage_av, qin, qlat) = model.variables

    ns = length(order_of_subdomains)
    qin .= 0.0
    for k in 1:ns
        threaded_foreach(eachindex(order_of_subdomains[k]); basesize = 1) do i
            m = order_of_subdomains[k][i]
            for (n, v) in zip(subdomain_indices[m], order_subdomain[m])
                # qin by outflow from upstream reservoir or lake location is added
                qin[v] += sum_at(q, upstream_nodes[n])
                # Inflow supply/abstraction is added to qlat (divide by flow length)
                # If inflow < 0, abstraction is limited
                if inflow[v] < 0.0
                    _inflow =
                        max(-((inwater[v] + qin[v] + storage[v] / dt) * 0.80), inflow[v])
                    _inflow = _inflow / flow_length[v]
                else
                    _inflow = inflow[v] / flow_length[v]
                end
                # internal abstraction (water demand) is limited by river storage and
                # negative external inflow as part of water allocation computations.
                _inflow -= abstraction[v] / flow_length[v]

                q[v] = kinematic_wave(
                    qin[v],
                    q[v],
                    qlat[v] + _inflow,
                    alpha[v],
                    beta,
                    dt,
                    flow_length[v],
                )

                if !isnothing(reservoir) && reservoir_indices[v] != 0
                    # run reservoir model and copy reservoir outflow to inflow (qin) of
                    # downstream river cell
                    i = reservoir_indices[v]
                    update!(reservoir, i, q[v] + inflow_waterbody[v], dt, dt_forcing)

                    downstream_nodes = outneighbors(graph, v)
                    n_downstream = length(downstream_nodes)
                    if n_downstream == 1
                        j = only(downstream_nodes)
                        qin[j] = reservoir.variables.outflow[i]
                    elseif n_downstream == 0
                        error(
                            """A reservoir without a downstream river node is not supported.
                            Add a downstream river node or move the reservoir to an upstream node (model schematization).
                            """,
                        )
                    else
                        error("bifurcations not supported")
                    end

                elseif !isnothing(lake) && lake_indices[v] != 0
                    # run lake model and copy lake outflow to inflow (qin) of downstream river
                    # cell
                    i = lake_indices[v]
                    update!(lake, i, q[v] + inflow_waterbody[v], doy, dt, dt_forcing)

                    downstream_nodes = outneighbors(graph, v)
                    n_downstream = length(downstream_nodes)
                    if n_downstream == 1
                        j = only(downstream_nodes)
                        qin[j] = max(lake.variables.outflow[i], 0.0)
                    elseif n_downstream == 0
                        error(
                            """A lake without a downstream river node is not supported.
                            Add a downstream river node or move the lake to an upstream node (model schematization).
                            """,
                        )
                    else
                        error("bifurcations not supported")
                    end
                end
                # update h and storage
                crossarea = alpha[v] * pow(q[v], beta)
                h[v] = crossarea / flow_width[v]
                storage[v] = flow_length[v] * flow_width[v] * h[v]

                # average variables (here accumulated for model timestep Δt)
                storage_av[v] += storage[v] * dt
                h_av[v] += h[v] * dt
                q_av[v] += q[v] * dt
            end
        end
    end
end

"""
Update river flow model `KinWaveRiverFlow` for a single timestep `dt`. Timestepping within
`dt` is either with a fixed timestep `dt_fixed` or adaptive.
"""
function update!(model::KinWaveRiverFlow, domain::Domain, doy::Int, dt::Float64)
    (; reservoir, lake, inwater) = model.boundary_conditions
    (; alpha_term, mannings_n, beta, alpha_pow, alpha, bankfull_depth) = model.parameters
    (; slope, flow_width, flow_length) = domain.river.parameters
    (; qlat) = model.variables
    (; adaptive) = model.timestepping

    @. alpha_term = pow(mannings_n / sqrt(slope), beta)
    # use fixed alpha value based on 0.5 * bankfull_depth
    @. alpha = alpha_term * pow(flow_width + bankfull_depth, alpha_pow)
    @. qlat = inwater / flow_length

    set_flow_vars!(model.variables)
    set_waterbody_vars!(reservoir)
    set_waterbody_vars!(lake)

    t = 0.0
    while t < dt
        dt_s =
            adaptive ? stable_timestep(model, flow_length, 0.05) :
            model.timestepping.dt_fixed
        dt_s = check_timestepsize(dt_s, t, dt)
        kinwave_river_update!(model, domain.river, doy, dt_s, dt)
        t = t + dt_s
    end

    average_waterbody_vars!(reservoir, dt)
    average_waterbody_vars!(lake, dt)
    average_flow_vars!(model.variables, dt)
    return nothing
end

"""
Compute a stable timestep size for the kinematice wave method for a river or overland flow
model using a nonlinear scheme (Chow et al., 1988). 

A stable time step is computed for each vector element based on the Courant timestep size
criterion. A quantile of the vector is computed based on probability `p` to remove potential
very low timestep sizes. Li et al. (1975) found that the nonlinear scheme is unconditonally
stable and that a wide range of dt/dx values can be used without loss of accuracy.
"""
function stable_timestep(
    model::S,
    flow_length::Vector{Float64},
    p::Float64,
) where {S <: Union{KinWaveOverlandFlow, KinWaveRiverFlow}}
    (; q) = model.variables
    (; alpha, beta) = model.parameters
    (; stable_timesteps) = model.timestepping

    n = length(q)
    stable_timesteps .= Inf
    k = 0
    for i in 1:n
        if q[i] > 0.0
            k += 1
            c = 1.0 / (alpha[i] * beta * pow(q[i], (beta - 1.0)))
            stable_timesteps[k] = (flow_length[i] / c)
        end
    end

    dt_min = if k == 1
        stable_timesteps[k]
    elseif k > 0
        quantile!(@view(stable_timesteps[1:k]), p)
    else
        600.0
    end

    return dt_min
end

"""
Update boundary condition lateral inflow `inwater` of a river flow model for a single
timestep.
"""
function update_lateral_inflow!(
    model::AbstractRiverFlowModel,
    external_models::NamedTuple,
    domain::Domain,
    dt::Float64,
)
    (; allocation, runoff, overland_flow, subsurface_flow) = external_models
    (; inwater) = model.boundary_conditions
    (; net_runoff_river) = runoff.variables

    (; land_indices) = domain.river.network
    (; cell_area) = domain.river.parameters
    (; area) = domain.land.parameters

    inwater .= (
        get_flux_to_river(subsurface_flow)[land_indices] .+
        overland_flow.variables.to_river[land_indices] .+
        (net_runoff_river[land_indices] .* area[land_indices] .* 0.001) ./ dt .+
        (get_nonirrigation_returnflow(allocation) .* 0.001 .* cell_area) ./ dt
    )
    return nothing
end

"""
Update boundary condition lateral inflow `inwater` of a kinematic wave overland flow model
`KinWaveOverlandFlow` for a single timestep.
"""
function update_lateral_inflow!(
    model::KinWaveOverlandFlow,
    external_models::NamedTuple,
    area::Vector{Float64},
    config::Config,
    dt::Float64,
)
    (; soil, subsurface_flow, allocation) = external_models
    (; net_runoff) = soil.variables
    (; inwater) = model.boundary_conditions

    do_drains = get(config.model, "drains", false)::Bool
    if do_drains
        drain = subsurface_flow.boundaries.drain
        drainflux = zeros(length(net_runoff))
        drainflux[drain.index] = -drain.variables.flux ./ tosecond(BASETIMESTEP)
    else
        drainflux = 0.0
    end
    inwater .=
        (net_runoff .+ get_nonirrigation_returnflow(allocation)) .* area * 0.001 ./ dt .+
        drainflux

    return nothing
end

"""
Update boundary condition inflow to a waterbody from land `inflow_waterbody` of a model
`AbstractRiverFlowModel` for a single timestep.
"""
function update_inflow_waterbody!(
    model::AbstractRiverFlowModel,
    external_models::NamedTuple,
    river_indices::Vector{Int},
)
    (; overland_flow, subsurface_flow) = external_models
    (; reservoir, lake, inflow_waterbody) = model.boundary_conditions

    if !isnothing(reservoir) || !isnothing(lake)
        inflow_land = get_inflow_waterbody(model, overland_flow)
        inflow_subsurface = get_inflow_waterbody(model, subsurface_flow)

        @. inflow_waterbody = inflow_land[river_indices] + inflow_subsurface[river_indices]
    end
    return nothing
end

# For the river kinematic wave, the variable `to_river` can be excluded, because this part
# is added to the river kinematic wave.
get_inflow_waterbody(::KinWaveRiverFlow, model::KinWaveOverlandFlow) = model.variables.q_av
get_inflow_waterbody(::KinWaveRiverFlow, model::LateralSSF) =
    model.variables.ssf ./ tosecond(BASETIMESTEP)

# Exclude subsurface flow for other groundwater components than `LateralSSF`.
get_inflow_waterbody(::AbstractRiverFlowModel, model::GroundwaterFlow) =
<<<<<<< HEAD
    zeros(model.connectivity.ncell)
get_inflow_waterbody(::AbstractRiverFlowModel, model::GroundwaterExchange) =
    model.variables.to_river .* 0.0
=======
    model.flow.connectivity.ncell .* 0.0
>>>>>>> 9faa7f26
<|MERGE_RESOLUTION|>--- conflicted
+++ resolved
@@ -649,12 +649,6 @@
 get_inflow_waterbody(::KinWaveRiverFlow, model::LateralSSF) =
     model.variables.ssf ./ tosecond(BASETIMESTEP)
 
-# Exclude subsurface flow for other groundwater components than `LateralSSF`.
+# Exclude subsurface flow from `GroundwaterFlow`.
 get_inflow_waterbody(::AbstractRiverFlowModel, model::GroundwaterFlow) =
-<<<<<<< HEAD
-    zeros(model.connectivity.ncell)
-get_inflow_waterbody(::AbstractRiverFlowModel, model::GroundwaterExchange) =
-    model.variables.to_river .* 0.0
-=======
-    model.flow.connectivity.ncell .* 0.0
->>>>>>> 9faa7f26
+    zeros(model.connectivity.ncell)