--- conflicted
+++ resolved
@@ -661,9 +661,8 @@
     model.variables.ssf[inds] ./ tosecond(BASETIMESTEP)
 
 # Exclude subsurface flow from `GroundwaterFlow`.
-<<<<<<< HEAD
-get_inflow_reservoir(::AbstractRiverFlowModel, model::GroundwaterFlow) =
-    zeros(model.connectivity.ncell)
+get_inflow_reservoir(::AbstractRiverFlowModel, model::GroundwaterFlow, inds::Vector{Int}) =
+    zeros(length(inds))
 
 """
 Update overland flow water level and discharge for KinWaveOverlandFlow model based on
@@ -698,8 +697,4 @@
             end
         end
     end
-end
-=======
-get_inflow_reservoir(::AbstractRiverFlowModel, model::GroundwaterFlow, inds::Vector{Int}) =
-    zeros(length(inds))
->>>>>>> fe316447
+end