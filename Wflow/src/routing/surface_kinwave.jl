"Struct for storing (shared) variables for river and overland flow models"
@with_kw struct FlowVariables
    n::Int
<<<<<<< HEAD
    # Discharge [m³ s⁻¹]
    q::Vector{Float64} = zeros(n)
    # Lateral inflow per unit length [m² s⁻¹]
    qlat::Vector{Float64} = zeros(n)
    # Inflow from upstream cells [m³ s⁻¹]
    qin::Vector{Float64} = zeros(n)
    # Average inflow from upstream cells  [m³ s⁻¹] for model time step dt
    qin_av::AverageVector = AverageVector(; n)
    # Average discharge [m³ s⁻¹] for model time step dt
    q_av::AverageVector = AverageVector(; n)
    # Kinematic wave storage [m³] (based on water depth h)
    storage::Vector{Float64} = zeros(n)
    # Water depth [m]
    h::Vector{Float64} = zeros(n)
=======
    q::Vector{Float64} = zeros(n)            # Discharge [m³ s⁻¹]
    qlat::Vector{Float64} = zeros(n)         # Lateral inflow per unit length [m² s⁻¹]
    qin::Vector{Float64} = zeros(n)          # Inflow from upstream cells [m³ s⁻¹]
    qin_av::Vector{Float64} = zeros(n)       # Average inflow from upstream cells  [m³ s⁻¹] for model timestep Δt
    q_av::Vector{Float64} = zeros(n)         # Average discharge [m³ s⁻¹] for model timestep Δt
    storage::Vector{Float64} = zeros(n)      # Kinematic wave storage [m³] (based on water depth h)
    h::Vector{Float64} = zeros(n)            # Water depth [m]
>>>>>>> edf94e5f
end

"Initialize timestepping for kinematic wave (river and overland flow models)"
function init_kinematic_wave_timestepping(config::Config, n::Int; domain::String)
    adaptive = config.model.kinematic_wave__adaptive_time_step_flag
    @info "Kinematic wave approach is used for $domain flow, adaptive timestepping = $adaptive."

    if adaptive
        stable_timesteps = zeros(n)
        timestepping = TimeStepping(; stable_timesteps, adaptive)
    else
        dt_fixed = getfield(config.model, Symbol("$(domain)_kinematic_wave__time_step"))
        @info "Using a fixed internal timestep (seconds) $dt_fixed for kinematic wave $domain flow."
        timestepping = TimeStepping(; dt_fixed, adaptive)
    end
    return timestepping
end

"Struct for storing Manning flow parameters"
@with_kw struct ManningFlowParameters
<<<<<<< HEAD
    # constant in Manning's equation [-]
    beta::Float64 = 0.6
    # Slope [m m⁻¹]
    slope::Vector{Float64}
    # Manning's roughness [s m⁻⅓]
    mannings_n::Vector{Float64}
    # Used in the power part of alpha [-]
    alpha_pow::Float64 = (2 // 3) * 0.6
    # Term used in computation of alpha [s^3/5 m^-1/5]
    alpha_term::Vector{Float64} = fill(MISSING_VALUE, length(slope))
    # Constant in momentum equation A = alpha*Q^beta, based on Manning's equation [s³ᐟ⁵ m¹ᐟ⁵]
    alpha::Vector{Float64} = fill(MISSING_VALUE, length(slope))
=======
    n::Int
    beta::Float64                 # constant in Manning's equation [-]
    slope::Vector{Float64}        # Slope [m m⁻¹]
    mannings_n::Vector{Float64}   # Manning's roughness [s m⁻⅓]
    alpha_pow::Float64            # Used in the power part of alpha [-]
    alpha_term::Vector{Float64} = fill(MISSING_VALUE, n)   # Term used in computation of alpha [-]
    alpha::Vector{Float64} = fill(MISSING_VALUE, n)        # Constant in momentum equation A = alpha*Q^beta, based on Manning's equation [s3/5 m1/5]
end

"Initialize Manning flow parameters"
function ManningFlowParameters(mannings_n::Vector{Float64}, slope::Vector{Float64})
    n = length(slope)
    parameters = ManningFlowParameters(;
        n,
        beta = Float64(0.6),
        slope,
        mannings_n,
        alpha_pow = Float64((2.0 / 3.0) * 0.6),
    )
    return parameters
>>>>>>> edf94e5f
end

"Struct for storing river flow model parameters"
@with_kw struct RiverFlowParameters
    flow::ManningFlowParameters
    bankfull_depth::Vector{Float64} # Bankfull water level [m]
end

"Overload `getproperty` for river flow model parameters"
function Base.getproperty(v::RiverFlowParameters, s::Symbol)
    if s === :bankfull_depth
        getfield(v, s)
    elseif s === :flow
        getfield(v, :flow)
    else
        getfield(getfield(v, :flow), s)
    end
end

"Initialize river flow model parameters"
function RiverFlowParameters(dataset::NCDataset, config::Config, domain::DomainRiver)
    (; indices) = domain.network
    (; slope) = domain.parameters
    mannings_n = ncread(
        dataset,
        config,
        "river_water_flow__manning_n_parameter",
        Routing;
        sel = indices,
        defaults = 0.036,
        type = Float64,
    )
    bankfull_depth = ncread(
        dataset,
        config,
        "river_bank_water__depth",
        Routing;
        sel = indices,
        defaults = 1.0,
        type = Float64,
    )

    flow_params = ManningFlowParameters(; mannings_n, slope)
    parameters = RiverFlowParameters(; flow = flow_params, bankfull_depth)
    return parameters
end

"Struct for storing river flow model boundary conditions"
@with_kw struct RiverFlowBC{R}
<<<<<<< HEAD
    # External inflow (abstraction/supply/demand) [m³ s⁻¹]
    external_inflow::Vector{Float64}
    # Lateral inflow [m³ s⁻¹]
    inwater::Vector{Float64} = zeros(length(external_inflow))
    # Actual abstraction from external negative inflow [m³ s⁻¹]
    actual_external_abstraction_av::AverageVector =
        AverageVector(; n = length(external_inflow))
    # Abstraction (computed as part of water demand and allocation) [m³ s⁻¹]
    abstraction::Vector{Float64} = zeros(length(external_inflow))
    # Reservoir model struct of arrays
    reservoir::R
=======
    n::Int
    inwater::Vector{Float64} = zeros(n)                         # Lateral inflow [m³ s⁻¹]
    external_inflow::Vector{Float64} = zeros(n)                          # External inflow (abstraction/supply/demand) [m³ s⁻¹]
    actual_external_abstraction_av::Vector{Float64} = zeros(n)  # Actual abstraction from external negative inflow [m³ s⁻¹]
    abstraction::Vector{Float64} = zeros(n)                     # Abstraction (computed as part of water demand and allocation) [m³ s⁻¹]
    reservoir::R                                                # Reservoir model struct of arrays
>>>>>>> edf94e5f
end

"Initialize river flow model boundary conditions"
function RiverFlowBC(
    dataset::NCDataset,
    config::Config,
    network::NetworkRiver,
    reservoir::Union{Reservoir, Nothing},
)
    (; indices) = network
    external_inflow = ncread(
        dataset,
        config,
        "river_water__external_inflow_volume_flow_rate",
        Routing;
        sel = indices,
        defaults = 0.0,
        type = Float64,
    )
<<<<<<< HEAD
    bc = RiverFlowBC(; external_inflow, reservoir)
=======
    n = length(indices)
    bc = RiverFlowBC(; n, external_inflow, reservoir)
>>>>>>> edf94e5f
    return bc
end

"River flow model using the kinematic wave method and the Manning flow equation"
@with_kw struct KinWaveRiverFlow{R, A} <: AbstractRiverFlowModel
    timestepping::TimeStepping
    boundary_conditions::RiverFlowBC{R}
    parameters::RiverFlowParameters
    variables::FlowVariables
    # Water allocation
    allocation::A
end

"Initialize river flow model `KinWaveRiverFlow`"
function KinWaveRiverFlow(
    dataset::NCDataset,
    config::Config,
    domain::DomainRiver,
    reservoir::Union{Reservoir, Nothing},
)
    (; indices) = domain.network
    n = length(indices)

    timestepping = init_kinematic_wave_timestepping(config, n; domain = "river")

    allocation = do_water_demand(config) ? AllocationRiver(; n) : NoAllocationRiver(n)

    variables = FlowVariables(; n)
    parameters = RiverFlowParameters(dataset, config, domain)
    boundary_conditions = RiverFlowBC(dataset, config, domain.network, reservoir)

    river_flow = KinWaveRiverFlow(;
        timestepping,
        boundary_conditions,
        parameters,
        variables,
        allocation,
    )

    return river_flow
end

"Struct for storing overland flow model variables"
@with_kw struct OverLandFlowVariables
    n::Int
    flow::FlowVariables = FlowVariables(; n)
<<<<<<< HEAD
    # Part of overland flow [m³ s⁻¹] that flows to the river
    to_river::AverageVector = AverageVector(; n)
=======
    to_river::Vector{Float64} = zeros(n) # Part of overland flow [m³ s⁻¹] that flows to the river
>>>>>>> edf94e5f
end

"Overload `getproperty` for overland flow model variables"
function Base.getproperty(v::OverLandFlowVariables, s::Symbol)
    if s === :to_river
        getfield(v, s)
    elseif s === :flow
        getfield(v, s)
    else
        getfield(getfield(v, :flow), s)
    end
end

"Struct for storing overland flow model boundary conditions"
@with_kw struct LandFlowBC
    n::Int
<<<<<<< HEAD
    # Lateral inflow [m³ s⁻¹]
    inwater::Vector{Float64} = zeros(n)
=======
    inwater::Vector{Float64} = zeros(n) # Lateral inflow [m³ s⁻¹]
>>>>>>> edf94e5f
end

"Overland flow model using the kinematic wave method and the Manning flow{ equation"
@with_kw struct KinWaveOverlandFlow <: AbstractOverlandFlowModel
    timestepping::TimeStepping
    boundary_conditions::LandFlowBC
    parameters::ManningFlowParameters
    variables::OverLandFlowVariables
end

"Initialize Overland flow model `KinWaveOverlandFlow`"
function KinWaveOverlandFlow(dataset::NCDataset, config::Config, domain::DomainLand)
    (; indices) = domain.network
    (; slope) = domain.parameters
    mannings_n = ncread(
        dataset,
        config,
        "land_surface_water_flow__manning_n_parameter",
        Routing;
        sel = indices,
        defaults = 0.072,
        type = Float64,
    )

    n = length(indices)
    timestepping = init_kinematic_wave_timestepping(config, n; domain = "land")

    variables = OverLandFlowVariables(; n)
<<<<<<< HEAD
    parameters = ManningFlowParameters(; mannings_n, slope)
=======
    parameters = ManningFlowParameters(mannings_n, slope)
>>>>>>> edf94e5f
    boundary_conditions = LandFlowBC(; n)

    overland_flow =
        KinWaveOverlandFlow(; timestepping, boundary_conditions, variables, parameters)

    return overland_flow
end

"""
Helper function to set reservoir variables to zero. This is done at the start of each
simulation timestep, during the timestep the total (weighted) sum is computed from values at
each internal timestep.
"""
function set_reservoir_vars!(reservoir::Reservoir)
    (; boundary_conditions, variables) = reservoir
    (; inflow, actual_external_abstraction_av) = boundary_conditions
    (; outflow_av, actevap) = variables

    zero!(inflow)
    zero!(actual_external_abstraction_av)
    zero!(outflow_av)
    zero!(actevap)
    return nothing
end
set_reservoir_vars!(reservoir) = nothing

"""
Helper function to compute the average of reservoir variables. This is done at the end of
each simulation timestep.
"""
function average_reservoir_vars!(reservoir::Reservoir, dt::Float64)
    (; variables, boundary_conditions) = reservoir
    (; outflow_av) = variables
    (; inflow, actual_external_abstraction_av) = boundary_conditions
    average!(outflow_av, dt)
    average!(inflow, dt)
    average!(actual_external_abstraction_av, dt)
    return nothing
end
average_reservoir_vars!(reservoir, dt) = nothing

"""
    set_flow_vars!(model::AbstractRiverFlowModel)

Helper functions to set cumulative river flow routing variables discharge and actual abstraction (based
on external negative inflow) from river to zero. This is done at the start of each
simulation timestep, during the timestep the total (weighted) sum is computed from values at
each sub timestep.
"""
function set_flow_vars!(model::AbstractRiverFlowModel)
    (; q_av) = model.variables
    (; actual_external_abstraction_av) = model.boundary_conditions
    zero!(q_av)
    zero!(actual_external_abstraction_av)
    return nothing
end

"""
    average_flow_vars!(model::AbstractRiverFlowModel, dt::Float64)

Helper functions to compute average river flow routing variables. This is done at the end of
each simulation timestep.
"""
function average_flow_vars!(model::AbstractRiverFlowModel, dt::Float64)
    (; q_av) = model.variables
    (; actual_external_abstraction_av) = model.boundary_conditions
    average!(q_av, dt)
    average!(actual_external_abstraction_av, dt)
    return nothing
end

"Update overland flow model `KinWaveOverlandFlow` for a single timestep"
function kinwave_land_update!(model::KinWaveOverlandFlow, domain::DomainLand, dt::Float64)
    (; order_of_subdomains, order_subdomain, subdomain_indices, upstream_nodes) =
        domain.network

    (; beta, alpha) = model.parameters
    (; h, q, q_av, storage, qin, qin_av, qlat, to_river) = model.variables
    (; surface_flow_width, flow_length, flow_fraction_to_river) = domain.parameters

    ns = length(order_of_subdomains)
    qin .= 0.0
    for k in 1:ns
        threaded_foreach(eachindex(order_of_subdomains[k]); basesize = 1) do i
            m = order_of_subdomains[k][i]
            for (n, v) in zip(subdomain_indices[m], order_subdomain[m])
                # for a river cell without a reservoir part of the upstream surface flow
                # goes to the river (flow_fraction_to_river) and part goes to the surface
                # flow reservoir (1.0 - flow_fraction_to_river), upstream nodes with a
                # reservoir are excluded
                # [m³ s⁻¹] = ∑ [m³ s⁻¹] * [-]
                add_to_cumulative!(
                    to_river,
                    v,
                    sum_at(i -> q[i] * flow_fraction_to_river[i], upstream_nodes[n]) * dt,
                )
                if surface_flow_width[v] > 0.0
                    # [m³ s⁻¹] = ∑ [m³ s⁻¹] * [-]
                    qin[v] = sum_at(
                        i -> q[i] * (1.0 - flow_fraction_to_river[i]),
                        upstream_nodes[n],
                    )
                end

                q[v] = kinematic_wave(
                    qin[v],
                    q[v],
                    qlat[v],
                    alpha[v],
                    beta,
                    dt,
                    flow_length[v],
                )

                # update h, only if flow width > 0.0
                if surface_flow_width[v] > 0.0
                    # [m²] = [s^3/5 m^1/5] * [m³ s⁻¹] ^ (3/5)
                    crossarea = alpha[v] * pow(q[v], beta)
                    # [m] = [m²] / [m]
                    h[v] = crossarea / surface_flow_width[v]
                end
                # [m³] = [m] * [m] * [m]
                storage[v] = flow_length[v] * surface_flow_width[v] * h[v]

                # average flow
                add_to_cumulative!(q_av, v, q[v] * dt)
                add_to_cumulative!(qin_av, v, qin[v] * dt)
            end
        end
    end
end

"""
Update overland flow model `KinWaveOverlandFlow` for a single timestep `dt`. Timestepping within
`dt` is either with a fixed timestep `dt_fixed` or adaptive.
"""
function update!(model::KinWaveOverlandFlow, domain::DomainLand, dt::Float64)
    (; inwater) = model.boundary_conditions
    (; alpha_term, mannings_n, beta, alpha_pow, alpha) = model.parameters
    (; surface_flow_width, flow_length, slope) = domain.parameters
    (; q_av, qlat, qin_av, to_river) = model.variables
    (; adaptive) = model.timestepping

    @. alpha_term = pow(mannings_n / sqrt(slope), beta)
    # use fixed alpha value based flow width
    @. alpha = alpha_term * pow(surface_flow_width, alpha_pow)
    @. qlat = inwater / flow_length

    zero!(q_av)
    zero!(qin_av)
    zero!(to_river)

    t = 0.0
    while t < dt
        dt_s =
            adaptive ? stable_timestep(model, flow_length, 0.02) :
            model.timestepping.dt_fixed
        dt_s = check_timestepsize(dt_s, t, dt)
        kinwave_land_update!(model, domain, dt_s)
        t += dt_s
    end
    average!(q_av, dt)
    average!(to_river, dt)
    average!(qin_av, dt)
    return nothing
end

"Update river flow model `KinWaveRiverFlow` for a single timestep"
function kinwave_river_update!(model::KinWaveRiverFlow, domain::DomainRiver, dt::Float64)
    (;
        graph,
        order_of_subdomains,
        order_subdomain,
        subdomain_indices,
        upstream_nodes,
        reservoir_indices,
    ) = domain.network

    (; reservoir, external_inflow, actual_external_abstraction_av, abstraction) =
        model.boundary_conditions

    (; beta, alpha) = model.parameters
    (; flow_width, flow_length) = domain.parameters
    (; h, q, q_av, storage, qin, qin_av, qlat) = model.variables

    if !isnothing(reservoir)
        res_bc = reservoir.boundary_conditions
    end

    ns = length(order_of_subdomains)
    qin .= 0.0
    for k in 1:ns
        threaded_foreach(eachindex(order_of_subdomains[k]); basesize = 1) do i
            m = order_of_subdomains[k][i]
            for (n, v) in zip(subdomain_indices[m], order_subdomain[m])
                # qin by outflow from upstream reservoir location is added
                qin[v] += sum_at(q, upstream_nodes[n])
                # Inflow supply/abstraction is added to qlat (divide by flow length)
                # If external_inflow < 0, abstraction is limited
                if external_inflow[v] < 0.0
                    # [m³ s⁻¹] = min([m³ s⁻¹], [m³] / [s])
                    _abstraction = min(-external_inflow[v], (storage[v] / dt) * 0.80)
                    # [m³] += [m³ s⁻¹] * [s]
                    add_to_cumulative!(actual_external_abstraction_av, v, _abstraction * dt)
                    # [m² s⁻¹] = [m³ s⁻¹] / [m]
                    _inflow = -_abstraction / flow_length[v]
                else
                    # [m² s⁻¹] = [m³ s⁻¹] / [m]
                    _inflow = external_inflow[v] / flow_length[v]
                end
                # internal abstraction (water demand) is limited by river storage and
                # negative external inflow as part of water allocation computations.
                # [m² s⁻¹] = [m³ s⁻¹] / [m]
                _inflow -= abstraction[v] / flow_length[v]

                q[v] = kinematic_wave(
                    qin[v],
                    q[v],
                    qlat[v] + _inflow,
                    alpha[v],
                    beta,
                    dt,
                    flow_length[v],
                )

                if !isnothing(reservoir) && reservoir_indices[v] != 0
                    # run reservoir model and copy reservoir outflow to inflow (qin) of
                    # downstream river cell
                    i = reservoir_indices[v]
                    # If external_inflow < 0, abstraction is limited
                    if res_bc.external_inflow[i] < 0.0
                        # [m³ s⁻¹] = min([m³ s⁻¹], [m³] / [s] * [-])
                        _abstraction = min(
                            -res_bc.external_inflow[i],
                            (reservoir.variables.storage[i] / dt) * 0.98,
                        )

                        add_to_cumulative!(
                            res_bc.actual_external_abstraction_av,
                            i,
                            _abstraction * dt,
                        )
                        _inflow = -_abstraction
                    else
                        _inflow = res_bc.external_inflow[i]
                    end
                    net_inflow =
                        q[v] +
                        res_bc.inflow_overland[i] +
                        res_bc.inflow_subsurface[i] +
                        _inflow
                    update!(reservoir, i, net_inflow, dt)

                    downstream_nodes = outneighbors(graph, v)
                    n_downstream = length(downstream_nodes)
                    if n_downstream == 1
                        j = only(downstream_nodes)
                        qin[j] = reservoir.variables.outflow[i]
                    elseif n_downstream == 0
                        error(
                            """A reservoir without a downstream river node is not supported.
                            Add a downstream river node or move the reservoir to an upstream node (model schematization).
                            """,
                        )
                    else
                        error("bifurcations not supported")
                    end
                end
                # update h and storage
                # [m²] = [s^3/5 m^1/5] * [m³ s⁻¹] ^ (3/5)
                crossarea = alpha[v] * pow(q[v], beta)
                # [m] = [m²] / [m]
                h[v] = crossarea / flow_width[v]
                # [m³] = [m] * [m] * [m]
                storage[v] = flow_length[v] * flow_width[v] * h[v]

                # average variables
                add_to_cumulative!(q_av, v, q[v] * dt)
                add_to_cumulative!(qin_av, v, qin[v] * dt)
            end
        end
    end
end

"""
Update river flow model `KinWaveRiverFlow` for a single timestep `dt`. Timestepping within
`dt` is either with a fixed timestep `dt_fixed` or adaptive.
"""
function update!(model::KinWaveRiverFlow, domain::Domain, clock::Clock, dt::Number)
    (; reservoir, inwater) = model.boundary_conditions
    (; alpha_term, mannings_n, beta, alpha_pow, alpha, bankfull_depth) = model.parameters
    (; slope, flow_width, flow_length) = domain.river.parameters
    (; qlat, qin_av) = model.variables
    (; adaptive) = model.timestepping

    # [s³ᐟ⁵ m⁻¹ᐟ⁵] = ([s m⁻¹ᐟ³] / [-])³ᐟ⁵
    @. alpha_term = pow(mannings_n / sqrt(slope), beta)
    # use fixed alpha value based on 0.5 * bankfull_depth
    # [s³ᐟ⁵ m¹ᐟ⁵] =  [s³ᐟ⁵ m⁻¹ᐟ⁵] * ([m] + [m])²ᐟ⁵
    @. alpha = alpha_term * pow(flow_width + bankfull_depth, alpha_pow)
    # [m² s⁻¹] = [m³ s⁻¹] / [m]
    @. qlat = inwater / flow_length

    set_flow_vars!(model)
    zero!(qin_av)
    set_reservoir_vars!(reservoir)
    update_index_hq!(reservoir, clock)

    t = 0.0
    while t < dt
        dt_s =
            adaptive ? stable_timestep(model, flow_length, 0.05) :
            model.timestepping.dt_fixed
        dt_s = check_timestepsize(dt_s, t, dt)
        kinwave_river_update!(model, domain.river, dt_s)
        t += dt_s
    end

    average_reservoir_vars!(reservoir, dt)
    average_flow_vars!(model, dt)
    average!(qin_av, dt)
    return nothing
end

"""
Compute a stable timestep size for the kinematice wave method for a river or overland flow
model using a nonlinear scheme (Chow et al., 1988).

A stable time step is computed for each vector element based on the Courant timestep size
criterion. A quantile of the vector is computed based on probability `p` to remove potential
very low timestep sizes. Li et al. (1975) found that the nonlinear scheme is unconditonally
stable and that a wide range of dt/dx values can be used without loss of accuracy.
"""
function stable_timestep(
    model::S,
    flow_length::Vector{Float64},
    p::Float64,
) where {S <: Union{KinWaveOverlandFlow, KinWaveRiverFlow}}
    (; q) = model.variables
    (; alpha, beta) = model.parameters
    (; stable_timesteps) = model.timestepping

    n = length(q)
    stable_timesteps .= Inf
    k = 0
    for i in 1:n
        if q[i] > 0.0
            k += 1
            # [m s⁻¹] = ([s³ᐟ⁵ m¹ᐟ⁵] * [-] * [m³ s⁻¹]⁻²ᐟ⁵)⁻¹
            c = inv(alpha[i] * beta * pow(q[i], (beta - 1.0)))
            # [s] = [m] / [m s⁻¹]
            stable_timesteps[k] = (flow_length[i] / c)
        end
    end

    dt_min = if isone(k)
        stable_timesteps[k]
    elseif k > 0
        quantile!(@view(stable_timesteps[1:k]), p)
    else
        600.0
    end

    return dt_min
end

"""
Update boundary condition lateral inflow `inwater` of a river flow model for a single
timestep.
"""
function update_lateral_inflow!(
    model::AbstractRiverFlowModel,
    external_models::NamedTuple,
    domain::Domain,
    dt::Float64,
)
    (; allocation, runoff, overland_flow, subsurface_flow) = external_models
    (; inwater) = model.boundary_conditions
    (; net_runoff_river) = runoff.variables

    (; land_indices) = domain.river.network
    (; cell_area) = domain.river.parameters
    (; area) = domain.land.parameters

    nonirrigation_returnflow = get_nonirrigation_returnflow(allocation)
    flux_to_river = get_flux_to_river(subsurface_flow, land_indices)
    # [m³ s⁻¹] = [m³ s⁻¹] + [m³ s⁻¹] + [m s⁻¹] * [m²] + [m s⁻¹] * [m²]
    @. inwater = (
        flux_to_river +
        overland_flow.variables.to_river.average[land_indices] +
        net_runoff_river[land_indices] * area[land_indices] +
        nonirrigation_returnflow * cell_area
    )
    return nothing
end

"""
Update boundary condition lateral inflow `inwater` of a kinematic wave overland flow model
`KinWaveOverlandFlow` for a single timestep.
"""
function update_lateral_inflow!(
    model::KinWaveOverlandFlow,
    external_models::NamedTuple,
    area::Vector{Float64},
    config::Config,
    dt::Float64,
)
    (; soil, subsurface_flow, allocation) = external_models
    (; net_runoff) = soil.variables
    (; inwater) = model.boundary_conditions

    nonirrigation_returnflow = get_nonirrigation_returnflow(allocation)
    # [m³ s⁻¹] = ([m s⁻¹] + [m s⁻¹]) * [m²]
    @. inwater = (net_runoff + nonirrigation_returnflow) * area

    if config.model.drain__flag
        (; drain) = subsurface_flow.boundaries
        for (i, index) in enumerate(drain.index)
            inwater[index] -= drain.variables.flux[i]
        end
    end
    return nothing
end

"""
Update overland and subsurface flow contribution to inflow of a reservoir model for a river
flow model `AbstractRiverFlowModel` for a single timestep.
"""
function update_inflow!(
    model::Union{Reservoir, Nothing},
    river_flow::AbstractRiverFlowModel,
    external_models::NamedTuple,
    network::NetworkReservoir,
)
    (; overland_flow, subsurface_flow) = external_models
    (; land_indices) = network
    if !isnothing(model)
        (; inflow_overland, inflow_subsurface) = model.boundary_conditions
        inflow_overland .= get_inflow_reservoir(river_flow, overland_flow, land_indices)
        inflow_subsurface .= get_inflow_reservoir(river_flow, subsurface_flow, land_indices)
    end
    return nothing
end

# For the river kinematic wave, the variable `to_river` can be excluded, because this part
# is added to the river kinematic wave.
get_inflow_reservoir(::KinWaveRiverFlow, model::KinWaveOverlandFlow, inds::Vector{Int}) =
    model.variables.q_av.average[inds]
get_inflow_reservoir(::KinWaveRiverFlow, model::LateralSSF, inds::Vector{Int}) =
    model.variables.ssf[inds]

# Exclude subsurface flow from `GroundwaterFlow`.
get_inflow_reservoir(::AbstractRiverFlowModel, model::GroundwaterFlow, inds::Vector{Int}) =
    zeros(length(inds))<|MERGE_RESOLUTION|>--- conflicted
+++ resolved
@@ -1,7 +1,6 @@
 "Struct for storing (shared) variables for river and overland flow models"
 @with_kw struct FlowVariables
     n::Int
-<<<<<<< HEAD
     # Discharge [m³ s⁻¹]
     q::Vector{Float64} = zeros(n)
     # Lateral inflow per unit length [m² s⁻¹]
@@ -16,15 +15,6 @@
     storage::Vector{Float64} = zeros(n)
     # Water depth [m]
     h::Vector{Float64} = zeros(n)
-=======
-    q::Vector{Float64} = zeros(n)            # Discharge [m³ s⁻¹]
-    qlat::Vector{Float64} = zeros(n)         # Lateral inflow per unit length [m² s⁻¹]
-    qin::Vector{Float64} = zeros(n)          # Inflow from upstream cells [m³ s⁻¹]
-    qin_av::Vector{Float64} = zeros(n)       # Average inflow from upstream cells  [m³ s⁻¹] for model timestep Δt
-    q_av::Vector{Float64} = zeros(n)         # Average discharge [m³ s⁻¹] for model timestep Δt
-    storage::Vector{Float64} = zeros(n)      # Kinematic wave storage [m³] (based on water depth h)
-    h::Vector{Float64} = zeros(n)            # Water depth [m]
->>>>>>> edf94e5f
 end
 
 "Initialize timestepping for kinematic wave (river and overland flow models)"
@@ -45,7 +35,6 @@
 
 "Struct for storing Manning flow parameters"
 @with_kw struct ManningFlowParameters
-<<<<<<< HEAD
     # constant in Manning's equation [-]
     beta::Float64 = 0.6
     # Slope [m m⁻¹]
@@ -58,28 +47,6 @@
     alpha_term::Vector{Float64} = fill(MISSING_VALUE, length(slope))
     # Constant in momentum equation A = alpha*Q^beta, based on Manning's equation [s³ᐟ⁵ m¹ᐟ⁵]
     alpha::Vector{Float64} = fill(MISSING_VALUE, length(slope))
-=======
-    n::Int
-    beta::Float64                 # constant in Manning's equation [-]
-    slope::Vector{Float64}        # Slope [m m⁻¹]
-    mannings_n::Vector{Float64}   # Manning's roughness [s m⁻⅓]
-    alpha_pow::Float64            # Used in the power part of alpha [-]
-    alpha_term::Vector{Float64} = fill(MISSING_VALUE, n)   # Term used in computation of alpha [-]
-    alpha::Vector{Float64} = fill(MISSING_VALUE, n)        # Constant in momentum equation A = alpha*Q^beta, based on Manning's equation [s3/5 m1/5]
-end
-
-"Initialize Manning flow parameters"
-function ManningFlowParameters(mannings_n::Vector{Float64}, slope::Vector{Float64})
-    n = length(slope)
-    parameters = ManningFlowParameters(;
-        n,
-        beta = Float64(0.6),
-        slope,
-        mannings_n,
-        alpha_pow = Float64((2.0 / 3.0) * 0.6),
-    )
-    return parameters
->>>>>>> edf94e5f
 end
 
 "Struct for storing river flow model parameters"
@@ -129,26 +96,17 @@
 
 "Struct for storing river flow model boundary conditions"
 @with_kw struct RiverFlowBC{R}
-<<<<<<< HEAD
+    n::Int
     # External inflow (abstraction/supply/demand) [m³ s⁻¹]
     external_inflow::Vector{Float64}
     # Lateral inflow [m³ s⁻¹]
-    inwater::Vector{Float64} = zeros(length(external_inflow))
+    inwater::Vector{Float64} = zeros(n)
     # Actual abstraction from external negative inflow [m³ s⁻¹]
-    actual_external_abstraction_av::AverageVector =
-        AverageVector(; n = length(external_inflow))
+    actual_external_abstraction_av::AverageVector = AverageVector(; n)
     # Abstraction (computed as part of water demand and allocation) [m³ s⁻¹]
-    abstraction::Vector{Float64} = zeros(length(external_inflow))
+    abstraction::Vector{Float64} = zeros(n)
     # Reservoir model struct of arrays
     reservoir::R
-=======
-    n::Int
-    inwater::Vector{Float64} = zeros(n)                         # Lateral inflow [m³ s⁻¹]
-    external_inflow::Vector{Float64} = zeros(n)                          # External inflow (abstraction/supply/demand) [m³ s⁻¹]
-    actual_external_abstraction_av::Vector{Float64} = zeros(n)  # Actual abstraction from external negative inflow [m³ s⁻¹]
-    abstraction::Vector{Float64} = zeros(n)                     # Abstraction (computed as part of water demand and allocation) [m³ s⁻¹]
-    reservoir::R                                                # Reservoir model struct of arrays
->>>>>>> edf94e5f
 end
 
 "Initialize river flow model boundary conditions"
@@ -168,12 +126,8 @@
         defaults = 0.0,
         type = Float64,
     )
-<<<<<<< HEAD
-    bc = RiverFlowBC(; external_inflow, reservoir)
-=======
     n = length(indices)
     bc = RiverFlowBC(; n, external_inflow, reservoir)
->>>>>>> edf94e5f
     return bc
 end
 
@@ -220,12 +174,8 @@
 @with_kw struct OverLandFlowVariables
     n::Int
     flow::FlowVariables = FlowVariables(; n)
-<<<<<<< HEAD
     # Part of overland flow [m³ s⁻¹] that flows to the river
     to_river::AverageVector = AverageVector(; n)
-=======
-    to_river::Vector{Float64} = zeros(n) # Part of overland flow [m³ s⁻¹] that flows to the river
->>>>>>> edf94e5f
 end
 
 "Overload `getproperty` for overland flow model variables"
@@ -242,20 +192,17 @@
 "Struct for storing overland flow model boundary conditions"
 @with_kw struct LandFlowBC
     n::Int
-<<<<<<< HEAD
     # Lateral inflow [m³ s⁻¹]
     inwater::Vector{Float64} = zeros(n)
-=======
-    inwater::Vector{Float64} = zeros(n) # Lateral inflow [m³ s⁻¹]
->>>>>>> edf94e5f
 end
 
 "Overland flow model using the kinematic wave method and the Manning flow{ equation"
 @with_kw struct KinWaveOverlandFlow <: AbstractOverlandFlowModel
+    n::Int
     timestepping::TimeStepping
-    boundary_conditions::LandFlowBC
+    boundary_conditions::LandFlowBC = LandFlowBC(; n)
     parameters::ManningFlowParameters
-    variables::OverLandFlowVariables
+    variables::OverLandFlowVariables = OverLandFlowVariables(; n)
 end
 
 "Initialize Overland flow model `KinWaveOverlandFlow`"
@@ -274,17 +221,8 @@
 
     n = length(indices)
     timestepping = init_kinematic_wave_timestepping(config, n; domain = "land")
-
-    variables = OverLandFlowVariables(; n)
-<<<<<<< HEAD
     parameters = ManningFlowParameters(; mannings_n, slope)
-=======
-    parameters = ManningFlowParameters(mannings_n, slope)
->>>>>>> edf94e5f
-    boundary_conditions = LandFlowBC(; n)
-
-    overland_flow =
-        KinWaveOverlandFlow(; timestepping, boundary_conditions, variables, parameters)
+    overland_flow = KinWaveOverlandFlow(; n, timestepping, parameters)
 
     return overland_flow
 end
