--- conflicted
+++ resolved
@@ -94,22 +94,13 @@
 end
 
 "Struct for storing river flow model boundary conditions"
-<<<<<<< HEAD
-@with_kw struct RiverFlowBC{R <: Union{Reservoir, Nothing}}
-    inwater::Vector{Float64}                # Lateral inflow [m³ s⁻¹]
-    external_inflow::Vector{Float64}                 # External inflow (abstraction/supply/demand) [m³ s⁻¹]
-    actual_external_abstraction_av::Vector{Float64}  # Actual abstraction from external negative inflow [m³ s⁻¹]
-    abstraction::Vector{Float64}            # Abstraction (computed as part of water demand and allocation) [m³ s⁻¹]
-    reservoir::R                            # Reservoir model struct of arrays
-=======
 @with_kw struct RiverFlowBC{R}
     n::Int
     inwater::Vector{Float64} = zeros(n)                         # Lateral inflow [m³ s⁻¹]
-    external_inflow::Vector{Float64} = zeros(n)                          # External inflow (abstraction/supply/demand) [m³ s⁻¹]
+    external_inflow::Vector{Float64} = zeros(n)                 # External inflow (abstraction/supply/demand) [m³ s⁻¹]
     actual_external_abstraction_av::Vector{Float64} = zeros(n)  # Actual abstraction from external negative inflow [m³ s⁻¹]
     abstraction::Vector{Float64} = zeros(n)                     # Abstraction (computed as part of water demand and allocation) [m³ s⁻¹]
     reservoir::R                                                # Reservoir model struct of arrays
->>>>>>> 9c6d94b0
 end
 
 "Initialize river flow model boundary conditions"
