"Struct for storing lateral subsurface flow model variables"
@with_kw struct LateralSsfVariables
    n::Int
    zi::Vector{Float64}                                    # Pseudo-water table depth [m] (top of the saturated zone)
    exfiltwater::Vector{Float64} = fill(MISSING_VALUE, n)  # Exfiltration [m dt⁻¹ => m s⁻¹] (groundwater above surface level, saturated excess conditions)
    ssf::Vector{Float64} = fill(MISSING_VALUE, n)          # Subsurface flow [m³ d⁻¹ => m³ s⁻¹]
    ssfin::Vector{Float64} = fill(MISSING_VALUE, n)        # Inflow from upstream cells [m³ d⁻¹ => m³ s⁻¹]
    ssfmax::Vector{Float64} = fill(MISSING_VALUE, n)       # Maximum subsurface flow [m² d⁻¹ => m² s⁻¹]
    to_river::Vector{Float64} = zeros(n)                   # Part of subsurface flow [m³ d⁻¹ => m³ s⁻¹] that flows to the river
    storage::Vector{Float64}                               # Subsurface storage [m³]
end

"Struct for storing lateral subsurface flow model parameters"
@with_kw struct LateralSsfParameters{Kh}
    kh_profile::Kh                      # Horizontal hydraulic conductivity profile type [-]
    khfrac::Vector{Float64}             # A muliplication factor applied to vertical hydraulic conductivity `kv` [-]
    soilthickness::Vector{Float64}      # Soil thickness [m]
    theta_s::Vector{Float64}            # Saturated water content (porosity) [-]
    theta_r::Vector{Float64}            # Residual water content [-]
end

"Struct for storing lateral subsurface flow model boundary conditions"
@with_kw struct LateralSsfBC
<<<<<<< HEAD
    n::Int
    recharge::Vector{Float64} = fill(MISSING_VALUE, n) # Net recharge to saturated store [m² dt⁻¹ => m² s⁻¹]
=======
    recharge::Vector{Float64} # Net recharge to saturated store [m² d⁻¹]
>>>>>>> c5ab130b
end

"Lateral subsurface flow model"
@with_kw struct LateralSSF{Kh} <: AbstractSubsurfaceFlowModel
    boundary_conditions::LateralSsfBC
    parameters::LateralSsfParameters{Kh}
    variables::LateralSsfVariables
end

"Exponential depth profile of horizontal hydraulic conductivity at the soil surface"
struct KhExponential
    # Horizontal hydraulic conductivity at soil surface [m d⁻¹ => m s⁻¹]
    kh_0::Vector{Float64}
    # A scaling parameter [m⁻¹] (controls exponential decline of kh_0)
    f::Vector{Float64}
end

"Exponential constant depth profile of horizontal hydraulic conductivity"
struct KhExponentialConstant
    # Exponential horizontal hydraulic conductivity profile type
    exponential::KhExponential
    # Depth [m] from soil surface for which exponential decline of kv_0 is valid
    z_exp::Vector{Float64}
end

"Layered depth profile of horizontal hydraulic conductivity"
struct KhLayered
    # Horizontal hydraulic conductivity [m d⁻¹ => m s⁻¹]
    kh::Vector{Float64}
end

"Initialize lateral subsurface flow model parameters"
function LateralSsfParameters(
    dataset::NCDataset,
    config::Config,
    indices::Vector{CartesianIndex{2}},
    soil::SbmSoilParameters,
)
    khfrac = ncread(
        dataset,
        config,
        "subsurface_water__horizontal_to_vertical_saturated_hydraulic_conductivity_ratio",
        Routing;
        optional = false,
        sel = indices,
        type = Float64,
    )

    (; theta_s, theta_r, soilthickness) = soil

    kh_profile_type = config.model.saturated_hydraulic_conductivity_profile
    if kh_profile_type == VerticalConductivityProfile.exponential
        (; kv_0, f) = soil.kv_profile
        # [m s⁻¹] = [-] * [m s⁻¹]
        kh_0 = @. khfrac * kv_0
        kh_profile = KhExponential(kh_0, f)
    elseif kh_profile_type == VerticalConductivityProfile.exponential_constant
        (; z_exp) = soil.kv_profile
        (; kv_0, f) = soil.kv_profile.exponential
        # [m s⁻¹] = [-] * [m s⁻¹]
        kh_0 = @. khfrac * kv_0
        exp_profile = KhExponential(kh_0, f)
        kh_profile = KhExponentialConstant(exp_profile, z_exp)
    elseif kh_profile_type == VerticalConductivityProfile.layered ||
           kh_profile_type == VerticalConductivityProfile.layered_exponential
        n_cells = length(khfrac)
        kh_profile = KhLayered(fill(MISSING_VALUE, n_cells))
    end
    ssf_parameters =
        LateralSsfParameters(; kh_profile, khfrac, soilthickness, theta_s, theta_r)
    return ssf_parameters
end

"Initialize lateral subsurface flow model variables"
function LateralSsfVariables(
    ssf::LateralSsfParameters,
    zi::Vector{Float64},
    area::Vector{Float64},
)
    n = length(zi)
    # [m³] = ([-] - [-]) * [m²]
    storage = @. (ssf.theta_s - ssf.theta_r) * (ssf.soilthickness - zi) * area
    variables = LateralSsfVariables(; n, zi, storage)
    return variables
end

"Initialize lateral subsurface flow model"
function LateralSSF(
    dataset::NCDataset,
    config::Config,
    domain::DomainLand,
    soil::SbmSoilModel,
)
    (; indices) = domain.network
    (; area) = domain.parameters
    parameters = LateralSsfParameters(dataset, config, indices, soil.parameters)
    zi = soil.variables.zi
    variables = LateralSsfVariables(parameters, zi, area)
    boundary_conditions = LateralSsfBC(; n = length(zi))
    ssf = LateralSSF(; boundary_conditions, parameters, variables)
    return ssf
end

"Update lateral subsurface model for a single timestep"
function update!(model::LateralSSF, domain::DomainLand, dt::Float64)
    (; order_of_subdomains, order_subdomain, subdomain_indices, upstream_nodes) =
        domain.network
    (; flow_length, flow_width, area, flow_fraction_to_river, slope) = domain.parameters

    (; recharge) = model.boundary_conditions
    (; ssfin, ssf, ssfmax, to_river, zi, exfiltwater, storage) = model.variables
    (; theta_s, theta_r, soilthickness, kh_profile) = model.parameters

    ns = length(order_of_subdomains)
    for k in 1:ns
        threaded_foreach(eachindex(order_of_subdomains[k]); basesize = 1) do i
            m = order_of_subdomains[k][i]
            for (n, v) in zip(subdomain_indices[m], order_subdomain[m])
                # for a river cell without a reservoir part of the upstream subsurface flow
                # goes to the river (flow_fraction_to_river) and part goes to the subsurface
                # flow reservoir (1.0 - flow_fraction_to_river) upstream nodes with a
                # reservoir are excluded
                ssfin[v] = sum_at(
                    i -> ssf[i] * (1.0 - flow_fraction_to_river[i]),
                    upstream_nodes[n],
                )
                to_river[v] =
                    sum_at(i -> ssf[i] * flow_fraction_to_river[i], upstream_nodes[n])
                ssf[v], zi[v], exfiltwater[v] = kinematic_wave_ssf(
                    ssfin[v],
                    ssf[v],
                    zi[v],
                    recharge[v],
                    slope[v],
                    theta_s[v] - theta_r[v],
                    soilthickness[v],
                    dt,
                    flow_length[v],
                    flow_width[v],
                    ssfmax[v],
                    kh_profile,
                    v,
                )
                # [m³] = ([-] - [-]) * ([m] - [m]) * [m³]
                storage[v] =
                    (theta_s[v] - theta_r[v]) * (soilthickness[v] - zi[v]) * area[v]
            end
        end
    end
    return nothing
end

# wrapper methods
get_water_depth(model::LateralSSF) = model.variables.zi
get_exfiltwater(model::LateralSSF) = model.variables.exfiltwater

get_flux_to_river(model::LateralSSF, inds::Vector{Int}) = model.variables.to_river[inds]

get_inflow(model::LateralSSF) = model.variables.ssfin
get_outflow(model::LateralSSF) = model.variables.ssf
get_storage(model::LateralSSF) = model.variables.storage<|MERGE_RESOLUTION|>--- conflicted
+++ resolved
@@ -21,12 +21,8 @@
 
 "Struct for storing lateral subsurface flow model boundary conditions"
 @with_kw struct LateralSsfBC
-<<<<<<< HEAD
     n::Int
-    recharge::Vector{Float64} = fill(MISSING_VALUE, n) # Net recharge to saturated store [m² dt⁻¹ => m² s⁻¹]
-=======
-    recharge::Vector{Float64} # Net recharge to saturated store [m² d⁻¹]
->>>>>>> c5ab130b
+    recharge::Vector{Float64} = fill(MISSING_VALUE, n) # Net recharge to saturated store [m² d⁻¹ => m² s⁻¹]
 end
 
 "Lateral subsurface flow model"
