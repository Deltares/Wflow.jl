--- conflicted
+++ resolved
@@ -1,14 +1,5 @@
 "Struct for storing lateral subsurface flow model variables"
 @with_kw struct LateralSsfVariables
-<<<<<<< HEAD
-    zi::Vector{Float64}             # Pseudo-water table depth [m] (top of the saturated zone)
-    exfiltwater::Vector{Float64}    # Exfiltration [m Δt⁻¹] (groundwater above surface level, saturated excess conditions)
-    ssf::Vector{Float64}            # Subsurface flow [m³ d⁻¹]
-    ssfin::Vector{Float64}          # Inflow from upstream cells [m³ d⁻¹]
-    ssfmax::Vector{Float64}         # Maximum subsurface flow [m² d⁻¹]
-    to_river::Vector{Float64}       # Part of subsurface flow [m³ d⁻¹] that flows to the river
-    storage::Vector{Float64}        # Subsurface storage that can be released [m³]
-=======
     n::Int
     zi::Vector{Float64}                                    # Pseudo-water table depth [m] (top of the saturated zone)
     exfiltwater::Vector{Float64} = fill(MISSING_VALUE, n)  # Exfiltration [m Δt⁻¹] (groundwater above surface level, saturated excess conditions)
@@ -16,8 +7,7 @@
     ssfin::Vector{Float64} = fill(MISSING_VALUE, n)        # Inflow from upstream cells [m³ d⁻¹]
     ssfmax::Vector{Float64} = fill(MISSING_VALUE, n)       # Maximum subsurface flow [m² d⁻¹]
     to_river::Vector{Float64} = zeros(n)                   # Part of subsurface flow [m³ d⁻¹] that flows to the river
-    storage::Vector{Float64}                               # Subsurface storage [m³]
->>>>>>> edf94e5f
+    storage::Vector{Float64}                               # Subsurface storage that can be released [m³]
 end
 
 "Struct for storing lateral subsurface flow model parameters"
@@ -118,21 +108,8 @@
     area::Vector{Float64},
 )
     n = length(zi)
-<<<<<<< HEAD
     storage = @. ssf.specific_yield * (ssf.soilthickness - zi) * area
-    variables = LateralSsfVariables(;
-        zi,
-        exfiltwater = fill(MISSING_VALUE, n),
-        ssf = fill(MISSING_VALUE, n),
-        ssfin = fill(MISSING_VALUE, n),
-        ssfmax = fill(MISSING_VALUE, n),
-        to_river = zeros(n),
-        storage,
-    )
-=======
-    storage = @. (ssf.theta_s - ssf.theta_r) * (ssf.soilthickness - zi) * area
     variables = LateralSsfVariables(; n, zi, storage)
->>>>>>> edf94e5f
     return variables
 end
 
