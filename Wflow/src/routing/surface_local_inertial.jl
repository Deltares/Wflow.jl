--- conflicted
+++ resolved
@@ -738,17 +738,14 @@
 end
 
 """
-<<<<<<< HEAD
-=======
-Helper function to set storage and water depth variables of the `LocalInertialOverlandFlow`
-model to zero. This is done at the start of each simulation timestep, during the timestep
-the total (weighted) sum is computed from values at each sub timestep.
-"""
-function set_flow_vars!(variables::LocalInertialOverlandFlowVariables)
-    variables.h_av .= 0.0
-    variables.storage_av .= 0.0
-    variables.qx_av .= 0.0
-    variables.qy_av .= 0.0
+Helper function to set flow variables of the `LocalInertialOverlandFlow` model to zero. This
+is done at the start of each simulation timestep, during the timestep the total (weighted)
+sum is computed from values at each sub timestep.
+"""
+function set_flow_vars!(model::LocalInertialOverlandFlow)
+    (; qx_av, qy_av) = model.variables
+    qx_av .= 0.0
+    qy_av .= 0.0
     return nothing
 end
 
@@ -756,16 +753,14 @@
 Helper function to compute average flow variables of the `LocalInertialOverlandFlow` model.
 This is done at the end of each simulation timestep.
 """
-function average_flow_vars!(variables::LocalInertialOverlandFlowVariables, dt::Float64)
-    variables.h_av ./= dt
-    variables.storage_av ./= dt
-    variables.qx_av ./= dt
-    variables.qy_av ./= dt
+function average_flow_vars!(model::LocalInertialOverlandFlow, dt::Float64)
+    (; qx_av, qy_av) = model.variables
+    qx_av ./= dt
+    qy_av ./= dt
     return nothing
 end
 
 """
->>>>>>> 0d141367
 Update combined river `LocalInertialRiverFlow` and overland flow `LocalInertialOverlandFlow`
 models for a single timestep `dt`. An adaptive timestepping method is used (computing a sub
 timestep `dt_s`).
@@ -784,6 +779,7 @@
     set_reservoir_vars!(reservoir)
     update_index_hq!(reservoir, clock)
     set_flow_vars!(river)
+    set_flow_vars!(land)
 
     dt = tosecond(clock.dt)
     t = 0.0
@@ -801,6 +797,7 @@
         t += dt_s
     end
     average_flow_vars!(river, dt)
+    average_flow_vars!(land, dt)
     average_reservoir_vars!(reservoir, dt)
 
     return nothing
