--- conflicted
+++ resolved
@@ -36,13 +36,6 @@
     soil::SbmSoilModel,
     ::SbmGwfModel,
 )
-<<<<<<< HEAD
-=======
-    do_drains = get(config.model, "drain__flag", false)::Bool
-    do_constanthead = get(config.model, "constanthead__flag", false)::Bool
-    cold_start = get(config.model, "cold_start__flag", true)::Bool
-
->>>>>>> 9d9c08af
     (; land, river, drain) = domain
 
     (; indices, reverse_indices) = land.network
@@ -70,7 +63,7 @@
         initial_head[constant_head.index] = constant_head.variables.head
     end
     # reset soil (cold) state and related variables based on initial_head (river cells and constanthead)
-    if cold_start
+    if config.model.cold_start__flag
         (; zi, satwaterdepth, ustorecapacity, ustorelayerthickness, n_unsatlayers) =
             soil.variables
         (; theta_s, theta_r, soilthickness, soilwatercapacity, sumlayers, act_thickl) =
@@ -131,7 +124,6 @@
 end
 
 "Initialize kinematic wave or local inertial overland flow routing"
-<<<<<<< HEAD
 function initialize_overland_flow(dataset::NCDataset, config::Config, domain::Domain)
     (; land_routing) = config.model
 
@@ -139,24 +131,6 @@
         overland_flow = KinWaveOverlandFlow(dataset, config, domain.land)
     elseif land_routing == RoutingType.local_inertial
         overland_flow = LocalInertialOverlandFlow(dataset, config, domain)
-=======
-function initialize_overland_flow(
-    dataset::NCDataset,
-    config::Config,
-    domain::Domain,
-    routing_types::NamedTuple,
-)
-    if routing_types.land == "kinematic_wave"
-        overland_flow = KinWaveOverlandFlow(dataset, config, domain.land)
-    elseif routing_types.land == "local_inertial"
-        overland_flow = LocalInertialOverlandFlow(dataset, config, domain)
-    else
-        error(
-            """An unknown "land_routing" method is specified in the TOML file
-            ($(routing_types.land)). This should be "kinematic_wave" or "local_inertial".
-            """,
-        )
->>>>>>> 9d9c08af
     end
     return overland_flow
 end
@@ -172,23 +146,10 @@
         config.model.reservoir__flag ?
         Reservoir(dataset, config, domain.reservoir.network) : nothing
 
-<<<<<<< HEAD
     if river_routing == RoutingType.kinematic_wave
         river_flow = KinWaveRiverFlow(dataset, config, domain.river, reservoir)
     elseif river_routing == RoutingType.local_inertial
         river_flow = LocalInertialRiverFlow(dataset, config, domain.river, reservoir)
-=======
-    if routing_types.river == "kinematic_wave"
-        river_flow = KinWaveRiverFlow(dataset, config, domain.river, reservoir)
-    elseif routing_types.river == "local_inertial"
-        river_flow = LocalInertialRiverFlow(dataset, config, domain.river, reservoir)
-    else
-        error(
-            """An unknown "river_routing" method is specified in the TOML file
-             ($(routing_types.river)). This should be "kinematic_wave" or "local_inertial".
-            """,
-        )
->>>>>>> 9d9c08af
     end
 end
 
