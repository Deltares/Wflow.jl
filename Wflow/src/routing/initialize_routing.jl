--- conflicted
+++ resolved
@@ -90,12 +90,8 @@
     end
 
     bottom = elevation .- soil.parameters.soilthickness ./ 1000.0
-<<<<<<< HEAD
     specific_yield = max.(soil.parameters.theta_s .- soil.parameters.theta_fc, 0.02) # lower limit drainable porosity of 0.02
-    conductance = zeros(Float64, connectivity.nconnection)
-=======
     conductance = zeros(connectivity.nconnection)
->>>>>>> edf94e5f
     aquifer = UnconfinedAquifer(
         dataset,
         config,
