--- conflicted
+++ resolved
@@ -113,24 +113,13 @@
     # drain boundary of unconfined aquifer (optional)
     if config.model.drain__flag
         gwf_drain = Drainage(dataset, config, indices, drain.network.land_indices)
-<<<<<<< HEAD
-        active = [:recharge, :river, :drain]
-        aquifer_boundaries = AquiferBC(;
-            active,
-=======
         aquifer_boundaries = AquiferBoundaries(;
->>>>>>> 25dd292e
             recharge = gwf_recharge,
             river = gwf_river,
             drain = gwf_drain,
         )
     else
-<<<<<<< HEAD
-        active = [:recharge, :river]
-        aquifer_boundaries = AquiferBC(; active, recharge = gwf_recharge, river = gwf_river)
-=======
         aquifer_boundaries = AquiferBoundaries(; recharge = gwf_recharge, river = gwf_river)
->>>>>>> 25dd292e
     end
 
     cfl = config.model.subsurface_water_flow__alpha_coefficient
