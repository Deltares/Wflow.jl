--- conflicted
+++ resolved
@@ -24,11 +24,8 @@
     datetime2unix,
     canonicalize
 using DelimitedFiles: readdlm
-<<<<<<< HEAD
 using FillArrays: Zeros
-=======
 using EnumX: @enumx, EnumX
->>>>>>> 484d2bd6
 using Glob: glob
 using Graphs:
     add_edge!,
