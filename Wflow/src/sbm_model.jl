"""
    Model(config::Config, type::SbmModel)

Initial part of the SBM model concept. Reads the input settings and data as defined in the
Config object. Will return a Model that is ready to run.
"""
function Model(config::Config, type::SbmModel)
    # unpack the paths to the netCDF files
    static_path = input_path(config, config.input.path_static)
    dataset = NCDataset(static_path)

    reader = NCReader(config)
    clock = Clock(config, reader)

<<<<<<< HEAD
    modelsettings = (;
        snow = get(config.model, "snow__flag", false)::Bool,
        gravitational_snow_transport = get(
            config.model,
            "snow_gravitional_transport__flag",
            false,
        )::Bool,
        glacier = get(config.model, "glacier__flag", false)::Bool,
        reservoirs = get(config.model, "reservoir__flag", false)::Bool,
        pits = get(config.model, "pit__flag", false)::Bool,
        water_demand = haskey(config.model, "water_demand"),
        water_mass_balance = get(config.model, "water_mass_balance", false)::Bool,
        drains = get(config.model, "drain__flag", false)::Bool,
        kh_profile_type = get(
            config.model,
            "saturated_hydraulic_conductivity_profile",
            "exponential",
        )::String,
        min_streamorder_river = get(config.model, "river_streamorder__min_count", 6),
        min_streamorder_land = get(config.model, "land_streamorder__min_count", 5),
    )

    @info "General model settings" modelsettings[keys(modelsettings)[1:7]]...
=======
    @info "General model settings" (;
        snow = config.model.snow__flag,
        gravitational_snow_transport = config.model.snow_gravitational_transport__flag,
        glacier = config.model.glacier__flag,
        reservoirs = config.model.reservoir__flag,
        pits = config.model.pit__flag,
        water_demand = do_water_demand(config),
    )...
>>>>>>> 484d2bd6

    domain = Domain(dataset, config, type)

    land_hydrology = LandHydrologySBM(dataset, config, domain.land)
    routing = Routing(dataset, config, domain, land_hydrology.soil, type)

    (; maxlayers) = land_hydrology.soil.parameters
    modelmap = (land = land_hydrology, routing)
    writer = Writer(
        config,
        modelmap,
        domain,
        dataset;
        extra_dim = (name = "layer", value = Float64.(1:(maxlayers))),
    )
    close(dataset)

    mass_balance = HydrologicalMassBalance(domain, modelsettings)

    model = Model(
        config,
        domain,
        routing,
        land_hydrology,
        mass_balance,
        clock,
        reader,
        writer,
        SbmModel(),
    )

    set_states!(model)

    @info "Initialized model"
    return model
end

"update the `sbm` model type for a single timestep"
function update!(model::AbstractModel{<:SbmModel})
    (; routing, land, domain, clock, config) = model
    dt = tosecond(clock.dt)
    (; kv_profile) = land.soil.parameters

    update_until_recharge!(model)
    # exchange of recharge between SBM soil model and subsurface flow domain
    routing.subsurface_flow.boundary_conditions.recharge .=
        land.soil.variables.recharge ./ 1000.0
    if do_water_demand(config)
        @. routing.subsurface_flow.boundary_conditions.recharge -=
            land.allocation.variables.act_groundwater_abst / 1000.0
    end
    routing.subsurface_flow.boundary_conditions.recharge .*=
        domain.land.parameters.flow_width
    routing.subsurface_flow.variables.zi .= land.soil.variables.zi ./ 1000.0
    # update lateral subsurface flow domain (kinematic wave)
    kh_layered_profile!(land.soil, routing.subsurface_flow, kv_profile, dt)
    update!(routing.subsurface_flow, domain.land, clock.dt / BASETIMESTEP)
    update_after_subsurfaceflow!(model)
    update_total_water_storage!(model)
    return nothing
end

"""
    update_until_recharge!model::AbstractModel{<:SbmModel})

Update SBM model until recharge for a single timestep. This function is also accessible
through BMI, to couple the SBM model to an external groundwater model.
"""
function update_until_recharge!(model::AbstractModel{<:SbmModel})
    (; routing, land, domain, clock, config) = model
    dt = tosecond(clock.dt)
    update!(land, routing, domain, config, dt)
    return nothing
end

"""
    update_after_subsurfaceflow!(model::AbstractModel{<:SbmModel})

Update SBM model after subsurface flow for a single timestep. This function is also
accessible through BMI, to couple the SBM model to an external groundwater model.
"""
function update_after_subsurfaceflow!(model::AbstractModel{<:SbmModel})
    (; routing, land) = model
    (; soil, runoff, demand) = land
    (; subsurface_flow) = routing

    # update SBM soil model (runoff, ustorelayerdepth and satwaterdepth)
    update!(soil, (; runoff, demand, subsurface_flow))

    surface_routing!(model)

    return nothing
end

"""
Update of the total water storage at the end of each timestep per model cell.
"""
function update_total_water_storage!(model::AbstractModel{<:SbmModel})
    (; routing, land, domain) = model

    update_total_water_storage!(land, domain, routing)
    return nothing
end

function set_states!(model::AbstractModel{<:Union{SbmModel, SbmGwfModel}})
    (; routing, land, domain, config) = model
    land_v = routing.overland_flow.variables
    river_v = routing.river_flow.variables

    (; land_routing, cold_start__flag, reservoir__flag, floodplain_1d__flag) = config.model

    # read and set states in model object if cold_start=false
    if !cold_start__flag
        nriv = length(domain.river.network.indices)
        instate_path = input_path(config, config.state.path_input)
        @info "Set initial conditions from state file `$instate_path`."
        set_states!(instate_path, model; type = Float64, dimname = :layer)

        update_diagnostic_vars!(land.soil)

        if land_routing == RoutingType.kinematic_wave
            (; surface_flow_width, flow_length) = domain.land.parameters
            # make sure land cells with zero flow width are set to zero q and h
            for i in eachindex(surface_flow_width)
                if surface_flow_width[i] <= 0.0
                    land_v.q[i] = 0.0
                    land_v.h[i] = 0.0
                end
            end
            land_v.storage .= land_v.h .* surface_flow_width .* flow_length
        elseif land_routing == RoutingType.local_inertial
            (; river_location, x_length, y_length) = domain.land.parameters
            (; flow_width, flow_length) = domain.river.parameters
            (; bankfull_storage) = routing.river_flow.parameters
            for i in eachindex(land_v.storage)
                if river_location[i]
                    j = domain.land.network.river_indices[i]
                    if land_v.h[i] > 0.0
                        land_v.storage[i] =
                            land_v.h[i] * x_length[i] * y_length[i] + bankfull_storage[j]
                    else
                        land_v.storage[i] = river_v.h[j] * flow_width[j] * flow_length[j]
                    end
                else
                    land_v.storage[i] = land_v.h[i] * x_length[i] * y_length[i]
                end
            end
        end
        # only set active cells for river (ignore boundary conditions/ghost points)
        (; flow_width, flow_length) = domain.river.parameters
        river_v.storage[1:nriv] .=
            river_v.h[1:nriv] .* flow_width[1:nriv] .* flow_length[1:nriv]

        if floodplain_1d__flag
            initialize_storage!(routing.river_flow, domain, nriv)
        end

        if reservoir__flag
            # storage must be re-initialized after loading the state with the current
            # waterlevel otherwise the storage will be based on the initial water level
            reservoirs = routing.river_flow.boundary_conditions.reservoir
            reservoirs.variables.storage .= initialize_storage(
                reservoirs.parameters.storfunc,
                reservoirs.parameters.area,
                reservoirs.variables.waterlevel,
                reservoirs.parameters.sh,
            )
        end
    else
        @info "Set initial conditions from default values."
    end
    return nothing
end<|MERGE_RESOLUTION|>--- conflicted
+++ resolved
@@ -12,31 +12,6 @@
     reader = NCReader(config)
     clock = Clock(config, reader)
 
-<<<<<<< HEAD
-    modelsettings = (;
-        snow = get(config.model, "snow__flag", false)::Bool,
-        gravitational_snow_transport = get(
-            config.model,
-            "snow_gravitional_transport__flag",
-            false,
-        )::Bool,
-        glacier = get(config.model, "glacier__flag", false)::Bool,
-        reservoirs = get(config.model, "reservoir__flag", false)::Bool,
-        pits = get(config.model, "pit__flag", false)::Bool,
-        water_demand = haskey(config.model, "water_demand"),
-        water_mass_balance = get(config.model, "water_mass_balance", false)::Bool,
-        drains = get(config.model, "drain__flag", false)::Bool,
-        kh_profile_type = get(
-            config.model,
-            "saturated_hydraulic_conductivity_profile",
-            "exponential",
-        )::String,
-        min_streamorder_river = get(config.model, "river_streamorder__min_count", 6),
-        min_streamorder_land = get(config.model, "land_streamorder__min_count", 5),
-    )
-
-    @info "General model settings" modelsettings[keys(modelsettings)[1:7]]...
-=======
     @info "General model settings" (;
         snow = config.model.snow__flag,
         gravitational_snow_transport = config.model.snow_gravitational_transport__flag,
@@ -45,7 +20,6 @@
         pits = config.model.pit__flag,
         water_demand = do_water_demand(config),
     )...
->>>>>>> 484d2bd6
 
     domain = Domain(dataset, config, type)
 
@@ -63,7 +37,7 @@
     )
     close(dataset)
 
-    mass_balance = HydrologicalMassBalance(domain, modelsettings)
+    mass_balance = HydrologicalMassBalance(domain, config)
 
     model = Model(
         config,
