"""
    Model(config::Config, type::SbmModel)

Initial part of the SBM model concept. Reads the input settings and data as defined in the
Config object. Will return a Model that is ready to run.
"""
function Model(config::Config, type::SbmModel)
    # unpack the paths to the netCDF files
    static_path = input_path(config, config.input.path_static)
    dataset = NCDataset(static_path)

    reader = prepare_reader(config)
    clock = Clock(config, reader)

    modelsettings = (;
        snow = get(config.model, "snow__flag", false)::Bool,
        gravitational_snow_transport = get(
            config.model,
            "snow_gravitional_transport__flag",
            false,
        )::Bool,
        glacier = get(config.model, "glacier__flag", false)::Bool,
        reservoirs = get(config.model, "reservoir__flag", false)::Bool,
        pits = get(config.model, "pit__flag", false)::Bool,
        water_demand = haskey(config.model, "water_demand"),
        drains = get(config.model, "drain__flag", false)::Bool,
        kh_profile_type = get(
            config.model,
            "saturated_hydraulic_conductivity_profile",
            "exponential",
        )::String,
        min_streamorder_river = get(config.model, "river_streamorder__min_count", 6),
        min_streamorder_land = get(config.model, "land_streamorder__min_count", 5),
    )

    @info "General model settings" modelsettings[keys(modelsettings)[1:6]]...

    routing_types = get_routing_types(config)
    domain = Domain(dataset, config, modelsettings, routing_types)

    land_hydrology = LandHydrologySBM(dataset, config, domain.land)
    routing = Routing(dataset, config, domain, land_hydrology.soil, routing_types, type)

    (; maxlayers) = land_hydrology.soil.parameters
    modelmap = (land = land_hydrology, routing)
    writer = prepare_writer(
        config,
        modelmap,
        domain,
        dataset;
        extra_dim = (name = "layer", value = Float64.(1:(maxlayers))),
    )
    close(dataset)

    model =
        Model(config, domain, routing, land_hydrology, clock, reader, writer, SbmModel())

    set_states!(model)

    @info "Initialized model"
    return model
end

"update the `sbm` model type for a single timestep"
function update!(model::AbstractModel{<:SbmModel})
    (; routing, land, domain, clock, config) = model
    dt = tosecond(clock.dt)
    do_water_demand = haskey(config.model, "water_demand")
    (; kv_profile) = land.soil.parameters

    update_until_recharge!(model)
    # exchange of recharge between SBM soil model and subsurface flow domain
    routing.subsurface_flow.boundary_conditions.recharge .=
        land.soil.variables.recharge ./ 1000.0
    if do_water_demand
        @. routing.subsurface_flow.boundary_conditions.recharge -=
            land.allocation.variables.act_groundwater_abst / 1000.0
    end
    routing.subsurface_flow.boundary_conditions.recharge .*=
        domain.land.parameters.flow_width
    routing.subsurface_flow.variables.zi .= land.soil.variables.zi ./ 1000.0
    # update lateral subsurface flow domain (kinematic wave)
    kh_layered_profile!(land.soil, routing.subsurface_flow, kv_profile, dt)
    update!(routing.subsurface_flow, domain.land, clock.dt / BASETIMESTEP)
    update_after_subsurfaceflow!(model)
    update_total_water_storage!(model)
    return nothing
end

"""
    update_until_recharge!model::AbstractModel{<:SbmModel})

Update SBM model until recharge for a single timestep. This function is also accessible
through BMI, to couple the SBM model to an external groundwater model.
"""
function update_until_recharge!(model::AbstractModel{<:SbmModel})
    (; routing, land, domain, clock, config) = model
    dt = tosecond(clock.dt)
    update!(land, routing, domain, config, dt)
    return nothing
end

"""
    update_after_subsurfaceflow!(model::AbstractModel{<:SbmModel})

Update SBM model after subsurface flow for a single timestep. This function is also
accessible through BMI, to couple the SBM model to an external groundwater model.
"""
function update_after_subsurfaceflow!(model::AbstractModel{<:SbmModel})
    (; routing, land) = model
    (; soil, runoff, demand) = land
    (; subsurface_flow) = routing

    # update SBM soil model (runoff, ustorelayerdepth and satwaterdepth)
    update!(soil, (; runoff, demand, subsurface_flow))

    surface_routing!(model)

    return nothing
end

"""
Update of the total water storage at the end of each timestep per model cell.
"""
function update_total_water_storage!(model::AbstractModel{<:SbmModel})
    (; routing, land, domain) = model

    update_total_water_storage!(land, domain, routing)
    return nothing
end

function set_states!(model::AbstractModel{<:Union{SbmModel, SbmGwfModel}})
    (; routing, land, domain, config) = model
    land_v = routing.overland_flow.variables
    river_v = routing.river_flow.variables

    cold_start = get(config.model, "cold_start__flag", true)::Bool
    routing_options = ("kinematic_wave", "local_inertial")
    land_routing =
        get_options(config.model, "land_routing", routing_options, "kinematic_wave")::String
    do_reservoirs = get(config.model, "reservoir__flag", false)::Bool
    floodplain_1d = get(config.model, "floodplain_1d__flag", false)::Bool

    # read and set states in model object if cold_start=false
    if cold_start == false
        nriv = length(domain.river.network.indices)
        instate_path = input_path(config, config.state.path_input)
        @info "Set initial conditions from state file `$instate_path`."
        set_states!(instate_path, model; type = Float64, dimname = :layer)
<<<<<<< HEAD
        # update zi for SBM soil model
        zi =
            max.(
                0.0,
                land.soil.parameters.soilthickness .-
                land.soil.variables.satwaterdepth ./
                (land.soil.parameters.theta_s .- land.soil.parameters.theta_r),
            )
        land.soil.variables.zi .= zi
        if land_routing == "kinematic_wave"
=======
        update_diagnostic_vars!(land.soil)

        if land_routing == "kinematic-wave"
>>>>>>> 2c3585e1
            (; surface_flow_width, flow_length) = domain.land.parameters
            # make sure land cells with zero flow width are set to zero q and h
            for i in eachindex(surface_flow_width)
                if surface_flow_width[i] <= 0.0
                    land_v.q[i] = 0.0
                    land_v.h[i] = 0.0
                end
            end
            land_v.storage .= land_v.h .* surface_flow_width .* flow_length
        elseif land_routing == "local_inertial"
            (; river_location, x_length, y_length) = domain.land.parameters
            (; flow_width, flow_length) = domain.river.parameters
            (; bankfull_storage) = routing.river_flow.parameters
            for i in eachindex(land_v.storage)
                if river_location[i]
                    j = domain.land.network.river_indices[i]
                    if land_v.h[i] > 0.0
                        land_v.storage[i] =
                            land_v.h[i] * x_length[i] * y_length[i] + bankfull_storage[j]
                    else
                        land_v.storage[i] = river_v.h[j] * flow_width[j] * flow_length[j]
                    end
                else
                    land_v.storage[i] = land_v.h[i] * x_length[i] * y_length[i]
                end
            end
        end
        # only set active cells for river (ignore boundary conditions/ghost points)
        (; flow_width, flow_length) = domain.river.parameters
        river_v.storage[1:nriv] .=
            river_v.h[1:nriv] .* flow_width[1:nriv] .* flow_length[1:nriv]

        if floodplain_1d
            initialize_storage!(routing.river_flow, domain, nriv)
        end

        if do_reservoirs
            # storage must be re-initialized after loading the state with the current
            # waterlevel otherwise the storage will be based on the initial water level
            reservoirs = routing.river_flow.boundary_conditions.reservoir
            reservoirs.variables.storage .= initialize_storage(
                reservoirs.parameters.storfunc,
                reservoirs.parameters.area,
                reservoirs.variables.waterlevel,
                reservoirs.parameters.sh,
            )
        end
    else
        @info "Set initial conditions from default values."
    end
    return nothing
end<|MERGE_RESOLUTION|>--- conflicted
+++ resolved
@@ -147,22 +147,10 @@
         instate_path = input_path(config, config.state.path_input)
         @info "Set initial conditions from state file `$instate_path`."
         set_states!(instate_path, model; type = Float64, dimname = :layer)
-<<<<<<< HEAD
-        # update zi for SBM soil model
-        zi =
-            max.(
-                0.0,
-                land.soil.parameters.soilthickness .-
-                land.soil.variables.satwaterdepth ./
-                (land.soil.parameters.theta_s .- land.soil.parameters.theta_r),
-            )
-        land.soil.variables.zi .= zi
+
+        update_diagnostic_vars!(land.soil)
+
         if land_routing == "kinematic_wave"
-=======
-        update_diagnostic_vars!(land.soil)
-
-        if land_routing == "kinematic-wave"
->>>>>>> 2c3585e1
             (; surface_flow_width, flow_length) = domain.land.parameters
             # make sure land cells with zero flow width are set to zero q and h
             for i in eachindex(surface_flow_width)
