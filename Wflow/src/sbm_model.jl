--- conflicted
+++ resolved
@@ -118,16 +118,7 @@
     land_v = routing.overland_flow.variables
     river_v = routing.river_flow.variables
 
-<<<<<<< HEAD
     (; land_routing, cold_start__flag, reservoir__flag, floodplain_1d__flag) = config.model
-=======
-    cold_start = get(config.model, "cold_start__flag", true)::Bool
-    routing_options = ("kinematic_wave", "local_inertial")
-    land_routing =
-        get_options(config.model, "land_routing", routing_options, "kinematic_wave")::String
-    do_reservoirs = get(config.model, "reservoir__flag", false)::Bool
-    floodplain_1d = get(config.model, "floodplain_1d__flag", false)::Bool
->>>>>>> 9d9c08af
 
     # read and set states in model object if cold_start=false
     if !cold_start__flag
@@ -135,22 +126,10 @@
         instate_path = input_path(config, config.state.path_input)
         @info "Set initial conditions from state file `$instate_path`."
         set_states!(instate_path, model; type = Float64, dimname = :layer)
-<<<<<<< HEAD
-        # update zi for SBM soil model
-        zi = max.(
-            0.0,
-            land.soil.parameters.soilthickness .-
-            land.soil.variables.satwaterdepth ./
-            (land.soil.parameters.theta_s .- land.soil.parameters.theta_r),
-        )
-        land.soil.variables.zi .= zi
-        if land_routing == RoutingType.kinematic_wave
-=======
 
         update_diagnostic_vars!(land.soil)
 
-        if land_routing == "kinematic_wave"
->>>>>>> 9d9c08af
+        if land_routing == RoutingType.kinematic_wave
             (; surface_flow_width, flow_length) = domain.land.parameters
             # make sure land cells with zero flow width are set to zero q and h
             for i in eachindex(surface_flow_width)
@@ -160,11 +139,7 @@
                 end
             end
             land_v.storage .= land_v.h .* surface_flow_width .* flow_length
-<<<<<<< HEAD
         elseif land_routing == RoutingType.local_inertial
-=======
-        elseif land_routing == "local_inertial"
->>>>>>> 9d9c08af
             (; river_location, x_length, y_length) = domain.land.parameters
             (; flow_width, flow_length) = domain.river.parameters
             (; bankfull_storage) = routing.river_flow.parameters
