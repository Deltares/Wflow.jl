abstract type AbstractSedimentLandTransportModel end

"Struct to store total sediment flux in overland flow model variables"
@with_kw struct SedimentLandTransportVariables
    n::Int
    # Total sediment rate [t dt-1]
<<<<<<< HEAD
    sediment_rate::Vector{Float64}
    # Total sediment deposition rate [t dt-1]
    deposition::Vector{Float64}
end

"Initialize total sediment flux in overland flow model variables"
function SedimentLandTransportVariables(
    n::Int;
    sediment_rate::Vector{Float64} = fill(MISSING_VALUE, n),
    deposition::Vector{Float64} = fill(MISSING_VALUE, n),
)
    return SedimentLandTransportVariables(; sediment_rate, deposition = deposition)
=======
    amount::Vector{Float64} = fill(MISSING_VALUE, n)
    # Total sediment deposition rate [t dt-1]
    deposition::Vector{Float64} = fill(MISSING_VALUE, n)
>>>>>>> edf94e5f
end

"Struct to store total sediment flux in overland flow model boundary conditions"
@with_kw struct SedimentLandTransportBC
    n::Int
    # Erosion rate material [t dt-1]
    erosion::Vector{Float64} = fill(MISSING_VALUE, n)
    # Transport capacity [t dt-1]
    transport_capacity::Vector{Float64} = fill(MISSING_VALUE, n)
end

"Struct to store total sediment flux in overland flow model"
@with_kw struct SedimentLandTransportModel <: AbstractSedimentLandTransportModel
    n::Int
    boundary_conditions::SedimentLandTransportBC = SedimentLandTransportBC(; n)
    variables::SedimentLandTransportVariables = SedimentLandTransportVariables(; n)
end

"Initialize total sediment flux in overland flow model"
function SedimentLandTransportModel(indices::Vector{CartesianIndex{2}})
    n = length(indices)
    model = SedimentLandTransportModel(; n)
    return model
end

"Update total sediment flux in overland flow model boundary conditions"
function update_boundary_conditions!(
    model::SedimentLandTransportModel,
    erosion_model::SoilErosionModel,
    transport_capacity_model::AbstractTransportCapacityModel,
)
    (; erosion, transport_capacity) = model.boundary_conditions
    (; soil_erosion_rate) = erosion_model.variables
    @. erosion = soil_erosion_rate

    (; sediment_transport_capacity) = transport_capacity_model.variables
    @. transport_capacity = sediment_transport_capacity
end

"Update total sediment flux in overland flow model for a single timestep"
function update!(model::SedimentLandTransportModel, network::NetworkLand)
    (; erosion, transport_capacity) = model.boundary_conditions
    (; sediment_rate, deposition) = model.variables

    accucapacityflux!(sediment_rate, erosion, network, transport_capacity)
    deposition .= erosion
end

"Struct to store differentiated sediment flux in overland flow model variables"
@with_kw struct SedimentLandTransportDifferentiationVariables
    n::Int
    # Total sediment rate [t dt-1]
    sediment_rate::Vector{Float64} = fill(MISSING_VALUE, n)
    # Deposition rate [t dt-1]
    deposition::Vector{Float64} = fill(MISSING_VALUE, n)
    # Clay rate [t dt-1]
    clay::Vector{Float64} = fill(MISSING_VALUE, n)
    # Deposition clay rate [t dt-1]
    deposition_clay::Vector{Float64} = fill(MISSING_VALUE, n)
    # Silt rate [t dt-1]
    silt::Vector{Float64} = fill(MISSING_VALUE, n)
    # Deposition silt rate [t dt-1]
    deposition_silt::Vector{Float64} = fill(MISSING_VALUE, n)
    # Sand rate [t dt-1]
    sand::Vector{Float64} = fill(MISSING_VALUE, n)
    # Deposition sand rate [t dt-1]
    deposition_sand::Vector{Float64} = fill(MISSING_VALUE, n)
    # Small aggregates rate [t dt-1]
    sagg::Vector{Float64} = fill(MISSING_VALUE, n)
    # Deposition rate small aggregates [t dt-1]
    deposition_sagg::Vector{Float64} = fill(MISSING_VALUE, n)
    # Large aggregates rate [t dt-1]
    lagg::Vector{Float64} = fill(MISSING_VALUE, n)
    # Deposition rate large aggregates [t dt-1]
    deposition_lagg::Vector{Float64} = fill(MISSING_VALUE, n)
end

"Struct to store differentiated sediment flux in overland flow model boundary conditions"
@with_kw struct SedimentLandTransportDifferentiationBC
    n::Int
    # Erosion rate clay [t dt-1]
    erosion_clay::Vector{Float64} = fill(MISSING_VALUE, n)
    # Erosion rate silt [t dt-1]
    erosion_silt::Vector{Float64} = fill(MISSING_VALUE, n)
    # Erosion rate sand [t dt-1]
    erosion_sand::Vector{Float64} = fill(MISSING_VALUE, n)
    # Erosion rate small aggregates [t dt-1]
    erosion_sagg::Vector{Float64} = fill(MISSING_VALUE, n)
    # Erosion large aggregates [t dt-1]
    erosion_lagg::Vector{Float64} = fill(MISSING_VALUE, n)
    # Transport capacity clay [t dt-1]
    transport_capacity_clay::Vector{Float64} = fill(MISSING_VALUE, n)
    # Transport capacity silt [t dt-1]
    transport_capacity_silt::Vector{Float64} = fill(MISSING_VALUE, n)
    # Transport capacity sand [t dt-1]
    transport_capacity_sand::Vector{Float64} = fill(MISSING_VALUE, n)
    # Transport capacity small aggregates [t dt-1]
    transport_capacity_sagg::Vector{Float64} = fill(MISSING_VALUE, n)
    # Transport capacity large aggregates [t dt-1]
    transport_capacity_lagg::Vector{Float64} = fill(MISSING_VALUE, n)
end

"Struct to store differentiated sediment flux in overland flow model"
@with_kw struct SedimentLandTransportDifferentiationModel <:
                AbstractSedimentLandTransportModel
    n::Int
    boundary_conditions::SedimentLandTransportDifferentiationBC =
        SedimentLandTransportDifferentiationBC(; n)
    variables::SedimentLandTransportDifferentiationVariables =
        SedimentLandTransportDifferentiationVariables(; n)
end

"Initialize differentiated sediment flux in overland flow model"
function SedimentLandTransportDifferentiationModel(indices::Vector{CartesianIndex{2}})
    n = length(indices)
    model = SedimentLandTransportDifferentiationModel(; n)
    return model
end

"Update differentiated sediment flux in overland flow model boundary conditions"
function update_boundary_conditions!(
    model::SedimentLandTransportDifferentiationModel,
    erosion_model::SoilErosionModel,
    transport_capacity_model::TransportCapacityYalinDifferentiationModel,
)
    (;
        erosion_clay,
        erosion_silt,
        erosion_sand,
        erosion_sagg,
        erosion_lagg,
        transport_capacity_clay,
        transport_capacity_silt,
        transport_capacity_sand,
        transport_capacity_sagg,
        transport_capacity_lagg,
    ) = model.boundary_conditions
    (; clay, silt, sand, sagg, lagg) = erosion_model.variables
    @. erosion_clay = clay
    @. erosion_silt = silt
    @. erosion_sand = sand
    @. erosion_sagg = sagg
    @. erosion_lagg = lagg

    (; clay, silt, sand, sagg, lagg) = transport_capacity_model.variables
    @. transport_capacity_clay = clay
    @. transport_capacity_silt = silt
    @. transport_capacity_sand = sand
    @. transport_capacity_sagg = sagg
    @. transport_capacity_lagg = lagg
end

"Update differentiated sediment flux in overland flow model for a single timestep"
function update!(model::SedimentLandTransportDifferentiationModel, network::NetworkLand)
    (;
        erosion_clay,
        erosion_silt,
        erosion_sand,
        erosion_sagg,
        erosion_lagg,
        transport_capacity_clay,
        transport_capacity_silt,
        transport_capacity_sand,
        transport_capacity_sagg,
        transport_capacity_lagg,
    ) = model.boundary_conditions
    (;
        sediment_rate,
        deposition,
        clay,
        deposition_clay,
        silt,
        deposition_silt,
        sand,
        deposition_sand,
        sagg,
        deposition_sagg,
        lagg,
        deposition_lagg,
    ) = model.variables

    accucapacityflux!(clay, erosion_clay, network, transport_capacity_clay)
    deposition_clay .= erosion_clay
    accucapacityflux!(silt, erosion_silt, network, transport_capacity_silt)
    deposition_silt .= erosion_silt
    accucapacityflux!(sand, erosion_sand, network, transport_capacity_sand)
    deposition_sand .= erosion_sand
    accucapacityflux!(sagg, erosion_sagg, network, transport_capacity_sagg)
    deposition_sagg .= erosion_sagg
    accucapacityflux!(lagg, erosion_lagg, network, transport_capacity_lagg)
    deposition_lagg .= erosion_lagg
    @. sediment_rate = clay + silt + sand + sagg + lagg
    @. deposition =
        deposition_clay +
        deposition_silt +
        deposition_sand +
        deposition_sagg +
        deposition_lagg
end<|MERGE_RESOLUTION|>--- conflicted
+++ resolved
@@ -4,24 +4,9 @@
 @with_kw struct SedimentLandTransportVariables
     n::Int
     # Total sediment rate [t dt-1]
-<<<<<<< HEAD
-    sediment_rate::Vector{Float64}
-    # Total sediment deposition rate [t dt-1]
-    deposition::Vector{Float64}
-end
-
-"Initialize total sediment flux in overland flow model variables"
-function SedimentLandTransportVariables(
-    n::Int;
-    sediment_rate::Vector{Float64} = fill(MISSING_VALUE, n),
-    deposition::Vector{Float64} = fill(MISSING_VALUE, n),
-)
-    return SedimentLandTransportVariables(; sediment_rate, deposition = deposition)
-=======
-    amount::Vector{Float64} = fill(MISSING_VALUE, n)
+    sediment_rate::Vector{Float64} = fill(MISSING_VALUE, n)
     # Total sediment deposition rate [t dt-1]
     deposition::Vector{Float64} = fill(MISSING_VALUE, n)
->>>>>>> edf94e5f
 end
 
 "Struct to store total sediment flux in overland flow model boundary conditions"
