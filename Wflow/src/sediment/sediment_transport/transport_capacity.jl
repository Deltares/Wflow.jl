abstract type AbstractTransportCapacityModel end

"Struct to store total transport capacity model variables"
@with_kw struct TransportCapacityModelVariables
    n::Int
<<<<<<< HEAD
    # Total sediment transport capacity [t dt-1 => kg s⁻¹]
    sediment_transport_capacity::Vector{Float64} = fill(MISSING_VALUE, n)
=======
    # Total sediment transport capacity [t dt-1]
    amount::Vector{Float64} = fill(MISSING_VALUE, n)
>>>>>>> edf94e5f
end

"Struct to store total transport capacity model boundary conditions"
@with_kw struct TransportCapacityBC
    n::Int
    # Discharge [m³ s⁻¹]
    q::Vector{Float64} = fill(MISSING_VALUE, n)
    # Flow depth [m]
    waterlevel::Vector{Float64} = fill(MISSING_VALUE, n)
end

"Update total transport capacity model boundary conditions"
function update_boundary_conditions!(
    model::AbstractTransportCapacityModel,
    hydrological_forcing::HydrologicalForcing,
    model_type::Symbol,
)
    (; q, waterlevel) = model.boundary_conditions
    (; q_land, waterlevel_land, q_river, waterlevel_river) = hydrological_forcing

    if model_type == :land
        @. q = q_land
        @. waterlevel = waterlevel_land
    elseif model_type == :river
        @. q = q_river
        @. waterlevel = waterlevel_river
    end
end

##################### Overland Flow #####################

"Struct to store Govers overland flow transport capacity model parameters"
@with_kw struct TransportCapacityGoversParameters
    # Particle density [kg m⁻³]
    density::Vector{Float64}
    # Govers transport capacity coefficient [-]
    c_govers::Vector{Float64}
    # Govers transport capacity exponent [-]
    n_govers::Vector{Float64}
end

"Initialize Govers overland flow transport capacity model parameters"
function TransportCapacityGoversParameters(
    dataset::NCDataset,
    config::Config,
    indices::Vector{CartesianIndex{2}},
)
    density = ncread(
        dataset,
        config,
        "sediment__particle_density",
        SoilLoss;
        sel = indices,
        defaults = 2650.0,
        type = Float64,
    )
    c_govers = ncread(
        dataset,
        config,
        "land_surface_water_sediment__govers_transport_capacity_coefficient",
        SoilLoss;
        sel = indices,
        defaults = 0.000505,
        type = Float64,
    )
    n_govers = ncread(
        dataset,
        config,
        "land_surface_water_sediment__govers_transport_capacity_exponent",
        SoilLoss;
        sel = indices,
        defaults = 4.27,
        type = Float64,
    )
    tc_parameters = TransportCapacityGoversParameters(; density, c_govers, n_govers)

    return tc_parameters
end

"Govers overland flow transport capacity model"
@with_kw struct TransportCapacityGoversModel <: AbstractTransportCapacityModel
    n::Int
    boundary_conditions::TransportCapacityBC = TransportCapacityBC(; n)
    parameters::TransportCapacityGoversParameters
    variables::TransportCapacityModelVariables = TransportCapacityModelVariables(; n)
end

"Initialize Govers overland flow transport capacity model"
function TransportCapacityGoversModel(
    dataset::NCDataset,
    config::Config,
    indices::Vector{CartesianIndex{2}},
)
    n = length(indices)
    parameters = TransportCapacityGoversParameters(dataset, config, indices)
    model = TransportCapacityGoversModel(; n, parameters)
    return model
end

"Update Govers overland flow transport capacity model for a single timestep"
function update!(
    model::TransportCapacityGoversModel,
    parameters::LandParameters,
    dt::Float64,
)
    (; q, waterlevel) = model.boundary_conditions
    (; density, c_govers, n_govers) = model.parameters
    (; sediment_transport_capacity) = model.variables

    (; slope, flow_width, reservoir_coverage, river_location) = parameters

    n = length(q)
    threaded_foreach(1:n; basesize = 1000) do i
        sediment_transport_capacity[i] = transport_capacity_govers(
            q[i],
            waterlevel[i],
            c_govers[i],
            n_govers[i],
            density[i],
            slope[i],
            flow_width[i],
            reservoir_coverage[i],
            river_location[i],
            dt,
        )
    end
end

"Struct to store Yalin overland flow transport capacity model parameters"
@with_kw struct TransportCapacityYalinParameters
    # Particle density [kg m⁻³]
    density::Vector{Float64}
    # Particle mean diameter [mm => m]
    d50::Vector{Float64}
end

"Initialize Yalin overland flow transport capacity model parameters"
function TransportCapacityYalinParameters(
    dataset::NCDataset,
    config::Config,
    indices::Vector{CartesianIndex{2}},
)
    density = ncread(
        dataset,
        config,
        "sediment__particle_density",
        SoilLoss;
        sel = indices,
        defaults = 2650.0,
        type = Float64,
    )
    d50 = ncread(
        dataset,
        config,
        "land_surface_sediment__median_diameter",
        SoilLoss;
        sel = indices,
        defaults = 0.1,
        type = Float64,
    )

    tc_parameters = TransportCapacityYalinParameters(; density = density, d50 = d50)

    return tc_parameters
end

"Yalin overland flow transport capacity model"
@with_kw struct TransportCapacityYalinModel <: AbstractTransportCapacityModel
    n::Int
    boundary_conditions::TransportCapacityBC = TransportCapacityBC(; n)
    parameters::TransportCapacityYalinParameters
    variables::TransportCapacityModelVariables = TransportCapacityModelVariables(; n)
end

"Initialize Yalin overland flow transport capacity model"
function TransportCapacityYalinModel(
    dataset::NCDataset,
    config::Config,
    indices::Vector{CartesianIndex{2}},
)
    n = length(indices)
    parameters = TransportCapacityYalinParameters(dataset, config, indices)
    model = TransportCapacityYalinModel(; n, parameters)
    return model
end

"Update Yalin overland flow transport capacity model for a single timestep"
function update!(
    model::TransportCapacityYalinModel,
    parameters::LandParameters,
    dt::Float64,
)
    (; q, waterlevel) = model.boundary_conditions
    (; density, d50) = model.parameters
    (; sediment_transport_capacity) = model.variables

    (; slope, flow_width, reservoir_coverage, river_location) = parameters

    n = length(q)
    threaded_foreach(1:n; basesize = 1000) do i
        sediment_transport_capacity[i] = transport_capacity_yalin(
            q[i],
            waterlevel[i],
            density[i],
            d50[i],
            slope[i],
            flow_width[i],
            reservoir_coverage[i],
            river_location[i],
            dt,
        )
    end
end

"Struct to store Yalin differentiated overland flow transport capacity model variables"
@with_kw struct TransportCapacityYalinDifferentiationModelVariables
    n::Int
    # Total sediment transport capacity [t dt-1 => kg s⁻¹]
    sediment_transport_capacity::Vector{Float64} = fill(MISSING_VALUE, n)
    # Transport capacity clay [t dt-1 => kg s⁻¹]
    clay::Vector{Float64} = fill(MISSING_VALUE, n)
    # Transport capacity silt [t dt-1 => kg s⁻¹]
    silt::Vector{Float64} = fill(MISSING_VALUE, n)
    # Transport capacity sand [t dt-1 => kg s⁻¹]
    sand::Vector{Float64} = fill(MISSING_VALUE, n)
    # Transport capacity small aggregates [t dt-1 => kg s⁻¹]
    sagg::Vector{Float64} = fill(MISSING_VALUE, n)
    # Transport capacity large aggregates [t dt-1 => kg s⁻¹]
    lagg::Vector{Float64} = fill(MISSING_VALUE, n)
end

"Struct to store Yalin differentiated overland flow transport capacity model parameters"
@with_kw struct TransportCapacityYalinDifferentiationParameters
    # Particle density [kg m⁻³]
    density::Vector{Float64}
    # Clay mean diameter [μm => m]
    dm_clay::Vector{Float64}
    # Silt mean diameter [μm => m]
    dm_silt::Vector{Float64}
    # Sand mean diameter [μm => m]
    dm_sand::Vector{Float64}
    # Small aggregates mean diameter [μm => m]
    dm_sagg::Vector{Float64}
    # Large aggregates mean diameter [μm => m]
    dm_lagg::Vector{Float64}
end

"Initialize Yalin differentiated overland flow transport capacity model parameters"
function TransportCapacityYalinDifferentiationParameters(
    dataset::NCDataset,
    config::Config,
    indices::Vector{CartesianIndex{2}},
)
    density = ncread(
        dataset,
        config,
        "sediment__particle_density",
        SoilLoss;
        sel = indices,
        defaults = 2650.0,
        type = Float64,
    )
    dm_clay = ncread(
        dataset,
        config,
        "clay__mean_diameter",
        SoilLoss;
        sel = indices,
        defaults = 2.0,
        type = Float64,
    )
    dm_silt = ncread(
        dataset,
        config,
        "silt__mean_diameter",
        SoilLoss;
        sel = indices,
        defaults = 10.0,
        type = Float64,
    )
    dm_sand = ncread(
        dataset,
        config,
        "sand__mean_diameter",
        SoilLoss;
        sel = indices,
        defaults = 200.0,
        type = Float64,
    )
    dm_sagg = ncread(
        dataset,
        config,
        "sediment_small_aggregates__mean_diameter",
        SoilLoss;
        sel = indices,
        defaults = 30.0,
        type = Float64,
    )
    dm_lagg = ncread(
        dataset,
        config,
        "sediment_large_aggregates__mean_diameter",
        SoilLoss;
        sel = indices,
        defaults = 500.0,
        type = Float64,
    )

    tc_parameters = TransportCapacityYalinDifferentiationParameters(;
        density,
        dm_clay,
        dm_silt,
        dm_sand,
        dm_sagg,
        dm_lagg,
    )

    return tc_parameters
end

"Yalin differentiated overland flow transport capacity model"
@with_kw struct TransportCapacityYalinDifferentiationModel <: AbstractTransportCapacityModel
    n::Int
    boundary_conditions::TransportCapacityBC = TransportCapacityBC(; n)
    parameters::TransportCapacityYalinDifferentiationParameters
    variables::TransportCapacityYalinDifferentiationModelVariables =
        TransportCapacityYalinDifferentiationModelVariables(; n)
end

"Initialize Yalin differentiated overland flow transport capacity model"
function TransportCapacityYalinDifferentiationModel(
    dataset::NCDataset,
    config::Config,
    indices::Vector{CartesianIndex{2}},
)
    n = length(indices)
    parameters = TransportCapacityYalinDifferentiationParameters(dataset, config, indices)
    model = TransportCapacityYalinDifferentiationModel(; n, parameters)
    return model
end

"Update Yalin differentiated overland flow transport capacity model for a single timestep"
function update!(
    model::TransportCapacityYalinDifferentiationModel,
    parameters::LandParameters,
    dt::Float64,
)
    (; q, waterlevel) = model.boundary_conditions
    (; density, dm_clay, dm_silt, dm_sand, dm_sagg, dm_lagg) = model.parameters
    (; sediment_transport_capacity, clay, silt, sand, sagg, lagg) = model.variables

    (; slope, flow_width, river_location, reservoir_coverage) = parameters

    n = length(q)
    threaded_foreach(1:n; basesize = 1000) do i
        dtot = transportability_yalin_differentiation(
            waterlevel[i],
            density[i],
            dm_clay[i],
            dm_silt[i],
            dm_sand[i],
            dm_sagg[i],
            dm_lagg[i],
            slope[i],
        )
        clay[i] = transport_capacity_yalin_differentiation(
            q[i],
            waterlevel[i],
            density[i],
            dm_clay[i],
            slope[i],
            flow_width[i],
            reservoir_coverage[i],
            river_location[i],
            dtot,
            dt,
        )
        silt[i] = transport_capacity_yalin_differentiation(
            q[i],
            waterlevel[i],
            density[i],
            dm_silt[i],
            slope[i],
            flow_width[i],
            reservoir_coverage[i],
            river_location[i],
            dtot,
            dt,
        )
        sand[i] = transport_capacity_yalin_differentiation(
            q[i],
            waterlevel[i],
            density[i],
            dm_sand[i],
            slope[i],
            flow_width[i],
            reservoir_coverage[i],
            river_location[i],
            dtot,
            dt,
        )
        sagg[i] = transport_capacity_yalin_differentiation(
            q[i],
            waterlevel[i],
            density[i],
            dm_sagg[i],
            slope[i],
            flow_width[i],
            reservoir_coverage[i],
            river_location[i],
            dtot,
            dt,
        )
        lagg[i] = transport_capacity_yalin_differentiation(
            q[i],
            waterlevel[i],
            density[i],
            dm_lagg[i],
            slope[i],
            flow_width[i],
            reservoir_coverage[i],
            river_location[i],
            dtot,
            dt,
        )
        sediment_transport_capacity[i] = clay[i] + silt[i] + sand[i] + sagg[i] + lagg[i]
    end
end

"Struct to store common river transport capacity model parameters"
@with_kw struct TransportCapacityRiverParameters
    # Particle density [kg m-3]
    density::Vector{Float64}
    # Particle mean diameter [mm]
    d50::Vector{Float64}
end

"Initialize common river transport capacity model parameters"
function TransportCapacityRiverParameters(
    dataset::NCDataset,
    config::Config,
    indices::Vector{CartesianIndex{2}},
)
    density = ncread(
        dataset,
        config,
        "sediment__particle_density",
        SoilLoss;
        sel = indices,
        defaults = 2650.0,
        type = Float64,
    )
    d50 = ncread(
        dataset,
        config,
        "river_sediment__median_diameter",
        SoilLoss;
        sel = indices,
        defaults = 0.1,
        type = Float64,
    )

    tc_parameters = TransportCapacityRiverParameters(; density, d50)

    return tc_parameters
end

"Struct to store Bagnold transport capacity model parameters"
@with_kw struct TransportCapacityBagnoldParameters
    # Bagnold transport capacity coefficient [-]
    c_bagnold::Vector{Float64}
    # Bagnold transport capacity exponent [-]
    e_bagnold::Vector{Float64}
end

"Initialize Bagnold transport capacity model parameters"
function TransportCapacityBagnoldParameters(
    dataset::NCDataset,
    config::Config,
    indices::Vector{CartesianIndex{2}},
)
    c_bagnold = ncread(
        dataset,
        config,
        "river_water_sediment__bagnold_transport_capacity_coefficient",
        SoilLoss;
        optional = false,
        sel = indices,
        type = Float64,
    )
    e_bagnold = ncread(
        dataset,
        config,
        "river_water_sediment__bagnold_transport_capacity_exponent",
        SoilLoss;
        optional = false,
        sel = indices,
        type = Float64,
    )

    tc_parameters = TransportCapacityBagnoldParameters(; c_bagnold, e_bagnold)

    return tc_parameters
end

"Bagnold river transport capacity model"
@with_kw struct TransportCapacityBagnoldModel <: AbstractTransportCapacityModel
    n::Int
    boundary_conditions::TransportCapacityBC = TransportCapacityBC(; n)
    parameters::TransportCapacityBagnoldParameters
    variables::TransportCapacityModelVariables = TransportCapacityModelVariables(; n)
end

"Initialize Bagnold river transport capacity model"
function TransportCapacityBagnoldModel(
    dataset::NCDataset,
    config::Config,
    indices::Vector{CartesianIndex{2}},
)
    n = length(indices)
    parameters = TransportCapacityBagnoldParameters(dataset, config, indices)
    model = TransportCapacityBagnoldModel(; n, parameters)
    return model
end

"Update Bagnold river transport capacity model for a single timestep"
function update!(
    model::TransportCapacityBagnoldModel,
    parameters::RiverParameters,
    dt::Float64,
)
    (; q, waterlevel) = model.boundary_conditions
    (; c_bagnold, e_bagnold) = model.parameters
    (; sediment_transport_capacity) = model.variables

    n = length(q)
    # Note: slope is not used here but this allows for a consistent interface of update! functions
    # Only Bagnold does not use it
    threaded_foreach(1:n; basesize = 1000) do i
        sediment_transport_capacity[i] = transport_capacity_bagnold(
            q[i],
            waterlevel[i],
            c_bagnold[i],
            e_bagnold[i],
            parameters.flow_width[i],
            parameters.flow_length[i],
            dt,
        )
    end
end

"Engelund and Hansen river transport capacity model parameters"
@with_kw struct TransportCapacityEngelundModel <: AbstractTransportCapacityModel
    n::Int
    boundary_conditions::TransportCapacityBC = TransportCapacityBC(; n)
    parameters::TransportCapacityRiverParameters
    variables::TransportCapacityModelVariables = TransportCapacityModelVariables(; n)
end

"Initialize Engelund and Hansen river transport capacity model"
function TransportCapacityEngelundModel(
    dataset::NCDataset,
    config::Config,
    indices::Vector{CartesianIndex{2}},
)
    n = length(indices)
    parameters = TransportCapacityRiverParameters(dataset, config, indices)
    model = TransportCapacityEngelundModel(; n, parameters)
    return model
end

"Update Engelund and Hansen river transport capacity model for a single timestep"
function update!(
    model::TransportCapacityEngelundModel,
    parameters::RiverParameters,
    dt::Float64,
)
    (; q, waterlevel) = model.boundary_conditions
    (; density, d50) = model.parameters
    (; sediment_transport_capacity) = model.variables

    n = length(q)
    threaded_foreach(1:n; basesize = 1000) do i
        sediment_transport_capacity[i] = transport_capacity_engelund(
            q[i],
            waterlevel[i],
            density[i],
            d50[i],
            parameters.flow_width[i],
            parameters.flow_length[i],
            parameters.slope[i],
            dt,
        )
    end
end

"Struct to store Kodatie river transport capacity model parameters"
@with_kw struct TransportCapacityKodatieParameters
    # Kodatie transport capacity coefficient a [-]
    a_kodatie::Vector{Float64}
    # Kodatie transport capacity coefficient b [-]
    b_kodatie::Vector{Float64}
    # Kodatie transport capacity coefficient c [-]
    c_kodatie::Vector{Float64}
    # Kodatie transport capacity coefficient d [-]
    d_kodatie::Vector{Float64}
end

"Initialize Kodatie river transport capacity model parameters"
function TransportCapacityKodatieParameters(
    dataset::NCDataset,
    config::Config,
    indices::Vector{CartesianIndex{2}},
)
    a_kodatie = ncread(
        dataset,
        config,
        "river_water_sediment__kodatie_transport_capacity_a_coefficient",
        SoilLoss;
        optional = false,
        sel = indices,
        type = Float64,
    )
    b_kodatie = ncread(
        dataset,
        config,
        "river_water_sediment__kodatie_transport_capacity_b_coefficient",
        SoilLoss;
        optional = false,
        sel = indices,
        type = Float64,
    )
    c_kodatie = ncread(
        dataset,
        config,
        "river_water_sediment__kodatie_transport_capacity_c_coefficient",
        SoilLoss;
        optional = false,
        sel = indices,
        type = Float64,
    )
    d_kodatie = ncread(
        dataset,
        config,
        "river_water_sediment__kodatie_transport_capacity_d_coefficient",
        SoilLoss;
        optional = false,
        sel = indices,
        type = Float64,
    )

    tc_parameters =
        TransportCapacityKodatieParameters(; a_kodatie, b_kodatie, c_kodatie, d_kodatie)

    return tc_parameters
end

"Kodatie river transport capacity model"
@with_kw struct TransportCapacityKodatieModel <: AbstractTransportCapacityModel
    n::Int
    boundary_conditions::TransportCapacityBC = TransportCapacityBC(; n)
    variables::TransportCapacityModelVariables = TransportCapacityModelVariables(; n)
    parameters::TransportCapacityKodatieParameters
end

"Initialize Kodatie river transport capacity model"
function TransportCapacityKodatieModel(
    dataset::NCDataset,
    config::Config,
    indices::Vector{CartesianIndex{2}},
)
    n = length(indices)
    parameters = TransportCapacityKodatieParameters(dataset, config, indices)
    model = TransportCapacityKodatieModel(; n, parameters)
    return model
end

"Update Kodatie river transport capacity model for a single timestep"
function update!(
    model::TransportCapacityKodatieModel,
    parameters::RiverParameters,
    dt::Float64,
)
    (; q, waterlevel) = model.boundary_conditions
    (; a_kodatie, b_kodatie, c_kodatie, d_kodatie) = model.parameters
    (; sediment_transport_capacity) = model.variables

    n = length(q)
    threaded_foreach(1:n; basesize = 1000) do i
        sediment_transport_capacity[i] = transport_capacity_kodatie(
            q[i],
            waterlevel[i],
            a_kodatie[i],
            b_kodatie[i],
            c_kodatie[i],
            d_kodatie[i],
            parameters.flow_width[i],
            parameters.flow_length[i],
            parameters.slope[i],
            dt,
        )
    end
end

"Yang river transport capacity model"
@with_kw struct TransportCapacityYangModel <: AbstractTransportCapacityModel
    n::Int
    boundary_conditions::TransportCapacityBC = TransportCapacityBC(; n)
    parameters::TransportCapacityRiverParameters
    variables::TransportCapacityModelVariables = TransportCapacityModelVariables(; n)
end

"Initialize Yang river transport capacity model"
function TransportCapacityYangModel(
    dataset::NCDataset,
    config::Config,
    indices::Vector{CartesianIndex{2}},
)
    n = length(indices)
    parameters = TransportCapacityRiverParameters(dataset, config, indices)
    model = TransportCapacityYangModel(; n, parameters)
    return model
end

"Update Yang river transport capacity model for a single timestep"
function update!(
    model::TransportCapacityYangModel,
    parameters::RiverParameters,
    dt::Float64,
)
    (; q, waterlevel) = model.boundary_conditions
    (; density, d50) = model.parameters
    (; sediment_transport_capacity) = model.variables

    n = length(q)
    threaded_foreach(1:n; basesize = 1000) do i
        sediment_transport_capacity[i] = transport_capacity_yang(
            q[i],
            waterlevel[i],
            density[i],
            d50[i],
            parameters.flow_width[i],
            parameters.flow_length[i],
            parameters.slope[i],
            dt,
        )
    end
end

"Molinas and Wu river transport capacity model"
@with_kw struct TransportCapacityMolinasModel <: AbstractTransportCapacityModel
    n::Int
    boundary_conditions::TransportCapacityBC = TransportCapacityBC(; n)
    parameters::TransportCapacityRiverParameters
    variables::TransportCapacityModelVariables = TransportCapacityModelVariables(; n)
end

"Initialize Molinas and Wu river transport capacity model"
function TransportCapacityMolinasModel(
    dataset::NCDataset,
    config::Config,
    indices::Vector{CartesianIndex{2}},
)
    n = length(indices)
    parameters = TransportCapacityRiverParameters(dataset, config, indices)
    model = TransportCapacityMolinasModel(; n, parameters)
    return model
end

"Update Molinas and Wu river transport capacity model for a single timestep"
function update!(
    model::TransportCapacityMolinasModel,
    parameters::RiverParameters,
    dt::Float64,
)
    (; q, waterlevel) = model.boundary_conditions
    (; density, d50) = model.parameters
    (; sediment_transport_capacity) = model.variables

    n = length(q)
    threaded_foreach(1:n; basesize = 1000) do i
        sediment_transport_capacity[i] = transport_capacity_molinas(
            q[i],
            waterlevel[i],
            density[i],
            d50[i],
            parameters.flow_width[i],
            parameters.flow_length[i],
            parameters.slope[i],
            dt,
        )
    end
end<|MERGE_RESOLUTION|>--- conflicted
+++ resolved
@@ -3,13 +3,8 @@
 "Struct to store total transport capacity model variables"
 @with_kw struct TransportCapacityModelVariables
     n::Int
-<<<<<<< HEAD
     # Total sediment transport capacity [t dt-1 => kg s⁻¹]
     sediment_transport_capacity::Vector{Float64} = fill(MISSING_VALUE, n)
-=======
-    # Total sediment transport capacity [t dt-1]
-    amount::Vector{Float64} = fill(MISSING_VALUE, n)
->>>>>>> edf94e5f
 end
 
 "Struct to store total transport capacity model boundary conditions"
