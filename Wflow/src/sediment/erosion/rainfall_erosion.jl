abstract type AbstractRainfallErosionModel end

"Struct for storing rainfall erosion model variables"
@with_kw struct RainfallErosionModelVariables
    n::Int
    # Total soil erosion rate [t dt-1] from rainfall (splash)
<<<<<<< HEAD
    soil_erosion_rate::Vector{Float64}
end

"Initialize rainfall erosion model variables"
function RainfallErosionModelVariables(
    n::Int;
    soil_erosion_rate::Vector{Float64} = fill(MISSING_VALUE, n),
)
    return RainfallErosionModelVariables(; soil_erosion_rate)
=======
    amount::Vector{Float64} = fill(MISSING_VALUE, n)
>>>>>>> edf94e5f
end

"Struct for storing EUROSEM rainfall erosion model boundary conditions"
@with_kw struct RainfallErosionEurosemBC
    n::Int
    # precipitation [mm dt-1]
    precipitation::Vector{Float64} = fill(MISSING_VALUE, n)
    # Interception [mm dt-1]
    interception::Vector{Float64} = fill(MISSING_VALUE, n)
    # Waterlevel on land [m]
    waterlevel::Vector{Float64} = fill(MISSING_VALUE, n)
end

"Struct for storing EUROSEM rainfall erosion model parameters"
@with_kw struct RainfallErosionEurosemParameters
    # Soil detachability factor [g J-1]
    soil_detachability::Vector{Float64}
    # Exponent EUROSEM [-]
    eurosem_exponent::Vector{Float64}
    # Canopy height [m]
    canopyheight::Vector{Float64}
    # Canopy gap fraction [-]
    canopygapfraction::Vector{Float64}
    # Fraction of the soil that is covered (eg paved, snow, etc) [-]
    soilcover_fraction::Vector{Float64}
end

"Initialize EUROSEM rainfall erosion model parameters"
function RainfallErosionEurosemParameters(
    dataset::NCDataset,
    config::Config,
    indices::Vector{CartesianIndex{2}},
)
    soil_detachability = ncread(
        dataset,
        config,
        "soil_erosion__rainfall_soil_detachability_factor";
        sel = indices,
        defaults = 0.6,
        type = Float64,
    )
    eurosem_exponent = ncread(
        dataset,
        config,
        "soil_erosion__eurosem_exponent";
        sel = indices,
        defaults = 2.0,
        type = Float64,
    )
    canopyheight = ncread(
        dataset,
        config,
        "vegetation_canopy__height";
        sel = indices,
        defaults = 0.5,
        type = Float64,
    )
    canopygapfraction = ncread(
        dataset,
        config,
        "vegetation_canopy__gap_fraction";
        sel = indices,
        defaults = 0.1,
        type = Float64,
    )
    soilcover_fraction = ncread(
        dataset,
        config,
        "compacted_soil__area_fraction";
        sel = indices,
        defaults = 0.01,
        type = Float64,
    )

    eurosem_parameters = RainfallErosionEurosemParameters(;
        soil_detachability,
        eurosem_exponent,
        canopyheight,
        canopygapfraction,
        soilcover_fraction,
    )
    return eurosem_parameters
end

"EUROSEM rainfall erosion model"
@with_kw struct RainfallErosionEurosemModel <: AbstractRainfallErosionModel
    n::Int
    boundary_conditions::RainfallErosionEurosemBC = RainfallErosionEurosemBC(; n)
    parameters::RainfallErosionEurosemParameters
    variables::RainfallErosionModelVariables = RainfallErosionModelVariables(; n)
end

"Initialize EUROSEM rainfall erosion model"
function RainfallErosionEurosemModel(
    dataset::NCDataset,
    config::Config,
    indices::Vector{CartesianIndex{2}},
)
    n = length(indices)
    parameters = RainfallErosionEurosemParameters(dataset, config, indices)
    model = RainfallErosionEurosemModel(; n, parameters)
    return model
end

"Update EUROSEM rainfall erosion model boundary conditions for a single timestep"
function update_boundary_conditions!(
    model::RainfallErosionEurosemModel,
    atmospheric_forcing::AtmosphericForcing,
    hydrological_forcing::HydrologicalForcing,
)
    (; precipitation, interception, waterlevel) = model.boundary_conditions
    @. precipitation = atmospheric_forcing.precipitation
    @. waterlevel = hydrological_forcing.waterlevel_land
    @. interception = hydrological_forcing.interception
end

"Update EUROSEM rainfall erosion model for a single timestep"
function update!(
    model::RainfallErosionEurosemModel,
    parameters::LandParameters,
    dt::Float64,
)
    (; precipitation, interception, waterlevel) = model.boundary_conditions
    (;
        soil_detachability,
        eurosem_exponent,
        canopyheight,
        canopygapfraction,
        soilcover_fraction,
    ) = model.parameters
    (; soil_erosion_rate) = model.variables

    n = length(precipitation)
    threaded_foreach(1:n; basesize = 1000) do i
        soil_erosion_rate[i] = rainfall_erosion_eurosem(
            precipitation[i],
            interception[i],
            waterlevel[i],
            soil_detachability[i],
            eurosem_exponent[i],
            canopyheight[i],
            canopygapfraction[i],
            soilcover_fraction[i],
            parameters.area[i],
            dt,
        )
    end
end

"Struct for storing ANSWERS rainfall erosion model boundary conditions"
@with_kw struct RainfallErosionAnswersBC
    n::Int
    # precipitation [mm dt-1]
    precipitation::Vector{Float64} = fill(MISSING_VALUE, n)
end

"Struct for storing ANSWERS rainfall erosion model parameters"
@with_kw struct RainfallErosionAnswersParameters
    # Soil erodibility factor [-]
    usle_k::Vector{Float64}
    # Crop management factor [-]
    usle_c::Vector{Float64}
    # ANSWERS rainfall erosion factor [-]
    answers_rainfall_factor::Vector{Float64}
end

"Initialize ANSWERS rainfall erosion model parameters"
function RainfallErosionAnswersParameters(
    dataset::NCDataset,
    config::Config,
    indices::Vector{CartesianIndex{2}},
)
    usle_k = ncread(
        dataset,
        config,
        "soil_erosion__usle_k_factor";
        sel = indices,
        defaults = 0.1,
        type = Float64,
    )
    usle_c = ncread(
        dataset,
        config,
        "soil_erosion__usle_c_factor";
        sel = indices,
        defaults = 0.01,
        type = Float64,
    )
    answers_rainfall_factor = ncread(
        dataset,
        config,
        "soil_erosion__answers_rainfall_factor";
        sel = indices,
        defaults = 0.108,
        type = Float64,
    )

    answers_parameters =
        RainfallErosionAnswersParameters(; usle_k, usle_c, answers_rainfall_factor)
    return answers_parameters
end

"ANSWERS rainfall erosion model"
@with_kw struct RainfallErosionAnswersModel <: AbstractRainfallErosionModel
    n::Int
    boundary_conditions::RainfallErosionAnswersBC = RainfallErosionAnswersBC(; n)
    parameters::RainfallErosionAnswersParameters
    variables::RainfallErosionModelVariables = RainfallErosionModelVariables(; n)
end

"Initialize ANSWERS rainfall erosion model"
function RainfallErosionAnswersModel(
    dataset::NCDataset,
    config::Config,
    indices::Vector{CartesianIndex{2}},
)
    n = length(indices)
    parameters = RainfallErosionAnswersParameters(dataset, config, indices)
    model = RainfallErosionAnswersModel(; n, parameters)
    return model
end

"Update ANSWERS rainfall erosion model boundary conditions for a single timestep"
function update_boundary_conditions!(
    model::RainfallErosionAnswersModel,
    atmospheric_forcing::AtmosphericForcing,
    hydrological_forcing::HydrologicalForcing,
)
    (; precipitation) = model.boundary_conditions
    @. precipitation = atmospheric_forcing.precipitation
end

"Update ANSWERS rainfall erosion model for a single timestep"
function update!(
    model::RainfallErosionAnswersModel,
    parameters::LandParameters,
    dt::Float64,
)
    (; precipitation) = model.boundary_conditions
    (; usle_k, usle_c, answers_rainfall_factor) = model.parameters
    (; soil_erosion_rate) = model.variables

    n = length(precipitation)
    threaded_foreach(1:n; basesize = 1000) do i
        soil_erosion_rate[i] = rainfall_erosion_answers(
            precipitation[i],
            usle_k[i],
            usle_c[i],
            answers_rainfall_factor[i],
            parameters.area[i],
            dt,
        )
    end
end<|MERGE_RESOLUTION|>--- conflicted
+++ resolved
@@ -4,19 +4,7 @@
 @with_kw struct RainfallErosionModelVariables
     n::Int
     # Total soil erosion rate [t dt-1] from rainfall (splash)
-<<<<<<< HEAD
-    soil_erosion_rate::Vector{Float64}
-end
-
-"Initialize rainfall erosion model variables"
-function RainfallErosionModelVariables(
-    n::Int;
-    soil_erosion_rate::Vector{Float64} = fill(MISSING_VALUE, n),
-)
-    return RainfallErosionModelVariables(; soil_erosion_rate)
-=======
-    amount::Vector{Float64} = fill(MISSING_VALUE, n)
->>>>>>> edf94e5f
+    soil_erosion_rate::Vector{Float64} = fill(MISSING_VALUE, n)
 end
 
 "Struct for storing EUROSEM rainfall erosion model boundary conditions"
