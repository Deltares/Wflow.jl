abstract type AbstractRainfallErosionModel end

"Struct for storing rainfall erosion model variables"
@with_kw struct RainfallErosionModelVariables
    # Total soil erosion rate [t dt-1] from rainfall (splash)
    amount::Vector{Float64}
end

"Initialize rainfall erosion model variables"
function RainfallErosionModelVariables(
    n::Int;
    amount::Vector{Float64} = fill(MISSING_VALUE, n),
)
    return RainfallErosionModelVariables(; amount)
end

"Struct for storing EUROSEM rainfall erosion model boundary conditions"
@with_kw struct RainfallErosionEurosemBC
    n::Int
    # precipitation [mm dt-1]
    precipitation::Vector{Float64} = fill(MISSING_VALUE, n)
    # Interception [mm dt-1]
    interception::Vector{Float64} = fill(MISSING_VALUE, n)
    # Waterlevel on land [m]
    waterlevel::Vector{Float64} = fill(MISSING_VALUE, n)
end

"Struct for storing EUROSEM rainfall erosion model parameters"
@with_kw struct RainfallErosionEurosemParameters
    # Soil detachability factor [g J-1]
    soil_detachability::Vector{Float64}
    # Exponent EUROSEM [-]
    eurosem_exponent::Vector{Float64}
    # Canopy height [m]
    canopyheight::Vector{Float64}
    # Canopy gap fraction [-]
    canopygapfraction::Vector{Float64}
    # Fraction of the soil that is covered (eg paved, snow, etc) [-]
    soilcover_fraction::Vector{Float64}
end

"Initialize EUROSEM rainfall erosion model parameters"
function RainfallErosionEurosemParameters(
    dataset::NCDataset,
    config::Config,
    indices::Vector{CartesianIndex{2}},
)
    lens = lens_input_parameter(config, "soil_erosion__rainfall_soil_detachability_factor")
    soil_detachability =
        ncread(dataset, config, lens; sel = indices, defaults = 0.6, type = Float64)
    lens = lens_input_parameter(config, "soil_erosion__eurosem_exponent")
    eurosem_exponent =
        ncread(dataset, config, lens; sel = indices, defaults = 2.0, type = Float64)
    lens = lens_input_parameter(config, "vegetation_canopy__height")
    canopyheight =
        ncread(dataset, config, lens; sel = indices, defaults = 0.5, type = Float64)
    lens = lens_input_parameter(config, "vegetation_canopy__gap_fraction")
    canopygapfraction =
        ncread(dataset, config, lens; sel = indices, defaults = 0.1, type = Float64)
    lens = lens_input_parameter(config, "compacted_soil__area_fraction")
    soilcover_fraction =
        ncread(dataset, config, lens; sel = indices, defaults = 0.01, type = Float64)

    eurosem_parameters = RainfallErosionEurosemParameters(;
        soil_detachability,
        eurosem_exponent,
        canopyheight,
        canopygapfraction,
        soilcover_fraction,
    )
    return eurosem_parameters
end

"EUROSEM rainfall erosion model"
@with_kw struct RainfallErosionEurosemModel <: AbstractRainfallErosionModel
    boundary_conditions::RainfallErosionEurosemBC
    parameters::RainfallErosionEurosemParameters
    variables::RainfallErosionModelVariables
end

"Initialize EUROSEM rainfall erosion model"
function RainfallErosionEurosemModel(
    dataset::NCDataset,
    config::Config,
    indices::Vector{CartesianIndex{2}},
)
    n = length(indices)
    vars = RainfallErosionModelVariables(n)
    params = RainfallErosionEurosemParameters(dataset, config, indices)
    bc = RainfallErosionEurosemBC(; n)
    model = RainfallErosionEurosemModel(;
        boundary_conditions = bc,
        parameters = params,
        variables = vars,
    )
    return model
end

"Update EUROSEM rainfall erosion model boundary conditions for a single timestep"
function update_boundary_conditions!(
    model::RainfallErosionEurosemModel,
    atmospheric_forcing::AtmosphericForcing,
    hydrological_forcing::HydrologicalForcing,
)
    (; precipitation, interception, waterlevel) = model.boundary_conditions
    @. precipitation = atmospheric_forcing.precipitation
    @. waterlevel = hydrological_forcing.waterlevel_land
    @. interception = hydrological_forcing.interception
end

"Update EUROSEM rainfall erosion model for a single timestep"
function update!(
    model::RainfallErosionEurosemModel,
    parameters::LandParameters,
    dt::Float64,
)
    (; precipitation, interception, waterlevel) = model.boundary_conditions
    (;
        soil_detachability,
        eurosem_exponent,
        canopyheight,
        canopygapfraction,
        soilcover_fraction,
    ) = model.parameters
    (; amount) = model.variables

    n = length(precipitation)
    threaded_foreach(1:n; basesize = 1000) do i
        amount[i] = rainfall_erosion_eurosem(
            precipitation[i],
            interception[i],
            waterlevel[i],
            soil_detachability[i],
            eurosem_exponent[i],
            canopyheight[i],
            canopygapfraction[i],
            soilcover_fraction[i],
            parameters.area[i],
            dt,
        )
    end
end

"Struct for storing ANSWERS rainfall erosion model boundary conditions"
@with_kw struct RainfallErosionAnswersBC
    # precipitation [mm dt-1]
    precipitation::Vector{Float64}
end

"Initialize ANSWERS rainfall erosion model boundary conditions"
function RainfallErosionAnswersBC(
    n::Int;
    precipitation::Vector{Float64} = fill(MISSING_VALUE, n),
)
    return RainfallErosionAnswersBC(; precipitation)
end

"Struct for storing ANSWERS rainfall erosion model parameters"
@with_kw struct RainfallErosionAnswersParameters
    # Soil erodibility factor [-]
    usle_k::Vector{Float64}
    # Crop management factor [-]
    usle_c::Vector{Float64}
    # ANSWERS rainfall erosion factor [-]
    answers_rainfall_factor::Vector{Float64}
end

"Initialize ANSWERS rainfall erosion model parameters"
function RainfallErosionAnswersParameters(
    dataset::NCDataset,
    config::Config,
    indices::Vector{CartesianIndex{2}},
)
    lens = lens_input_parameter(config, "soil_erosion__usle_k_factor")
    usle_k = ncread(dataset, config, lens; sel = indices, defaults = 0.1, type = Float64)
    lens = lens_input_parameter(config, "soil_erosion__usle_c_factor")
    usle_c = ncread(dataset, config, lens; sel = indices, defaults = 0.01, type = Float64)
    lens = lens_input_parameter(config, "soil_erosion__answers_rainfall_factor")
    answers_rainfall_factor =
        ncread(dataset, config, lens; sel = indices, defaults = 0.108, type = Float64)

<<<<<<< HEAD
    answers_parameters =
        RainfallErosionAnswersParameters(; usle_k, usle_c, answers_rainfall_factor)
=======
    answers_parameters = RainfallErosionAnswersParameters(;
        usle_k = usle_k,
        usle_c = usle_c,
        answers_rainfall_factor = answers_rainfall_factor,
    )
>>>>>>> 9d9c08af
    return answers_parameters
end

"ANSWERS rainfall erosion model"
@with_kw struct RainfallErosionAnswersModel <: AbstractRainfallErosionModel
    boundary_conditions::RainfallErosionAnswersBC
    parameters::RainfallErosionAnswersParameters
    variables::RainfallErosionModelVariables
end

"Initialize ANSWERS rainfall erosion model"
function RainfallErosionAnswersModel(
    dataset::NCDataset,
    config::Config,
    indices::Vector{CartesianIndex{2}},
)
    n = length(indices)
    bc = RainfallErosionAnswersBC(n)
    vars = RainfallErosionModelVariables(n)
    params = RainfallErosionAnswersParameters(dataset, config, indices)
    model = RainfallErosionAnswersModel(;
        boundary_conditions = bc,
        parameters = params,
        variables = vars,
    )
    return model
end

"Update ANSWERS rainfall erosion model boundary conditions for a single timestep"
function update_boundary_conditions!(
    model::RainfallErosionAnswersModel,
    atmospheric_forcing::AtmosphericForcing,
    hydrological_forcing::HydrologicalForcing,
)
    (; precipitation) = model.boundary_conditions
    @. precipitation = atmospheric_forcing.precipitation
end

"Update ANSWERS rainfall erosion model for a single timestep"
function update!(
    model::RainfallErosionAnswersModel,
    parameters::LandParameters,
    dt::Float64,
)
    (; precipitation) = model.boundary_conditions
    (; usle_k, usle_c, answers_rainfall_factor) = model.parameters
    (; amount) = model.variables

    n = length(precipitation)
    threaded_foreach(1:n; basesize = 1000) do i
        amount[i] = rainfall_erosion_answers(
            precipitation[i],
            usle_k[i],
            usle_c[i],
            answers_rainfall_factor[i],
            parameters.area[i],
            dt,
        )
    end
end<|MERGE_RESOLUTION|>--- conflicted
+++ resolved
@@ -179,16 +179,8 @@
     answers_rainfall_factor =
         ncread(dataset, config, lens; sel = indices, defaults = 0.108, type = Float64)
 
-<<<<<<< HEAD
     answers_parameters =
         RainfallErosionAnswersParameters(; usle_k, usle_c, answers_rainfall_factor)
-=======
-    answers_parameters = RainfallErosionAnswersParameters(;
-        usle_k = usle_k,
-        usle_c = usle_c,
-        answers_rainfall_factor = answers_rainfall_factor,
-    )
->>>>>>> 9d9c08af
     return answers_parameters
 end
 
