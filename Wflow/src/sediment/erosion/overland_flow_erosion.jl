abstract type AbstractOverlandFlowErosionModel end

"Struct for storing overland flow erosion model variables"
@with_kw struct OverlandFlowErosionVariables
    n::Int
    # Total soil erosion rate [t dt-1] from overland flow
<<<<<<< HEAD
    soil_erosion_rate::Vector{Float64}
end

"Initialize overland flow erosion model variables"
function OverlandFlowErosionVariables(
    n::Int;
    soil_erosion_rate::Vector{Float64} = fill(MISSING_VALUE, n),
)
    return OverlandFlowErosionVariables(; soil_erosion_rate)
=======
    amount::Vector{Float64} = fill(MISSING_VALUE, n)
>>>>>>> edf94e5f
end

"Struct for storing overland flow erosion model boundary conditions"
@with_kw struct OverlandFlowErosionBC
    n::Int
    # Overland flow [m3 s-1]
    q::Vector{Float64} = fill(MISSING_VALUE, n)
end

"Struct for storing ANSWERS overland flow erosion model parameters"
@with_kw struct OverlandFlowErosionAnswersParameters
    # Soil erodibility factor [-]
    usle_k::Vector{Float64}
    # Crop management factor [-]
    usle_c::Vector{Float64}
    # ANSWERS overland flow erosion factor [-]
    answers_overland_flow_factor::Vector{Float64}
end

"Initialize ANSWERS overland flow erosion model parameters"
function OverlandFlowErosionAnswersParameters(
    dataset::NCDataset,
    config::Config,
    indices::Vector{CartesianIndex{2}},
)
    usle_k = ncread(
        dataset,
        config,
        "soil_erosion__usle_k_factor";
        sel = indices,
        defaults = 0.1,
        type = Float64,
    )
    usle_c = ncread(
        dataset,
        config,
        "soil_erosion__usle_c_factor";
        sel = indices,
        defaults = 0.01,
        type = Float64,
    )
    answers_overland_flow_factor = ncread(
        dataset,
        config,
        "soil_erosion__answers_overland_flow_factor";
        sel = indices,
        defaults = 0.9,
        type = Float64,
    )

    answers_parameters =
        OverlandFlowErosionAnswersParameters(; usle_k, usle_c, answers_overland_flow_factor)
    return answers_parameters
end

"ANSWERS overland flow erosion model"
@with_kw struct OverlandFlowErosionAnswersModel <: AbstractOverlandFlowErosionModel
    n::Int
    boundary_conditions::OverlandFlowErosionBC = OverlandFlowErosionBC(; n)
    parameters::OverlandFlowErosionAnswersParameters
    variables::OverlandFlowErosionVariables = OverlandFlowErosionVariables(; n)
end

"Initialize ANSWERS overland flow erosion model"
function OverlandFlowErosionAnswersModel(
    dataset::NCDataset,
    config::Config,
    indices::Vector{CartesianIndex{2}},
)
    n = length(indices)
    parameters = OverlandFlowErosionAnswersParameters(dataset, config, indices)
    model = OverlandFlowErosionAnswersModel(; n, parameters)
    return model
end

"Update boundary conditions for ANSWERS overland flow erosion model"
function update_boundary_conditions!(
    model::OverlandFlowErosionAnswersModel,
    hydrological_forcing::HydrologicalForcing,
)
    (; q) = model.boundary_conditions
    (; q_land) = hydrological_forcing
    @. q = q_land
end

"Update ANSWERS overland flow erosion model for a single timestep"
function update!(
    model::OverlandFlowErosionAnswersModel,
    geometry::LandParameters,
    dt::Float64,
)
    (; q) = model.boundary_conditions
    (; usle_k, usle_c, answers_overland_flow_factor) = model.parameters
    (; soil_erosion_rate) = model.variables

    n = length(q)
    threaded_foreach(1:n; basesize = 1000) do i
        soil_erosion_rate[i] = overland_flow_erosion_answers(
            q[i],
            usle_k[i],
            usle_c[i],
            answers_overland_flow_factor[i],
            geometry.slope[i],
            geometry.area[i],
            dt,
        )
    end
end<|MERGE_RESOLUTION|>--- conflicted
+++ resolved
@@ -4,19 +4,7 @@
 @with_kw struct OverlandFlowErosionVariables
     n::Int
     # Total soil erosion rate [t dt-1] from overland flow
-<<<<<<< HEAD
-    soil_erosion_rate::Vector{Float64}
-end
-
-"Initialize overland flow erosion model variables"
-function OverlandFlowErosionVariables(
-    n::Int;
-    soil_erosion_rate::Vector{Float64} = fill(MISSING_VALUE, n),
-)
-    return OverlandFlowErosionVariables(; soil_erosion_rate)
-=======
-    amount::Vector{Float64} = fill(MISSING_VALUE, n)
->>>>>>> edf94e5f
+    soil_erosion_rate::Vector{Float64} = fill(MISSING_VALUE, n)
 end
 
 "Struct for storing overland flow erosion model boundary conditions"
