--- conflicted
+++ resolved
@@ -179,27 +179,12 @@
     storage = @. (min(top, head) - bottom) * area * parameters.specific_yield
     n = length(storage)
     q_net = zeros(n)
-<<<<<<< HEAD
     exfiltwater = zeros(n)
-    variables = AquiferVariables(head, conductance, storage, q_net, exfiltwater)
-=======
     q_in_av = zeros(n)
     q_out_av = zeros(n)
-    head_av = zeros(n)
     exfiltwater = zeros(n)
-    exfiltwater_av = zeros(n)
-    variables = AquiferVariables(
-        head,
-        head_av,
-        conductance,
-        storage,
-        q_net,
-        q_in_av,
-        q_out_av,
-        exfiltwater,
-        exfiltwater_av,
-    )
->>>>>>> 0d141367
+    variables =
+        AquiferVariables(head, conductance, storage, q_net, q_in_av, q_out_av, exfiltwater)
     aquifer = UnconfinedAquifer(parameters, variables)
     return aquifer
 end
@@ -534,14 +519,9 @@
     for boundary in gwf.boundaries
         boundary.variables.flux_av .= 0.0
     end
-<<<<<<< HEAD
     gwf.aquifer.variables.exfiltwater .= 0.0
-=======
-    gwf.aquifer.variables.head_av .= 0.0
     gwf.aquifer.variables.q_in_av .= 0.0
     gwf.aquifer.variables.q_out_av .= 0.0
-    gwf.aquifer.variables.exfiltwater_av .= 0.0
->>>>>>> 0d141367
     t = 0.0
     while t < dt
         gwf.aquifer.variables.q_net .= 0.0
@@ -554,13 +534,8 @@
     for boundary in gwf.boundaries
         boundary.variables.flux_av ./= dt
     end
-<<<<<<< HEAD
-=======
-    gwf.aquifer.variables.head_av ./= dt
     gwf.aquifer.variables.q_in_av ./= dt
     gwf.aquifer.variables.q_out_av ./= dt
-    gwf.aquifer.variables.exfiltwater_av ./= dt
->>>>>>> 0d141367
     return nothing
 end
 
