--- conflicted
+++ resolved
@@ -142,24 +142,9 @@
     k = ncread(
         dataset,
         config,
-<<<<<<< HEAD
         "subsurface_surface_water__horizontal_saturated_hydraulic_conductivity",
         Routing;
         sel = indices,
-=======
-        "subsurface_surface_water__horizontal_saturated_hydraulic_conductivity";
-        optional=false,
-        sel=indices,
-        type=Float64,
-    )
-    specific_yield = ncread(
-        dataset,
-        config,
-        "subsurface_water__specific_yield";
-        optional=false,
-        sel=indices,
-        type=Float64,
->>>>>>> 25dd292e
     )
     specific_yield =
         ncread(dataset, config, "subsurface_water__specific_yield", Routing; sel = indices)
@@ -168,16 +153,9 @@
         f = ncread(
             dataset,
             config,
-<<<<<<< HEAD
             "subsurface__horizontal_saturated_hydraulic_conductivity_scale_parameter",
             Routing;
             sel = indices,
-=======
-            "subsurface__horizontal_saturated_hydraulic_conductivity_scale_parameter";
-            optional=false,
-            sel=indices,
-            type=Float64,
->>>>>>> 25dd292e
         )
     else
         f = Float64[]
@@ -265,7 +243,7 @@
     nzi::Int,
     aquifer::A,
     connectivity::Connectivity,
-) where {A<:Aquifer}
+) where {A <: Aquifer}
     k1 = aquifer.parameters.k[i]
     k2 = aquifer.parameters.k[j]
     H1 = aquifer.parameters.top[i] - aquifer.parameters.bottom[i]
@@ -288,7 +266,7 @@
 function initialize_conductance!(
     aquifer::A,
     connectivity::Connectivity,
-) where {A<:Aquifer}
+) where {A <: Aquifer}
     for i in 1:(connectivity.ncell)
         # Loop over connections for cell j
         for nzi in connections(connectivity, i)
@@ -426,23 +404,15 @@
     constanthead = ncread(
         dataset,
         config,
-<<<<<<< HEAD
         "model_constant_boundary_condition__hydraulic_head",
         Routing;
         sel = indices,
-=======
-        "model_constant_boundary_condition__hydraulic_head";
-        optional=false,
-        sel=indices,
-        type=Float64,
-        fill=MISSING_VALUE,
->>>>>>> 25dd292e
     )
     n = length(indices)
     index_constanthead = filter(i -> !isequal(constanthead[i], MISSING_VALUE), 1:n)
     head = constanthead[index_constanthead]
     variables = ConstantHeadVariables(head)
-    constant_head = ConstantHead(; variables, index=index_constanthead)
+    constant_head = ConstantHead(; variables, index = index_constanthead)
     return constant_head
 end
 
@@ -490,10 +460,10 @@
     min.(aquifer.variables.head, aquifer.parameters.top)
 
 @kwdef struct AquiferBoundaries{
-    Re<:Union{Nothing,AquiferBoundaryCondition},
-    Ri<:Union{Nothing,AquiferBoundaryCondition},
-    D<:Union{Nothing,AquiferBoundaryCondition},
-    W<:Union{Nothing,AquiferBoundaryCondition},
+    Re <: Union{Nothing, AquiferBoundaryCondition},
+    Ri <: Union{Nothing, AquiferBoundaryCondition},
+    D <: Union{Nothing, AquiferBoundaryCondition},
+    W <: Union{Nothing, AquiferBoundaryCondition},
 }
     recharge::Re = nothing
     river::Ri = nothing
@@ -504,7 +474,7 @@
 get_boundaries(boundaries::AquiferBoundaries) =
     (boundaries.recharge, boundaries.river, boundaries.drain, boundaries.well)
 
-@kwdef struct GroundwaterFlow{A<:Aquifer,B<:AquiferBoundaries} <:
+@kwdef struct GroundwaterFlow{A <: Aquifer, B <: AquiferBoundaries} <:
               AbstractSubsurfaceFlowModel
     timestepping::TimeStepping
     aquifer::A
@@ -517,9 +487,9 @@
         connectivity::Connectivity,
         constanthead::ConstantHead,
         boundaries::B,
-    ) where {A<:Aquifer,B<:AquiferBoundaries}
+    ) where {A <: Aquifer, B <: AquiferBoundaries}
         initialize_conductance!(aquifer, connectivity)
-        new{A,B}(timestepping, aquifer, connectivity, constanthead, boundaries)
+        new{A, B}(timestepping, aquifer, connectivity, constanthead, boundaries)
     end
 end
 
@@ -527,7 +497,7 @@
     gwf::GroundwaterFlow{A},
     conductivity_profile::GwfConductivityProfileType.T,
     dt::Float64,
-) where {A<:Aquifer}
+) where {A <: Aquifer}
     flux!(gwf.aquifer, gwf.connectivity, conductivity_profile, dt)
     for boundary in get_boundaries(gwf.boundaries)
         flux!(boundary, gwf.aquifer, dt)
@@ -535,7 +505,7 @@
     return nothing
 end
 
-function update_head!(gwf::GroundwaterFlow{A}, dt::Float64) where {A<:Aquifer}
+function update_head!(gwf::GroundwaterFlow{A}, dt::Float64) where {A <: Aquifer}
     gwf.aquifer.variables.head .+= (
         gwf.aquifer.variables.q_net ./ gwf.aquifer.parameters.area .* dt ./
         storativity(gwf.aquifer)
@@ -561,7 +531,7 @@
     gwf::GroundwaterFlow{A},
     dt::Float64,
     conductivity_profile::GwfConductivityProfileType.T,
-) where {A<:Aquifer}
+) where {A <: Aquifer}
     (; cfl) = gwf.timestepping
     for boundary in get_boundaries(gwf.boundaries)
         !isnothing(boundary) && (boundary.variables.flux_av .= 0.0)
@@ -586,16 +556,16 @@
     return nothing
 end
 
-get_water_depth(gwf::GroundwaterFlow{A}) where {A<:UnconfinedAquifer} =
+get_water_depth(gwf::GroundwaterFlow{A}) where {A <: UnconfinedAquifer} =
     gwf.aquifer.parameters.top .- gwf.aquifer.variables.head
 
-get_exfiltwater(gwf::GroundwaterFlow{A}) where {A<:UnconfinedAquifer} =
+get_exfiltwater(gwf::GroundwaterFlow{A}) where {A <: UnconfinedAquifer} =
     gwf.aquifer.variables.exfiltwater
 
 function get_flux_to_river(
     subsurface_flow::GroundwaterFlow{A},
     inds::Vector{Int},
-) where {A<:UnconfinedAquifer}
+) where {A <: UnconfinedAquifer}
     (; river) = subsurface_flow.boundaries
     flux = -river.variables.flux_av ./ tosecond(BASETIMESTEP) # [m³ s⁻¹]
     return flux
@@ -603,8 +573,8 @@
 
 function sum_boundary_fluxes(
     gwf::GroundwaterFlow{A};
-    exclude=nothing,
-) where {A<:UnconfinedAquifer}
+    exclude = nothing,
+) where {A <: UnconfinedAquifer}
     (; boundaries) = gwf
     n = length(gwf.aquifer.variables.storage)
     flux_in = zeros(n)
@@ -623,9 +593,9 @@
     end
     return flux_in, flux_out
 end
-get_inflow(gwf::GroundwaterFlow{A}) where {A<:UnconfinedAquifer} =
+get_inflow(gwf::GroundwaterFlow{A}) where {A <: UnconfinedAquifer} =
     gwf.aquifer.variables.q_in_av
-get_outflow(gwf::GroundwaterFlow{A}) where {A<:UnconfinedAquifer} =
+get_outflow(gwf::GroundwaterFlow{A}) where {A <: UnconfinedAquifer} =
     gwf.aquifer.variables.q_out_av
-get_storage(gwf::GroundwaterFlow{A}) where {A<:UnconfinedAquifer} =
+get_storage(gwf::GroundwaterFlow{A}) where {A <: UnconfinedAquifer} =
     gwf.aquifer.variables.storage