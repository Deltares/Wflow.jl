"""
    Aquifer

Abstract type representing an aquifer, either confined or unconfined.

The vertically averaged governing equation of an unconfined, inhomogeneous and
isotropic aquifer in one dimension can be written as:

S * ∂ϕ / ∂t = ∂ / ∂x * (kH * ∂ϕ / ∂x) + Q

with:
* S: storativity (or storage coefficient)
* ϕ: hydraulic head (groundwater level)
* t: time
* k: conductivity
* H: H the (saturated) aquifer height: groundwater level - aquifer bottom
  elevation
* η: elevation of aquifer bottom
* Q: fluxes from boundary conditions (e.g. recharge or abstraction)

The simplest finite difference formulation is forward in time, central in space,
and can be written as:

Sᵢ * (ϕᵢᵗ⁺¹ - ϕᵢᵗ) / Δt = -Cᵢ₋₁ * (ϕᵢ₋₁ - ϕᵢ) -Cᵢ * (ϕᵢ₊₁ - ϕᵢ) + Qᵢ

with:
* ᵢ as cell index
* ᵗ as time index
* Δt as step size
* Cᵢ₋₁ as the intercell conductance between cell i-1 and i
* Cᵢ as the intercell conductance between cell i and i+1

Conductance is defined as:

C = kH * w / l

with:
* w the width of the cell to cell connection
* l the length of the cell to cell connection

k and H may both vary in space; intercell conductance is therefore an average
using the properties of two cells. See the documentation below.

There is only one unknown, ϕᵢᵗ⁺¹. Reshuffling terms:

ϕᵢᵗ⁺¹ = ϕᵢᵗ + (Cᵢ₋₁ * (ϕᵢ - ϕᵢ₋₁) + Cᵢ * (ϕᵢ₊₁ - ϕᵢ) + Qᵢ) * Δt / Sᵢ

This can be generalized to two dimensions, for both regular and irregular cell
connectivity.

See this paper for more details:
     Chu, W. S., & Willis, R. (1984). An explicit finite difference model for
     unconfined aquifers. Groundwater, 22(6), 728-734.

Boundary conditions can be classified into three categories:
* specified head (Dirichlet)
* specified flux (Neumann)
* head-dependent flux (Robin)

Neumann and Robin conditions are implemented by adding to or subtracting from a
net (lumped) cell flux. Dirichlet conditions are special cased, since they
cannot (easily) be implemented via the flux, but the head is set directly
instead.
"""
abstract type Aquifer end

abstract type AquiferBoundaryCondition end

"""
    ConfinedAquifer <: Aquifer

Confined aquifers are overlain by a poorly permeable confining layer (e.g.
clay). No air can get in to fill the pore space so that the aquifer always
remains fully saturated. For a confined aquifer, water will always flow along
the complete height over the aquifer and transmissivity kH (m d⁻¹) is a
constant.

Specific storage is the amount of water an aquifer releases per unit change in
hydraulic head, per unit volume of aquifer, as the aquifer and the groundwater
itself is compressed. Its value is much smaller than specific yield, between
1E-5 (stiff) and 0.01 (weak).

NOTA BENE: **specific** storage is per m of aquifer (conf. specific weight).
**Storativity** or (**storage coefficient**) is for the entire aquifer (conf.
transmissivity).
"""
@with_kw struct ConfinedAquiferParameters
    k::Vector{Float64}                    # horizontal conductivity [m d⁻¹]
    top::Vector{Float64}                  # top of groundwater layer [m]
    bottom::Vector{Float64}               # bottom of groundwater layer [m]
    area::Vector{Float64}                 # area of cell [m²]
    specific_storage::Vector{Float64}     # [m m⁻¹ m⁻¹]
    storativity::Vector{Float64}          # [m m⁻¹]
end

@with_kw struct AquiferVariables
    head::Vector{Float64}               # hydraulic head [m]
    head_av::Vector{Float64}            # average hydraulic head [m] for model timestep Δt
    conductance::Vector{Float64}        # conductance [m² d⁻¹]
    storage::Vector{Float64}            # total storage of water that can be released [m³]
<<<<<<< HEAD
    q_net::Vector{Float64}              # net flow (groundwater and boundaries) [m³ d⁻¹]
    q_in::Vector{Float64}               # groundwater (lateral) inflow [m³ d⁻¹]
    q_out::Vector{Float64}              # groundwater (lateral) outflow [m³ d⁻¹]
    q_in_av::Vector{Float64}            # average groundwater (lateral) inflow for model timestep Δt [m³ d⁻¹]
    q_out_av::Vector{Float64}           # average groundwater (lateral) outflow for model timestep Δt [m³ d⁻¹]
=======
    q_net::Vector{Float64}              # net flow [m³ d⁻¹]
    exfiltwater::Vector{Float64}        # Exfiltration [m Δt⁻¹] (groundwater above surface level, saturated excess conditions)
    exfiltwater_av::Vector{Float64}     # Average exfiltration [m Δt⁻¹] for model timestep Δt (groundwater above surface level, saturated excess conditions)
>>>>>>> 484d2bd6
end

@with_kw struct ConfinedAquifer <: Aquifer
    parameters::ConfinedAquiferParameters
    variables::AquiferVariables
end

"""
    UnconfinedAquifer <: Aquifer

The upper boundary of an unconfined aquifer is the water table (the phreatic
surface).

Specific yield (or drainable porosity) represents the volumetric fraction the
aquifer will yield when all water drains and the pore volume is filled by air
instead. Specific yield will vary roughly between 0.05 (clay) and 0.45 (peat)
(Johnson, 1967).
"""
@with_kw struct UnconfinedAquiferParameters
    k::Vector{Float64}                # reference horizontal conductivity [m d⁻¹]
    top::Vector{Float64}              # top of groundwater layer [m]
    bottom::Vector{Float64}           # bottom of groundwater layer [m]
    area::Vector{Float64}             # area of cell [m²]
    specific_yield::Vector{Float64}   # [m m⁻¹]
    f::Vector{Float64}                # factor controlling the reduction of reference horizontal conductivity [-]
    # Unconfined aquifer conductance is computed with degree of saturation (only when
    # conductivity_profile is set to "exponential")
end

function UnconfinedAquiferParameters(
    dataset::NCDataset,
    config::Config,
    indices::Vector{CartesianIndex{2}},
    top::Vector{Float64},
    bottom::Vector{Float64},
    area::Vector{Float64},
)
    lens = lens_input_parameter(
        config,
        "subsurface_surface_water__horizontal_saturated_hydraulic_conductivity",
    )
    k = ncread(dataset, config, lens; sel = indices, type = Float64)

    lens = lens_input_parameter(config, "subsurface_water__specific_yield")
    specific_yield = ncread(dataset, config, lens; sel = indices, type = Float64)

    if config.model.conductivity_profile == GwfConductivityProfileType.exponential
        lens = lens_input_parameter(
            config,
            "subsurface__horizontal_saturated_hydraulic_conductivity_scale_parameter",
        )
        f = ncread(dataset, config, lens; sel = indices, type = Float64)
    else
        f = Float64[]
    end
    parameters = UnconfinedAquiferParameters(; k, top, bottom, area, specific_yield, f)
    return parameters
end

@with_kw struct UnconfinedAquifer <: Aquifer
    parameters::UnconfinedAquiferParameters
    variables::AquiferVariables
end

function UnconfinedAquifer(
    dataset::NCDataset,
    config::Config,
    indices::Vector{CartesianIndex{2}},
    top::Vector{Float64},
    bottom::Vector{Float64},
    area::Vector{Float64},
    conductance::Vector{Float64},
    head::Vector{Float64},
)
    parameters = UnconfinedAquiferParameters(dataset, config, indices, top, bottom, area)
    storage = @. (min(top, head) - bottom) * area * parameters.specific_yield
    n = length(storage)
    q_net = zeros(n)
    q_in = zeros(n)
    q_out = zeros(n)
    q_in_av = zeros(n)
    q_out_av = zeros(n)
    head_av = zeros(n)
<<<<<<< HEAD
=======
    exfiltwater = zeros(n)
    exfiltwater_av = zeros(n)
>>>>>>> 484d2bd6
    variables = AquiferVariables(
        head,
        head_av,
        conductance,
        storage,
        q_net,
<<<<<<< HEAD
        q_in,
        q_out,
        q_in_av,
        q_out_av,
=======
        exfiltwater,
        exfiltwater_av,
>>>>>>> 484d2bd6
    )
    aquifer = UnconfinedAquifer(parameters, variables)
    return aquifer
end

storativity(A::UnconfinedAquifer) = A.parameters.specific_yield
storativity(A::ConfinedAquifer) = A.parameters.storativity

"""
    harmonicmean_conductance(kH1, kH2, l1, l2, width)

The harmonic mean is the exact interblock transmissivity for steady-state
one-dimensional flow with no recharge if the transmissivity is assumed to be
spatially uniform over each finite difference block, changing abruptly at the
block interface.

Refer to:

    Goode, D. J., & Appel, C. A. (1992). Finite-Difference Interblock Transmissivity
    for Unconﬁned Aquifers and for Aquifers having Smoothly Varying Transmissivity.
    Water-resources investigations report, 92, 4124.
"""
function harmonicmean_conductance(kH1, kH2, l1, l2, width)
    if (kH1 * kH2) > 0.0
        return width * kH1 * kH2 / (kH1 * l2 + kH2 * l1)
    else
        return 0.0
    end
end

function saturated_thickness(aquifer::UnconfinedAquifer, index::Int)
    return min(aquifer.parameters.top[index], aquifer.variables.head[index]) -
           aquifer.parameters.bottom[index]
end

function saturated_thickness(aquifer::ConfinedAquifer, index::Int)
    return aquifer.parameters.top[index] - aquifer.parameters.bottom[index]
end

function saturated_thickness(aquifer::UnconfinedAquifer)
    @. min(aquifer.parameters.top, aquifer.variables.head) - aquifer.parameters.bottom
end

function saturated_thickness(aquifer::ConfinedAquifer)
    @. aquifer.parameters.top - aquifer.parameters.bottom
end

"""
    horizontal_conductance(i, j, nzi, aquifer, C)

Compute fully saturated horizontal conductance for a single connection between two cells
(indexed with `i` and `j`). Geometry characteristics are taken from the
connectivity struct `C`, using the non-zero index (nzi) of its CSC data
structure.
"""
function horizontal_conductance(
    i::Int,
    j::Int,
    nzi::Int,
    aquifer::A,
    connectivity::Connectivity,
) where {A <: Aquifer}
    k1 = aquifer.parameters.k[i]
    k2 = aquifer.parameters.k[j]
    H1 = aquifer.parameters.top[i] - aquifer.parameters.bottom[i]
    H2 = aquifer.parameters.top[j] - aquifer.parameters.bottom[j]
    length1 = connectivity.length1[nzi]
    length2 = connectivity.length2[nzi]
    width = connectivity.width[nzi]
    kH1 = k1 * H1
    kH2 = k2 * H2
    return harmonicmean_conductance(kH1, kH2, length1, length2, width)
end

"""
    initialize_conductance!(aquifer::A, connectivity::Connectivity) where A <: Aquifer

Conductance for a confined aquifer is constant, and only has to be set once.
For an unconfined aquifer, conductance is computed per timestep by multiplying by
degree of saturation [0.0 - 1.0].
"""
function initialize_conductance!(
    aquifer::A,
    connectivity::Connectivity,
) where {A <: Aquifer}
    for i in 1:(connectivity.ncell)
        # Loop over connections for cell j
        for nzi in connections(connectivity, i)
            j = connectivity.rowval[nzi]
            aquifer.variables.conductance[nzi] =
                horizontal_conductance(i, j, nzi, aquifer, connectivity)
        end
    end
end

function conductance(
    aquifer::ConfinedAquifer,
    i,
    j,
    nzi,
    conductivity_profile::GwfConductivityProfileType.T,
    connectivity::Connectivity,
)
    return aquifer.variables.conductance[nzi]
end

"""
    conductance(aquifer::UnconfinedAquifer, connectivity::Connectivity)

This computes the conductance for an unconfined aquifer using the "upstream
saturated fraction" as the MODFLOW documentation calls it. In this approach, the
saturated thickness of a cell-to-cell is approximated using the cell with the
highest head. This results in a consistent overestimation of the saturated
thickness, but it avoids complexities related with cell drying and rewetting,
such as having to define a "wetting threshold" or a "wetting factor".

See the documentation for MODFLOW-NWT or MODFLOW6 for more background:
Niswonger, R.G., Panday, Sorab, and Ibaraki, Motomu, 2011, MODFLOW-NWT, A Newton
formulation for MODFLOW-2005: U.S. Geological Survey Techniques and Methods
6-A37, 44 p.

Langevin, C.D., Hughes, J.D., Banta, E.R., Niswonger, R.G., Panday, Sorab, and
Provost, A.M., 2017, Documentation for the MODFLOW 6 Groundwater Flow Model:
U.S. Geological Survey Techniques and Methods, book 6, chap. A55, 197 p.,
https://doi.org/10.3133/tm6A55.

For background on drying and rewetting, see:
McDonald, M.G., Harbaugh, A.W., Orr, B.R., and Ackerman, D.J., 1991, A method of
converting no-flow cells to variable-head cells for the U.S. Geological Survey
modular finite-difference groundwater flow model: U.S. Geological Survey
Open-File Report 91-536, 99 p
"""
function conductance(
    aquifer::UnconfinedAquifer,
    i,
    j,
    nzi,
    conductivity_profile::GwfConductivityProfileType.T,
    connectivity::Connectivity,
)
    if conductivity_profile == GwfConductivityProfileType.exponential
        # Extract required variables
        zi1 = aquifer.parameters.top[i] - aquifer.variables.head[i]
        zi2 = aquifer.parameters.top[j] - aquifer.variables.head[j]
        thickness1 = aquifer.parameters.top[i] - aquifer.parameters.bottom[i]
        thickness2 = aquifer.parameters.top[j] - aquifer.parameters.bottom[j]
        # calculate conductivity values corrected for depth of water table
        k1 =
            (aquifer.parameters.k[i] / aquifer.parameters.f[i]) * (
                exp(-aquifer.parameters.f[i] * zi1) -
                exp(-aquifer.parameters.f[i] * thickness1)
            )
        k2 =
            (aquifer.parameters.k[j] / aquifer.parameters.f[j]) * (
                exp(-aquifer.parameters.f[j] * zi2) -
                exp(-aquifer.parameters.f[j] * thickness2)
            )
        return harmonicmean_conductance(
            k1,
            k2,
            connectivity.length1[nzi],
            connectivity.length2[nzi],
            connectivity.width[nzi],
        )
    elseif conductivity_profile == GwfConductivityProfileType.uniform
        head_i = aquifer.variables.head[i]
        head_j = aquifer.variables.head[j]
        if head_i >= head_j
            saturation =
                saturated_thickness(aquifer, i) /
                (aquifer.parameters.top[i] - aquifer.parameters.bottom[i])
        else
            saturation =
                saturated_thickness(aquifer, j) /
                (aquifer.parameters.top[j] - aquifer.parameters.bottom[j])
        end
        return saturation * aquifer.variables.conductance[nzi]
    end
end

function flux!(
    aquifer::Aquifer,
    connectivity::Connectivity,
    conductivity_profile::GwfConductivityProfileType.T,
)
    for i in 1:(connectivity.ncell)
        # Loop over connections for cell j
        for nzi in connections(connectivity, i)
            # connection from i -> j
            j = connectivity.rowval[nzi]
            delta_head = aquifer.variables.head[i] - aquifer.variables.head[j]
            cond = conductance(aquifer, i, j, nzi, conductivity_profile, connectivity)
            flow = cond * delta_head
            aquifer.variables.q_net[i] -= flow
            if flow > 0.0
                aquifer.variables.q_out[i] += flow
            else
                aquifer.variables.q_in[i] -= flow
            end
        end
    end
    return nothing
end

@with_kw struct ConstantHeadVariables
    head::Vector{Float64} # [m]
end

@with_kw struct ConstantHead
    variables::ConstantHeadVariables
    index::Vector{Int} # [-]
end

function ConstantHead(
    dataset::NCDataset,
    config::Config,
    indices::Vector{CartesianIndex{2}},
)
    lens = lens_input_parameter(config, "model_constant_boundary_condition__hydraulic_head")
    constanthead =
        ncread(dataset, config, lens; sel = indices, type = Float64, fill = MISSING_VALUE)

    n = length(indices)
    index_constanthead = filter(i -> !isequal(constanthead[i], MISSING_VALUE), 1:n)
    head = constanthead[index_constanthead]
    variables = ConstantHeadVariables(head)
    constant_head = ConstantHead(; variables, index = index_constanthead)
    return constant_head
end

"""
    stable_timestep(aquifer::Aquifer, conductivity_profile::GwfConductivityProfileType.T)

Compute a stable timestep size given the forward-in-time, central in space scheme.
The following criterion can be found in Chu & Willis (1984):

Δt * k * H / (Δx * Δy * S) <= cfl,
where cfl = 1/4.
"""
function stable_timestep(
    aquifer::Aquifer,
    conductivity_profile::GwfConductivityProfileType.T,
    cfl::Float64,
)
    dt_min = Inf
    for i in eachindex(aquifer.variables.head)
        if conductivity_profile == GwfConductivityProfileType.exponential
            zi = aquifer.parameters.top[i] - aquifer.variables.head[i]
            thickness = aquifer.parameters.top[i] - aquifer.parameters.bottom[i]
            value =
                (aquifer.parameters.k[i] / aquifer.parameters.f[i]) * (
                    exp(-aquifer.parameters.f[i] * zi) -
                    exp(-aquifer.parameters.f[i] * thickness)
                )
        elseif conductivity_profile == GwfConductivityProfileType.uniform
            value = aquifer.parameters.k[i] * saturated_thickness(aquifer, i)
        end

        dt = aquifer.parameters.area[i] * storativity(aquifer)[i] / value
        dt_min = dt < dt_min ? dt : dt_min
    end
    dt_min = cfl * dt_min
    return dt_min
end

minimum_head(aquifer::ConfinedAquifer) = aquifer.variables.head
minimum_head(aquifer::UnconfinedAquifer) =
    max.(aquifer.variables.head, aquifer.parameters.bottom)

maximum_head(aquifer::ConfinedAquifer) = aquifer.variables.head
maximum_head(aquifer::UnconfinedAquifer) =
    min.(aquifer.variables.head, aquifer.parameters.top)

@kwdef struct GroundwaterFlow{A} <: AbstractSubsurfaceFlowModel
    timestepping::TimeStepping
    aquifer::A
    connectivity::Connectivity
    constanthead::ConstantHead
    boundaries::NamedTuple
    function GroundwaterFlow(
        timestepping::TimeStepping,
        aquifer::A,
        connectivity::Connectivity,
        constanthead::ConstantHead,
        boundaries::NamedTuple,
    ) where {A <: Aquifer}
        initialize_conductance!(aquifer, connectivity)
        new{A}(timestepping, aquifer, connectivity, constanthead, boundaries)
    end
end

function update_fluxes!(
    gwf::GroundwaterFlow{A},
    conductivity_profile::GwfConductivityProfileType.T,
    dt::Float64,
) where {A <: Aquifer}
    flux!(gwf.aquifer, gwf.connectivity, conductivity_profile)
    for boundary in gwf.boundaries
        flux!(boundary, gwf.aquifer, dt)
    end
    return nothing
end

function update_head!(gwf::GroundwaterFlow{A}, dt::Float64) where {A <: Aquifer}
    gwf.aquifer.variables.head .+= (
        gwf.aquifer.variables.q_net ./ gwf.aquifer.parameters.area .* dt ./
        storativity(gwf.aquifer)
    )
    # Set constant head (dirichlet) boundaries
    gwf.aquifer.variables.head[gwf.constanthead.index] .= gwf.constanthead.variables.head
    # Make sure no heads ends up below an unconfined aquifer bottom
    gwf.aquifer.variables.head .= minimum_head(gwf.aquifer)
    # Compute exfiltration rate and make sure head is not above surface for unconfined aquifer 
    gwf.aquifer.variables.exfiltwater .=
        (gwf.aquifer.variables.head .- maximum_head(gwf.aquifer)) .*
        storativity(gwf.aquifer)
    gwf.aquifer.variables.head .= maximum_head(gwf.aquifer)
    # Adjust exfiltration rate for constant head boundaries
    gwf.aquifer.variables.exfiltwater[gwf.constanthead.index] .= 0.0
    gwf.aquifer.variables.storage .=
        saturated_thickness(gwf.aquifer) .* gwf.aquifer.parameters.area .*
        storativity(gwf.aquifer)
    gwf.aquifer.variables.head_av .+= gwf.aquifer.variables.head .* dt
    gwf.aquifer.variables.exfiltwater_av .+= gwf.aquifer.variables.exfiltwater .* dt
    return nothing
end

function update!(
    gwf::GroundwaterFlow{A},
    dt::Float64,
    conductivity_profile::GwfConductivityProfileType.T,
) where {A <: Aquifer}
    (; cfl) = gwf.timestepping
    for boundary in gwf.boundaries
        boundary.variables.flux_av .= 0.0
    end
    gwf.aquifer.variables.head_av .= 0.0
<<<<<<< HEAD
    gwf.aquifer.variables.q_in_av .= 0.0
    gwf.aquifer.variables.q_out_av .= 0.0
=======
    gwf.aquifer.variables.exfiltwater_av .= 0.0
>>>>>>> 484d2bd6
    t = 0.0
    while t < dt
        gwf.aquifer.variables.q_in .= 0.0
        gwf.aquifer.variables.q_out .= 0.0
        gwf.aquifer.variables.q_net .= 0.0
        dt_s = stable_timestep(gwf.aquifer, conductivity_profile, cfl)
        dt_s = check_timestepsize(dt_s, t, dt)
        update_fluxes!(gwf, conductivity_profile, dt_s)
        update_head!(gwf, dt_s)
        t += dt_s
    end
    for boundary in gwf.boundaries
        boundary.variables.flux_av ./= dt
    end
    gwf.aquifer.variables.head_av ./= dt
<<<<<<< HEAD
    gwf.aquifer.variables.q_in_av ./= dt
    gwf.aquifer.variables.q_out_av ./= dt
=======
    gwf.aquifer.variables.exfiltwater_av ./= dt
>>>>>>> 484d2bd6
    return nothing
end

get_water_depth(gwf::GroundwaterFlow{A}) where {A <: UnconfinedAquifer} =
    gwf.aquifer.parameters.top .- gwf.aquifer.variables.head

get_exfiltwater(gwf::GroundwaterFlow{A}) where {A <: UnconfinedAquifer} =
    gwf.aquifer.variables.exfiltwater_av

function get_flux_to_river(
    subsurface_flow::GroundwaterFlow{A},
    inds::Vector{Int},
) where {A <: UnconfinedAquifer}
    (; river) = subsurface_flow.boundaries
    flux = -river.variables.flux_av ./ tosecond(BASETIMESTEP) # [m³ s⁻¹]
    return flux
end

get_inflow(gwf::GroundwaterFlow{A}) where {A <: UnconfinedAquifer} =
    gwf.aquifer.variables.q_in
get_outflow(gwf::GroundwaterFlow{A}) where {A <: UnconfinedAquifer} =
    gwf.aquifer.variables.q_out
get_storage(gwf::GroundwaterFlow{A}) where {A <: UnconfinedAquifer} =
    gwf.aquifer.variables.storage<|MERGE_RESOLUTION|>--- conflicted
+++ resolved
@@ -98,17 +98,13 @@
     head_av::Vector{Float64}            # average hydraulic head [m] for model timestep Δt
     conductance::Vector{Float64}        # conductance [m² d⁻¹]
     storage::Vector{Float64}            # total storage of water that can be released [m³]
-<<<<<<< HEAD
     q_net::Vector{Float64}              # net flow (groundwater and boundaries) [m³ d⁻¹]
     q_in::Vector{Float64}               # groundwater (lateral) inflow [m³ d⁻¹]
     q_out::Vector{Float64}              # groundwater (lateral) outflow [m³ d⁻¹]
     q_in_av::Vector{Float64}            # average groundwater (lateral) inflow for model timestep Δt [m³ d⁻¹]
     q_out_av::Vector{Float64}           # average groundwater (lateral) outflow for model timestep Δt [m³ d⁻¹]
-=======
-    q_net::Vector{Float64}              # net flow [m³ d⁻¹]
     exfiltwater::Vector{Float64}        # Exfiltration [m Δt⁻¹] (groundwater above surface level, saturated excess conditions)
     exfiltwater_av::Vector{Float64}     # Average exfiltration [m Δt⁻¹] for model timestep Δt (groundwater above surface level, saturated excess conditions)
->>>>>>> 484d2bd6
 end
 
 @with_kw struct ConfinedAquifer <: Aquifer
@@ -192,26 +188,20 @@
     q_in_av = zeros(n)
     q_out_av = zeros(n)
     head_av = zeros(n)
-<<<<<<< HEAD
-=======
     exfiltwater = zeros(n)
     exfiltwater_av = zeros(n)
->>>>>>> 484d2bd6
     variables = AquiferVariables(
         head,
         head_av,
         conductance,
         storage,
         q_net,
-<<<<<<< HEAD
         q_in,
         q_out,
         q_in_av,
         q_out_av,
-=======
         exfiltwater,
         exfiltwater_av,
->>>>>>> 484d2bd6
     )
     aquifer = UnconfinedAquifer(parameters, variables)
     return aquifer
@@ -549,12 +539,9 @@
         boundary.variables.flux_av .= 0.0
     end
     gwf.aquifer.variables.head_av .= 0.0
-<<<<<<< HEAD
     gwf.aquifer.variables.q_in_av .= 0.0
     gwf.aquifer.variables.q_out_av .= 0.0
-=======
     gwf.aquifer.variables.exfiltwater_av .= 0.0
->>>>>>> 484d2bd6
     t = 0.0
     while t < dt
         gwf.aquifer.variables.q_in .= 0.0
@@ -570,12 +557,9 @@
         boundary.variables.flux_av ./= dt
     end
     gwf.aquifer.variables.head_av ./= dt
-<<<<<<< HEAD
     gwf.aquifer.variables.q_in_av ./= dt
     gwf.aquifer.variables.q_out_av ./= dt
-=======
     gwf.aquifer.variables.exfiltwater_av ./= dt
->>>>>>> 484d2bd6
     return nothing
 end
 
