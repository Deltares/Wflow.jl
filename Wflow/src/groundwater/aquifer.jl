--- conflicted
+++ resolved
@@ -65,37 +65,6 @@
 abstract type AbstractAquifer end
 
 abstract type AbstractAquiferBoundaryCondition end
-
-struct NoAquiferBoundaryCondition <: AbstractAquiferBoundaryCondition end
-
-@with_kw struct AquiferBC{R, RI, D, W}
-    active::Vector{Symbol} = Symbol[]
-    recharge::R = NoAquiferBoundaryCondition()
-    river::RI = NoAquiferBoundaryCondition()
-    drain::D = NoAquiferBoundaryCondition()
-    well::W = NoAquiferBoundaryCondition()
-end
-
-function flux!(boundaries::AquiferBC, aquifer, dt)
-    for boundary_type in boundaries.active
-        boundary = getfield(boundaries, boundary_type)
-        flux!(boundary, aquifer, dt)
-    end
-end
-
-function set_flux_vars!(boundaries::AquiferBC)
-    for boundary_type in boundaries.active
-        boundary = getfield(boundaries, boundary_type)
-        boundary.variables.flux_av .= 0.0
-    end
-end
-
-function average_flux_vars!(boundaries::AquiferBC, dt::Float64)
-    for boundary_type in boundaries.active
-        boundary = getfield(boundaries, boundary_type)
-        boundary.variables.flux_av ./= dt
-    end
-end
 
 """
     ConfinedAquifer <: AbstractAquifer
@@ -176,30 +145,18 @@
         dataset,
         config,
         "subsurface_surface_water__horizontal_saturated_hydraulic_conductivity";
-        optional=false,
-        sel=indices,
-        type=Float64,
+        optional = false,
+        sel = indices,
+        type = Float64,
     )
-<<<<<<< HEAD
-=======
-    specific_yield = ncread(
-        dataset,
-        config,
-        "subsurface_water__specific_yield";
-        optional=false,
-        sel=indices,
-        type=Float64,
-    )
-
->>>>>>> 25dd292e
     if config.model.conductivity_profile == GwfConductivityProfileType.exponential
         f = ncread(
             dataset,
             config,
             "subsurface__horizontal_saturated_hydraulic_conductivity_scale_parameter";
-            optional=false,
-            sel=indices,
-            type=Float64,
+            optional = false,
+            sel = indices,
+            type = Float64,
         )
     else
         f = Float64[]
@@ -305,11 +262,7 @@
     nzi::Int,
     aquifer::A,
     connectivity::Connectivity,
-<<<<<<< HEAD
 ) where {A <: AbstractAquifer}
-=======
-) where {A<:Aquifer}
->>>>>>> 25dd292e
     k1 = aquifer.parameters.k[i]
     k2 = aquifer.parameters.k[j]
     H1 = aquifer.parameters.top[i] - aquifer.parameters.bottom[i]
@@ -332,11 +285,7 @@
 function initialize_conductance!(
     aquifer::A,
     connectivity::Connectivity,
-<<<<<<< HEAD
 ) where {A <: AbstractAquifer}
-=======
-) where {A<:Aquifer}
->>>>>>> 25dd292e
     for i in 1:(connectivity.ncell)
         # Loop over connections for cell j
         for nzi in connections(connectivity, i)
@@ -475,16 +424,16 @@
         dataset,
         config,
         "model_constant_boundary_condition__hydraulic_head";
-        optional=false,
-        sel=indices,
-        type=Float64,
-        fill=MISSING_VALUE,
+        optional = false,
+        sel = indices,
+        type = Float64,
+        fill = MISSING_VALUE,
     )
     n = length(indices)
     index_constanthead = filter(i -> !isequal(constanthead[i], MISSING_VALUE), 1:n)
     head = constanthead[index_constanthead]
     variables = ConstantHeadVariables(head)
-    constant_head = ConstantHead(; variables, index=index_constanthead)
+    constant_head = ConstantHead(; variables, index = index_constanthead)
     return constant_head
 end
 
@@ -523,9 +472,6 @@
     return dt_min
 end
 
-<<<<<<< HEAD
-@kwdef struct GroundwaterFlow{A} <: AbstractSubsurfaceFlowModel
-=======
 minimum_head(aquifer::ConfinedAquifer) = aquifer.variables.head
 minimum_head(aquifer::UnconfinedAquifer) =
     max.(aquifer.variables.head, aquifer.parameters.bottom)
@@ -535,10 +481,10 @@
     min.(aquifer.variables.head, aquifer.parameters.top)
 
 @kwdef struct AquiferBoundaries{
-    Re<:Union{Nothing,AquiferBoundaryCondition},
-    Ri<:Union{Nothing,AquiferBoundaryCondition},
-    D<:Union{Nothing,AquiferBoundaryCondition},
-    W<:Union{Nothing,AquiferBoundaryCondition},
+    Re <: Union{Nothing, AbstractAquiferBoundaryCondition},
+    Ri <: Union{Nothing, AbstractAquiferBoundaryCondition},
+    D <: Union{Nothing, AbstractAquiferBoundaryCondition},
+    W <: Union{Nothing, AbstractAquiferBoundaryCondition},
 }
     recharge::Re = nothing
     river::Ri = nothing
@@ -549,32 +495,22 @@
 get_boundaries(boundaries::AquiferBoundaries) =
     (boundaries.recharge, boundaries.river, boundaries.drain, boundaries.well)
 
-@kwdef struct GroundwaterFlow{A<:Aquifer,B<:AquiferBoundaries} <:
+@kwdef struct GroundwaterFlow{A <: AbstractAquifer, B <: AquiferBoundaries} <:
               AbstractSubsurfaceFlowModel
->>>>>>> 25dd292e
     timestepping::TimeStepping
     aquifer::A
     connectivity::Connectivity
     constanthead::ConstantHead
-<<<<<<< HEAD
-    boundaries::AquiferBC
-=======
     boundaries::B = AquiferBoundaries()
->>>>>>> 25dd292e
     function GroundwaterFlow(
         timestepping::TimeStepping,
         aquifer::A,
         connectivity::Connectivity,
         constanthead::ConstantHead,
-<<<<<<< HEAD
-        boundaries::AquiferBC,
-    ) where {A <: AbstractAquifer}
-=======
         boundaries::B,
-    ) where {A<:Aquifer,B<:AquiferBoundaries}
->>>>>>> 25dd292e
+    ) where {A <: AbstractAquifer, B <: AquiferBoundaries}
         initialize_conductance!(aquifer, connectivity)
-        new{A,B}(timestepping, aquifer, connectivity, constanthead, boundaries)
+        new{A, B}(timestepping, aquifer, connectivity, constanthead, boundaries)
     end
 end
 
@@ -582,16 +518,7 @@
     gwf::GroundwaterFlow{A},
     conductivity_profile::GwfConductivityProfileType.T,
     dt::Float64,
-<<<<<<< HEAD
 ) where {A <: AbstractAquifer}
-    flux!(gwf.aquifer, gwf.connectivity, conductivity_profile, dt)
-    flux!(gwf.boundaries, gwf.aquifer, dt)
-    return nothing
-end
-
-function update_head!(gwf::GroundwaterFlow{A}, dt::Float64) where {A <: ConfinedAquifer}
-=======
-) where {A<:Aquifer}
     flux!(gwf.aquifer, gwf.connectivity, conductivity_profile, dt)
     for boundary in get_boundaries(gwf.boundaries)
         flux!(boundary, gwf.aquifer, dt)
@@ -599,8 +526,7 @@
     return nothing
 end
 
-function update_head!(gwf::GroundwaterFlow{A}, dt::Float64) where {A<:Aquifer}
->>>>>>> 25dd292e
+function update_head!(gwf::GroundwaterFlow{A}, dt::Float64) where {A <: AbstractAquifer}
     gwf.aquifer.variables.head .+= (
         gwf.aquifer.variables.q_net ./ gwf.aquifer.parameters.area .* dt ./
         storativity(gwf.aquifer)
@@ -655,21 +581,39 @@
     return nothing
 end
 
+function set_flux_vars!(gwf::GroundwaterFlow{A}) where {A <: AbstractAquifer}
+    for boundary in get_boundaries(gwf.boundaries)
+        !isnothing(boundary) && (boundary.variables.flux_av .= 0.0)
+    end
+    gwf.aquifer.variables.exfiltwater .= 0.0
+    gwf.aquifer.variables.q_in_av .= 0.0
+    gwf.aquifer.variables.q_out_av .= 0.0
+    return nothing
+end
+
+function average_flux_vars!(
+    gwf::GroundwaterFlow{A},
+    dt::Float64,
+) where {A <: AbstractAquifer}
+    for boundary in get_boundaries(gwf.boundaries)
+        !isnothing(boundary) && (boundary.variables.flux_av ./= dt)
+    end
+    gwf.aquifer.variables.q_in_av ./= dt
+    gwf.aquifer.variables.q_out_av ./= dt
+    return nothing
+end
+
 function update!(
     gwf::GroundwaterFlow{A},
     soil::SbmSoilModel,
     dt::Float64,
-<<<<<<< HEAD
     conductivity_profile::GwfConductivityProfileType.T;
 ) where {A <: UnconfinedAquifer}
     (; cfl) = gwf.timestepping
     (; n_unsatlayers, ustorelayerthickness, ustorelayerdepth) = soil.variables
     (; theta_s, theta_r) = soil.parameters
 
-    set_flux_vars!(gwf.boundaries)
-    gwf.aquifer.variables.exfiltwater .= 0.0
-    gwf.aquifer.variables.q_in_av .= 0.0
-    gwf.aquifer.variables.q_out_av .= 0.0
+    set_flux_vars!(gwf)
     t = 0.0
     while t < dt
         gwf.aquifer.variables.q_net .= 0.0
@@ -687,17 +631,8 @@
         )
         update_ustorelayerdepth!(soil, gwf)
         t += dt_s
-=======
-    conductivity_profile::GwfConductivityProfileType.T,
-) where {A<:Aquifer}
-    (; cfl) = gwf.timestepping
-    for boundary in get_boundaries(gwf.boundaries)
-        !isnothing(boundary) && (boundary.variables.flux_av .= 0.0)
->>>>>>> 25dd292e
-    end
-    average_flux_vars!(gwf.boundaries, dt)
-    gwf.aquifer.variables.q_in_av ./= dt
-    gwf.aquifer.variables.q_out_av ./= dt
+    end
+    average_flux_vars!(gwf, dt)
     return nothing
 end
 
@@ -708,10 +643,7 @@
 ) where {A <: ConfinedAquifer}
     (; cfl) = gwf.timestepping
 
-    set_flux_vars!(gwf.boundaries)
-    gwf.aquifer.variables.exfiltwater .= 0.0
-    gwf.aquifer.variables.q_in_av .= 0.0
-    gwf.aquifer.variables.q_out_av .= 0.0
+    set_flux_vars!(gwf)
     t = 0.0
     while t < dt
         gwf.aquifer.variables.q_net .= 0.0
@@ -721,28 +653,20 @@
         update_head!(gwf, dt_s)
         t += dt_s
     end
-<<<<<<< HEAD
-    average_flux_vars!(gwf.boundaries, dt)
-=======
-    for boundary in get_boundaries(gwf.boundaries)
-        !isnothing(boundary) && (boundary.variables.flux_av ./= dt)
-    end
->>>>>>> 25dd292e
-    gwf.aquifer.variables.q_in_av ./= dt
-    gwf.aquifer.variables.q_out_av ./= dt
+    average_flux_vars!(gwf, dt)
     return nothing
 end
 
-get_water_depth(gwf::GroundwaterFlow{A}) where {A<:UnconfinedAquifer} =
+get_water_depth(gwf::GroundwaterFlow{A}) where {A <: UnconfinedAquifer} =
     gwf.aquifer.parameters.top .- gwf.aquifer.variables.head
 
-get_exfiltwater(gwf::GroundwaterFlow{A}) where {A<:UnconfinedAquifer} =
+get_exfiltwater(gwf::GroundwaterFlow{A}) where {A <: UnconfinedAquifer} =
     gwf.aquifer.variables.exfiltwater
 
 function get_flux_to_river(
     subsurface_flow::GroundwaterFlow{A},
     inds::Vector{Int},
-) where {A<:UnconfinedAquifer}
+) where {A <: UnconfinedAquifer}
     (; river) = subsurface_flow.boundaries
     flux = -river.variables.flux_av ./ tosecond(BASETIMESTEP) # [m³ s⁻¹]
     return flux
@@ -750,21 +674,15 @@
 
 function sum_boundary_fluxes(
     gwf::GroundwaterFlow{A};
-    exclude=nothing,
-) where {A<:UnconfinedAquifer}
+    exclude = nothing,
+) where {A <: UnconfinedAquifer}
     (; boundaries) = gwf
     n = length(gwf.aquifer.variables.storage)
     flux_in = zeros(n)
     flux_out = zeros(n)
-<<<<<<< HEAD
-    for boundary_type in boundaries.active
-        boundary_type == exclude && continue
-        boundary = getfield(boundaries, boundary_type)
-=======
     for boundary in get_boundaries(boundaries)
         isnothing(boundary) && continue
         typeof(boundary) == exclude && continue
->>>>>>> 25dd292e
         for (i, index) in enumerate(boundary.index)
             flux = boundary.variables.flux_av[i]
             if flux > 0.0
@@ -776,9 +694,9 @@
     end
     return flux_in, flux_out
 end
-get_inflow(gwf::GroundwaterFlow{A}) where {A<:UnconfinedAquifer} =
+get_inflow(gwf::GroundwaterFlow{A}) where {A <: UnconfinedAquifer} =
     gwf.aquifer.variables.q_in_av
-get_outflow(gwf::GroundwaterFlow{A}) where {A<:UnconfinedAquifer} =
+get_outflow(gwf::GroundwaterFlow{A}) where {A <: UnconfinedAquifer} =
     gwf.aquifer.variables.q_out_av
-get_storage(gwf::GroundwaterFlow{A}) where {A<:UnconfinedAquifer} =
+get_storage(gwf::GroundwaterFlow{A}) where {A <: UnconfinedAquifer} =
     gwf.aquifer.variables.storage