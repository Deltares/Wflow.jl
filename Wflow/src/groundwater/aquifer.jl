"""
    Aquifer

Abstract type representing an aquifer, either confined or unconfined.

The vertically averaged governing equation of an unconfined, inhomogeneous and
isotropic aquifer in one dimension can be written as:

S * ∂ϕ / ∂t = ∂ / ∂x * (kH * ∂ϕ / ∂x) + Q

with:
* S: storativity (or storage coefficient)
* ϕ: hydraulic head (groundwater level)
* t: time
* k: conductivity
* H: H the (saturated) aquifer height: groundwater level - aquifer bottom
  elevation
* η: elevation of aquifer bottom
* Q: fluxes from boundary conditions (e.g. recharge or abstraction)

The simplest finite difference formulation is forward in time, central in space,
and can be written as:

Sᵢ * (ϕᵢᵗ⁺¹ - ϕᵢᵗ) /dt = -Cᵢ₋₁ * (ϕᵢ₋₁ - ϕᵢ) -Cᵢ * (ϕᵢ₊₁ - ϕᵢ) + Qᵢ

with:
* ᵢ as cell index
* ᵗ as time index
* dt as step size
* Cᵢ₋₁ as the intercell conductance between cell i-1 and i
* Cᵢ as the intercell conductance between cell i and i+1

Conductance is defined as:

C = kH * w / l

with:
* w the width of the cell to cell connection
* l the length of the cell to cell connection

k and H may both vary in space; intercell conductance is therefore an average
using the properties of two cells. See the documentation below.

There is only one unknown, ϕᵢᵗ⁺¹. Reshuffling terms:

ϕᵢᵗ⁺¹ = ϕᵢᵗ + (Cᵢ₋₁ * (ϕᵢ - ϕᵢ₋₁) + Cᵢ * (ϕᵢ₊₁ - ϕᵢ) + Qᵢ) * dt / Sᵢ

This can be generalized to two dimensions, for both regular and irregular cell
connectivity.

See this paper for more details:
     Chu, W. S., & Willis, R. (1984). An explicit finite difference model for
     unconfined aquifers. Groundwater, 22(6), 728-734.

Boundary conditions can be classified into three categories:
* specified head (Dirichlet)
* specified flux (Neumann)
* head-dependent flux (Robin)

Neumann and Robin conditions are implemented by adding to or subtracting from a
net (lumped) cell flux. Dirichlet conditions are special cased, since they
cannot (easily) be implemented via the flux, but the head is set directly
instead.
"""
abstract type Aquifer end

abstract type AquiferBoundaryCondition end

"""
    ConfinedAquifer <: Aquifer

Confined aquifers are overlain by a poorly permeable confining layer (e.g.
clay). No air can get in to fill the pore space so that the aquifer always
remains fully saturated. For a confined aquifer, water will always flow along
the complete height over the aquifer and transmissivity kH (m d⁻¹) is a
constant.

Specific storage is the amount of water an aquifer releases per unit change in
hydraulic head, per unit volume of aquifer, as the aquifer and the groundwater
itself is compressed. Its value is much smaller than specific yield, between
1E-5 (stiff) and 0.01 (weak).

NOTA BENE: **specific** storage is per m of aquifer (conf. specific weight).
**Storativity** or (**storage coefficient**) is for the entire aquifer (conf.
transmissivity).
"""
@with_kw struct ConfinedAquiferParameters
    # horizontal conductivity [m d⁻¹ => m s⁻¹]
    k::Vector{Float64}
    # top of groundwater layer [m]
    top::Vector{Float64}
    # bottom of groundwater layer [m]
    bottom::Vector{Float64}
    # area of cell [m²]
    area::Vector{Float64}
    # [m m⁻¹ m⁻¹]
    specific_storage::Vector{Float64}
    # [m m⁻¹]
    storativity::Vector{Float64}
end

@with_kw struct AquiferVariables
<<<<<<< HEAD
    # hydraulic head [m]
    head::Vector{Float64}
    # conductance [m² d⁻¹ => m² s⁻¹]
    conductance::Vector{Float64}
    # total storage of water that can be released [m³]
    storage::Vector{Float64}
    # net flow (groundwater and boundaries) [m³ d⁻¹ => m³ s⁻¹]
    q_net::Vector{Float64} = zeros(length(storage))
    # cumulative groundwater (lateral) inflow for model time step dt [m³]
    q_in_av::AverageVector = AverageVector(; n = length(storage))
    # average groundwater (lateral) outflow for model time step dt [m³ d⁻¹ => m³ s⁻¹]
    q_out_av::AverageVector = AverageVector(; n = length(storage))
    # Exfiltration [m dt⁻¹ => m s⁻¹] (groundwater above surface level, saturated excess conditions)
    exfiltwater::Vector{Float64} = zeros(length(storage))
=======
    n::Int
    head::Vector{Float64}                          # hydraulic head [m]
    conductance::Vector{Float64}                   # conductance [m² d⁻¹]
    storage::Vector{Float64}                       # total storage of water that can be released [m³]
    q_net::Vector{Float64} = zeros(n)              # net flow (groundwater and boundaries) [m³ d⁻¹]
    q_in_av::Vector{Float64} = zeros(n)            # average groundwater (lateral) inflow for model timestep Δt [m³ d⁻¹]
    q_out_av::Vector{Float64} = zeros(n)           # average groundwater (lateral) outflow for model timestep Δt [m³ d⁻¹]
    exfiltwater::Vector{Float64} = zeros(n)        # Exfiltration [m Δt⁻¹] (groundwater above surface level, saturated excess conditions)
>>>>>>> edf94e5f
end

@with_kw struct ConfinedAquifer <: Aquifer
    parameters::ConfinedAquiferParameters
    variables::AquiferVariables
end

"""
    UnconfinedAquifer <: Aquifer

The upper boundary of an unconfined aquifer is the water table (the phreatic
surface).

Specific yield (or drainable porosity) represents the volumetric fraction the
aquifer will yield when all water drains and the pore volume is filled by air
instead. Specific yield will vary roughly between 0.05 (clay) and 0.45 (peat)
(Johnson, 1967).
"""
@with_kw struct UnconfinedAquiferParameters
    k::Vector{Float64}                # reference horizontal conductivity [m d⁻¹ => m s⁻¹]
    top::Vector{Float64}              # top of groundwater layer [m]
    bottom::Vector{Float64}           # bottom of groundwater layer [m]
    area::Vector{Float64}             # area of cell [m²]
    specific_yield::Vector{Float64}   # [m m⁻¹]
    f::Vector{Float64}                # factor controlling the reduction of reference horizontal conductivity [-]
    # Unconfined aquifer conductance is computed with degree of saturation (only when
    # conductivity_profile is set to "exponential")
end

function UnconfinedAquiferParameters(
    dataset::NCDataset,
    config::Config,
    indices::Vector{CartesianIndex{2}},
    top::Vector{Float64},
    bottom::Vector{Float64},
    area::Vector{Float64},
)
    k = ncread(
        dataset,
        config,
        "subsurface_surface_water__horizontal_saturated_hydraulic_conductivity",
        Routing;
        optional = false,
        sel = indices,
        type = Float64,
    )
    specific_yield = ncread(
        dataset,
        config,
        "subsurface_water__specific_yield",
        Routing;
        optional = false,
        sel = indices,
        type = Float64,
    )

    if config.model.conductivity_profile == GwfConductivityProfileType.exponential
        f = ncread(
            dataset,
            config,
            "subsurface__horizontal_saturated_hydraulic_conductivity_scale_parameter",
            Routing;
            optional = false,
            sel = indices,
            type = Float64,
        )
    else
        f = Float64[]
    end
    parameters = UnconfinedAquiferParameters(; k, top, bottom, area, specific_yield, f)
    return parameters
end

@with_kw struct UnconfinedAquifer <: Aquifer
    parameters::UnconfinedAquiferParameters
    variables::AquiferVariables
end

function UnconfinedAquifer(
    dataset::NCDataset,
    config::Config,
    indices::Vector{CartesianIndex{2}},
    top::Vector{Float64},
    bottom::Vector{Float64},
    area::Vector{Float64},
    conductance::Vector{Float64},
    head::Vector{Float64},
)
    parameters = UnconfinedAquiferParameters(dataset, config, indices, top, bottom, area)
    # [m³] = (min([m], [m]) - [m]) * [m²] * [-]
    storage = @. (min(top, head) - bottom) * area * parameters.specific_yield
<<<<<<< HEAD
    variables = AquiferVariables(; head, conductance, storage)
=======
    n = length(storage)
    variables = AquiferVariables(; n, head, conductance, storage)
>>>>>>> edf94e5f
    aquifer = UnconfinedAquifer(parameters, variables)
    return aquifer
end

storativity(A::UnconfinedAquifer) = A.parameters.specific_yield
storativity(A::ConfinedAquifer) = A.parameters.storativity

"""
    harmonicmean_conductance(kH1, kH2, l1, l2, width)

The harmonic mean is the exact interblock transmissivity for steady-state
one-dimensional flow with no recharge if the transmissivity is assumed to be
spatially uniform over each finite difference block, changing abruptly at the
block interface.

Refer to:

    Goode, D. J., & Appel, C. A. (1992). Finite-Difference Interblock Transmissivity
    for Unconﬁned Aquifers and for Aquifers having Smoothly Varying Transmissivity.
    Water-resources investigations report, 92, 4124.
"""
function harmonicmean_conductance(kH1, kH2, l1, l2, width)
    if (kH1 * kH2) > 0.0
        # [m² s⁻¹] = [m] * [m² s⁻¹] * [m² s⁻¹] / ([m² s⁻¹] * [m] + [m² s⁻¹] * [m])
        return width * kH1 * kH2 / (kH1 * l2 + kH2 * l1)
    else
        return 0.0
    end
end

function saturated_thickness(aquifer::UnconfinedAquifer, index::Int)
    return min(aquifer.parameters.top[index], aquifer.variables.head[index]) -
           aquifer.parameters.bottom[index]
end

function saturated_thickness(aquifer::ConfinedAquifer, index::Int)
    return aquifer.parameters.top[index] - aquifer.parameters.bottom[index]
end

function saturated_thickness(aquifer::UnconfinedAquifer)
    @. min(aquifer.parameters.top, aquifer.variables.head) - aquifer.parameters.bottom
end

function saturated_thickness(aquifer::ConfinedAquifer)
    @. aquifer.parameters.top - aquifer.parameters.bottom
end

"""
    horizontal_conductance(i, j, nzi, aquifer, C)

Compute fully saturated horizontal conductance for a single connection between two cells
(indexed with `i` and `j`). Geometry characteristics are taken from the
connectivity struct `C`, using the non-zero index (nzi) of its CSC data
structure.
"""
function horizontal_conductance(
    i::Int,
    j::Int,
    nzi::Int,
    aquifer::A,
    connectivity::Connectivity,
) where {A <: Aquifer}
    # [m s⁻¹]
    k1 = aquifer.parameters.k[i]
    # [m s⁻¹]
    k2 = aquifer.parameters.k[j]
    # [m] = [m] - [m]
    H1 = aquifer.parameters.top[i] - aquifer.parameters.bottom[i]
    # [m] = [m] - [m]
    H2 = aquifer.parameters.top[j] - aquifer.parameters.bottom[j]
    # [m]
    length1 = connectivity.length1[nzi]
    # [m]
    length2 = connectivity.length2[nzi]
    # [m]
    width = connectivity.width[nzi]
    # [m² s⁻¹]
    kH1 = k1 * H1
    # [m² s⁻¹]
    kH2 = k2 * H2
    return harmonicmean_conductance(kH1, kH2, length1, length2, width)
end

"""
    initialize_conductance!(aquifer::A, connectivity::Connectivity) where A <: Aquifer

Conductance for a confined aquifer is constant, and only has to be set once.
For an unconfined aquifer, conductance is computed per timestep by multiplying by
degree of saturation [0.0 - 1.0].
"""
function initialize_conductance!(
    aquifer::A,
    connectivity::Connectivity,
) where {A <: Aquifer}
    for i in 1:(connectivity.ncell)
        # Loop over connections for cell j
        for nzi in connections(connectivity, i)
            j = connectivity.rowval[nzi]
            aquifer.variables.conductance[nzi] =
                horizontal_conductance(i, j, nzi, aquifer, connectivity)
        end
    end
end

function conductance(
    aquifer::ConfinedAquifer,
    i,
    j,
    nzi,
    conductivity_profile::GwfConductivityProfileType.T,
    connectivity::Connectivity,
)
    return aquifer.variables.conductance[nzi]
end

"""
    conductance(aquifer::UnconfinedAquifer, connectivity::Connectivity)

This computes the conductance for an unconfined aquifer using the "upstream
saturated fraction" as the MODFLOW documentation calls it. In this approach, the
saturated thickness of a cell-to-cell is approximated using the cell with the
highest head. This results in a consistent overestimation of the saturated
thickness, but it avoids complexities related with cell drying and rewetting,
such as having to define a "wetting threshold" or a "wetting factor".

See the documentation for MODFLOW-NWT or MODFLOW6 for more background:
Niswonger, R.G., Panday, Sorab, and Ibaraki, Motomu, 2011, MODFLOW-NWT, A Newton
formulation for MODFLOW-2005: U.S. Geological Survey Techniques and Methods
6-A37, 44 p.

Langevin, C.D., Hughes, J.D., Banta, E.R., Niswonger, R.G., Panday, Sorab, and
Provost, A.M., 2017, Documentation for the MODFLOW 6 Groundwater Flow Model:
U.S. Geological Survey Techniques and Methods, book 6, chap. A55, 197 p.,
https://doi.org/10.3133/tm6A55.

For background on drying and rewetting, see:
McDonald, M.G., Harbaugh, A.W., Orr, B.R., and Ackerman, D.J., 1991, A method of
converting no-flow cells to variable-head cells for the U.S. Geological Survey
modular finite-difference groundwater flow model: U.S. Geological Survey
Open-File Report 91-536, 99 p
"""
function conductance(
    aquifer::UnconfinedAquifer,
    i,
    j,
    nzi,
    conductivity_profile::GwfConductivityProfileType.T,
    connectivity::Connectivity,
)
    if conductivity_profile == GwfConductivityProfileType.exponential
        # Extract required variables
        # [m] = [m] - [m]
        zi1 = aquifer.parameters.top[i] - aquifer.variables.head[i]
        # [m] = [m] - [m]
        zi2 = aquifer.parameters.top[j] - aquifer.variables.head[j]
        # [m] = [m] - [m]
        thickness1 = aquifer.parameters.top[i] - aquifer.parameters.bottom[i]
        # [m] = [m] - [m]
        thickness2 = aquifer.parameters.top[j] - aquifer.parameters.bottom[j]
        # calculate conductivity values corrected for depth of water table
        # TODO: Only when the parameter f is assumed unitless does this work out, but f has unit [m⁻¹]
        # [m s⁻¹] = ([m s⁻¹] / [-]) * ([-] - [-])
        k1 =
            (aquifer.parameters.k[i] / aquifer.parameters.f[i]) * (
                exp(-aquifer.parameters.f[i] * zi1) -
                exp(-aquifer.parameters.f[i] * thickness1)
            )
        k2 =
            (aquifer.parameters.k[j] / aquifer.parameters.f[j]) * (
                exp(-aquifer.parameters.f[j] * zi2) -
                exp(-aquifer.parameters.f[j] * thickness2)
            )
        return harmonicmean_conductance(
            k1,
            k2,
            connectivity.length1[nzi],
            connectivity.length2[nzi],
            connectivity.width[nzi],
        )
    elseif conductivity_profile == GwfConductivityProfileType.uniform
        head_i = aquifer.variables.head[i]
        head_j = aquifer.variables.head[j]
        if head_i >= head_j
            # [-] = [m] / ([m] - [m])
            saturation =
                saturated_thickness(aquifer, i) /
                (aquifer.parameters.top[i] - aquifer.parameters.bottom[i])
        else
            # [-] = [m] / ([m] - [m])
            saturation =
                saturated_thickness(aquifer, j) /
                (aquifer.parameters.top[j] - aquifer.parameters.bottom[j])
        end
        # [-] * [m² s⁻¹]
        return saturation * aquifer.variables.conductance[nzi]
    end
end

function flux!(
    aquifer::Aquifer,
    connectivity::Connectivity,
    conductivity_profile::GwfConductivityProfileType.T,
    dt::Float64,
)
    for i in 1:(connectivity.ncell)
        # Loop over connections for cell j
        for nzi in connections(connectivity, i)
            # connection from i -> j
            j = connectivity.rowval[nzi]
            # [m] = [m] - [m]
            delta_head = aquifer.variables.head[i] - aquifer.variables.head[j]
            # [m² s⁻¹]
            cond = conductance(aquifer, i, j, nzi, conductivity_profile, connectivity)
            # [m³ s⁻¹] = [m² s⁻¹] * [m]
            flow = cond * delta_head
            # [m³ s⁻¹] -= [m³ s⁻¹]
            aquifer.variables.q_net[i] -= flow
            if flow > 0.0
                add_to_cumulative!(aquifer.variables.q_out_av, i, flow * dt)
            else
                add_to_cumulative!(aquifer.variables.q_in_av, i, -flow * dt)
            end
        end
    end
    return nothing
end

@with_kw struct ConstantHeadVariables
    head::Vector{Float64} # [m]
end

@with_kw struct ConstantHead
    variables::ConstantHeadVariables
    index::Vector{Int} # [-]
end

function ConstantHead(
    dataset::NCDataset,
    config::Config,
    indices::Vector{CartesianIndex{2}},
)
    constanthead = ncread(
        dataset,
        config,
        "model_constant_boundary_condition__hydraulic_head",
        Routing;
        optional = false,
        sel = indices,
        type = Float64,
        fill = MISSING_VALUE,
    )
    n = length(indices)
    index_constanthead = filter(i -> !isequal(constanthead[i], MISSING_VALUE), 1:n)
    head = constanthead[index_constanthead]
    variables = ConstantHeadVariables(head)
    constant_head = ConstantHead(; variables, index = index_constanthead)
    return constant_head
end

"""
    stable_timestep(aquifer::Aquifer, conductivity_profile::GwfConductivityProfileType.T)

Compute a stable timestep size given the forward-in-time, central in space scheme.
The following criterion can be found in Chu & Willis (1984):

Δt * k * H / (Δx * Δy * S) <= cfl,
where cfl = 1/4.
"""
function stable_timestep(
    aquifer::Aquifer,
    conductivity_profile::GwfConductivityProfileType.T,
    cfl::Float64,
)
    dt_min = Inf
    for i in eachindex(aquifer.variables.head)
        if conductivity_profile == GwfConductivityProfileType.exponential
            # [m] = [m] - [m]
            zi = aquifer.parameters.top[i] - aquifer.variables.head[i]
            # [m] = [m] - [m]
            thickness = aquifer.parameters.top[i] - aquifer.parameters.bottom[i]
            # [m² s⁻¹] = ([m s⁻¹] / [m⁻¹]) * ([-] - [-])
            value =
                (aquifer.parameters.k[i] / aquifer.parameters.f[i]) * (
                    exp(-aquifer.parameters.f[i] * zi) -
                    exp(-aquifer.parameters.f[i] * thickness)
                )
        elseif conductivity_profile == GwfConductivityProfileType.uniform
            # [m² s⁻¹] = [m s⁻¹] * [m]
            value = aquifer.parameters.k[i] * saturated_thickness(aquifer, i)
        end
        # [s] = [m²] * [-] / [m² s⁻¹]
        dt = aquifer.parameters.area[i] * storativity(aquifer)[i] / value
        dt_min = dt < dt_min ? dt : dt_min
    end
    dt_min = cfl * dt_min
    return dt_min
end

minimum_head(aquifer::ConfinedAquifer) = aquifer.variables.head
minimum_head(aquifer::UnconfinedAquifer) =
    max.(aquifer.variables.head, aquifer.parameters.bottom)

maximum_head(aquifer::ConfinedAquifer) = aquifer.variables.head
maximum_head(aquifer::UnconfinedAquifer) =
    min.(aquifer.variables.head, aquifer.parameters.top)

@kwdef struct GroundwaterFlow{A} <: AbstractSubsurfaceFlowModel
    timestepping::TimeStepping
    aquifer::A
    connectivity::Connectivity
    constanthead::ConstantHead
    boundaries::NamedTuple
    function GroundwaterFlow(
        timestepping::TimeStepping,
        aquifer::A,
        connectivity::Connectivity,
        constanthead::ConstantHead,
        boundaries::NamedTuple,
    ) where {A <: Aquifer}
        initialize_conductance!(aquifer, connectivity)
        new{A}(timestepping, aquifer, connectivity, constanthead, boundaries)
    end
end

function update_fluxes!(
    gwf::GroundwaterFlow{A},
    conductivity_profile::GwfConductivityProfileType.T,
    dt::Float64,
) where {A <: Aquifer}
    flux!(gwf.aquifer, gwf.connectivity, conductivity_profile, dt)
    for boundary in gwf.boundaries
        flux!(boundary, gwf.aquifer, dt)
    end
    return nothing
end

function update_head!(gwf::GroundwaterFlow{A}, dt::Float64) where {A <: Aquifer}
    # [m] += [m³ s⁻¹] / [m²] * [s] / [-]
    gwf.aquifer.variables.head .+= (
        gwf.aquifer.variables.q_net ./ gwf.aquifer.parameters.area .* dt ./
        storativity(gwf.aquifer)
    )
    # Set constant head (dirichlet) boundaries
    # [m] = [m]
    gwf.aquifer.variables.head[gwf.constanthead.index] .= gwf.constanthead.variables.head
    # Make sure no heads ends up below an unconfined aquifer bottom
    # [m] = [m]
    gwf.aquifer.variables.head .= minimum_head(gwf.aquifer)
    # Compute exfiltration rate and make sure head is not above surface for unconfined aquifer
    # [m s⁻¹] += ([m] - [m]) * [-] / [s]
    gwf.aquifer.variables.exfiltwater .+=
        (gwf.aquifer.variables.head .- maximum_head(gwf.aquifer)) .*
        storativity(gwf.aquifer) ./ dt
    # [m] = [m]
    gwf.aquifer.variables.head .= maximum_head(gwf.aquifer)
    # Adjust exfiltration rate for constant head boundaries
    gwf.aquifer.variables.exfiltwater[gwf.constanthead.index] .= 0.0
    # [m³] = [m] * [m²] * [-]
    gwf.aquifer.variables.storage .=
        saturated_thickness(gwf.aquifer) .* gwf.aquifer.parameters.area .*
        storativity(gwf.aquifer)
    return nothing
end

function update!(
    gwf::GroundwaterFlow{A},
    conductivity_profile::GwfConductivityProfileType.T,
    dt::Float64,
) where {A <: Aquifer}
    (; cfl) = gwf.timestepping
    for boundary in gwf.boundaries
        zero!(boundary.variables.flux_av)
    end
    gwf.aquifer.variables.exfiltwater .= 0
    zero!(gwf.aquifer.variables.q_in_av)
    zero!(gwf.aquifer.variables.q_out_av)
    t = 0.0
    while t < dt
        gwf.aquifer.variables.q_net .= 0.0
        dt_s = stable_timestep(gwf.aquifer, conductivity_profile, cfl)
        dt_s = check_timestepsize(dt_s, t, dt)
        update_fluxes!(gwf, conductivity_profile, dt_s)
        update_head!(gwf, dt_s)
        t += dt_s
    end
    for boundary in gwf.boundaries
        average!(boundary.variables.flux_av, dt)
    end
    average!(gwf.aquifer.variables.q_in_av, dt)
    average!(gwf.aquifer.variables.q_out_av, dt)
    return nothing
end

get_water_depth(gwf::GroundwaterFlow{A}) where {A <: UnconfinedAquifer} =
    gwf.aquifer.parameters.top .- gwf.aquifer.variables.head

get_exfiltwater(gwf::GroundwaterFlow{A}) where {A <: UnconfinedAquifer} =
    gwf.aquifer.variables.exfiltwater

function get_flux_to_river(
    subsurface_flow::GroundwaterFlow{A},
    inds::Vector{Int},
) where {A <: UnconfinedAquifer}
    (; river) = subsurface_flow.boundaries
    flux = -river.variables.flux_av.average
    return flux
end

function sum_boundary_fluxes(
    gwf::GroundwaterFlow{A};
    exclude = nothing,
) where {A <: UnconfinedAquifer}
    (; boundaries) = gwf
    n = length(gwf.aquifer.variables.storage)
    flux_in = zeros(n)
    flux_out = zeros(n)
    for boundary in boundaries
        typeof(boundary) == exclude && continue
        for (i, index) in enumerate(boundary.index)
            flux = boundary.variables.flux_av[i]
            if flux > 0.0
                flux_in[index] += flux
            else
                flux_out[index] -= flux
            end
        end
    end
    return flux_in, flux_out
end
get_inflow(gwf::GroundwaterFlow{A}) where {A <: UnconfinedAquifer} =
    gwf.aquifer.variables.q_in_av
get_outflow(gwf::GroundwaterFlow{A}) where {A <: UnconfinedAquifer} =
    gwf.aquifer.variables.q_out_av
get_storage(gwf::GroundwaterFlow{A}) where {A <: UnconfinedAquifer} =
    gwf.aquifer.variables.storage<|MERGE_RESOLUTION|>--- conflicted
+++ resolved
@@ -100,7 +100,7 @@
 end
 
 @with_kw struct AquiferVariables
-<<<<<<< HEAD
+    n::Int
     # hydraulic head [m]
     head::Vector{Float64}
     # conductance [m² d⁻¹ => m² s⁻¹]
@@ -108,23 +108,13 @@
     # total storage of water that can be released [m³]
     storage::Vector{Float64}
     # net flow (groundwater and boundaries) [m³ d⁻¹ => m³ s⁻¹]
-    q_net::Vector{Float64} = zeros(length(storage))
+    q_net::Vector{Float64} = zeros(n)
     # cumulative groundwater (lateral) inflow for model time step dt [m³]
-    q_in_av::AverageVector = AverageVector(; n = length(storage))
+    q_in_av::AverageVector = AverageVector(; n)
     # average groundwater (lateral) outflow for model time step dt [m³ d⁻¹ => m³ s⁻¹]
-    q_out_av::AverageVector = AverageVector(; n = length(storage))
+    q_out_av::AverageVector = AverageVector(; n)
     # Exfiltration [m dt⁻¹ => m s⁻¹] (groundwater above surface level, saturated excess conditions)
-    exfiltwater::Vector{Float64} = zeros(length(storage))
-=======
-    n::Int
-    head::Vector{Float64}                          # hydraulic head [m]
-    conductance::Vector{Float64}                   # conductance [m² d⁻¹]
-    storage::Vector{Float64}                       # total storage of water that can be released [m³]
-    q_net::Vector{Float64} = zeros(n)              # net flow (groundwater and boundaries) [m³ d⁻¹]
-    q_in_av::Vector{Float64} = zeros(n)            # average groundwater (lateral) inflow for model timestep Δt [m³ d⁻¹]
-    q_out_av::Vector{Float64} = zeros(n)           # average groundwater (lateral) outflow for model timestep Δt [m³ d⁻¹]
-    exfiltwater::Vector{Float64} = zeros(n)        # Exfiltration [m Δt⁻¹] (groundwater above surface level, saturated excess conditions)
->>>>>>> edf94e5f
+    exfiltwater::Vector{Float64} = zeros(n)
 end
 
 @with_kw struct ConfinedAquifer <: Aquifer
@@ -216,12 +206,8 @@
     parameters = UnconfinedAquiferParameters(dataset, config, indices, top, bottom, area)
     # [m³] = (min([m], [m]) - [m]) * [m²] * [-]
     storage = @. (min(top, head) - bottom) * area * parameters.specific_yield
-<<<<<<< HEAD
-    variables = AquiferVariables(; head, conductance, storage)
-=======
     n = length(storage)
     variables = AquiferVariables(; n, head, conductance, storage)
->>>>>>> edf94e5f
     aquifer = UnconfinedAquifer(parameters, variables)
     return aquifer
 end
