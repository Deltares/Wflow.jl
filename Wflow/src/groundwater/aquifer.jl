--- conflicted
+++ resolved
@@ -535,13 +535,6 @@
     inds::Vector{Int},
 ) where {A <: UnconfinedAquifer}
     (; river) = subsurface_flow.boundaries
-<<<<<<< HEAD
-    flux = -river.variables.flux ./ tosecond(BASETIMESTEP) # [m³ s⁻¹]
-=======
-    ncell = subsurface_flow.connectivity.ncell
-    flux = zeros(ncell)
-    index = river.index
-    flux[index] = -river.variables.flux_av ./ tosecond(BASETIMESTEP) # [m³ s⁻¹]
->>>>>>> f37e372d
+    flux = -river.variables.flux_av ./ tosecond(BASETIMESTEP) # [m³ s⁻¹]
     return flux
 end