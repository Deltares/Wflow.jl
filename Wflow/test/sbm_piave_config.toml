dir_input = "data/input"
dir_output = "data/output"

[time]
calendar = "proleptic_gregorian"
starttime = 2010-07-01T00:00:00
endtime = 2010-10-01T00:00:00
time_units = "days since 1900-01-01 00:00:00"
timestepsecs = 86400

[logging]
loglevel = "info"

[state]
path_input = "instates-piave.nc"
path_output = "outstates-piave.nc"

[input]
path_forcing = "forcing-piave.nc"
path_static = "staticmaps-piave.nc"

local_drain_direction = "wflow_ldd"
river_location__mask = "wflow_river"
reservoir_area__count = "wflow_reservoirareas"
reservoir_location__count = "wflow_reservoirlocs"
lake_area__count = "wflow_lakeareas"
lake_location__count = "wflow_lakelocs"
subcatchment_location__count = "wflow_subcatch"
river_gauge = "wflow_gauges"
river_gauge_grdc = "wflow_gauges_grdc"

[input.forcing]
atmosphere_water__precipitation_volume_flux = "precip"
land_surface_water__potential_evaporation_volume_flux = "pet"
atmosphere_air__temperature = "temp"

[input.static]
land_surface__slope = "Slope"
river__length = "wflow_riverlength"
river__slope = "RiverSlope"
river_water_flow__manning_n_parameter = "N_River"
river__width = "wflow_riverwidth"
river_bank_water__depth = "RiverDepth"
reservoir_water__max_volume = "ResMaxVolume"
reservoir_surface__area = "ResSimpleArea"
"reservoir_water_demand~required~downstream__volume_flow_rate" = "ResDemand"
reservoir_water_release-below-spillway__max_volume_flow_rate = "ResMaxRelease"
"reservoir_water~full-target__volume_fraction" = "ResTargetFullFrac"
"reservoir_water~min-target__volume_fraction" = "ResTargetMinFrac"
lake_surface__area = "LakeArea"
lake_water_surface__initial_elevation = "LakeAvgLevel"
lake_water__rating_curve_coefficient = "Lake_b"
lake_water__rating_curve_exponent = "Lake_e"
lake_water__storage_curve_type_count = "LakeStorFunc"
lake_water__rating_curve_type_count = "LakeOutflowFunc"
lake_water_flow_threshold-level__elevation = "LakeThreshold"
glacier_ice__initial_leq-depth = "wflow_glacierstore"
glacier_surface__area_fraction = "wflow_glacierfrac"
vegetation_canopy__light-extinction_coefficient = "Kext"
land_surface_water_flow__manning_n_parameter = "N"
"soil~compacted__area_fraction" = "PathFrac"
vegetation_root__depth = "RootingDepth"
vegetation__specific-leaf_storage = "Sl"
vegetation_wood_water__storage_capacity = "Swood"
"land~water-covered__area_fraction" = "WaterFrac"
vegetation__crop_factor = "kc"
"vegetation_root__feddes_critial_pressure_head_h~1_reduction_coefficient" = "alpha_h1"
"vegetation_root__feddes_critial_pressure_head_h~1" = "h1"
"vegetation_root__feddes_critial_pressure_head_h~2" = "h2"
"vegetation_root__feddes_critial_pressure_head_h~3~high" = "h3_high"
"vegetation_root__feddes_critial_pressure_head_h~3~low" = "h3_low"
"vegetation_root__feddes_critial_pressure_head_h~4" = "h4"
soil_water__saturated_volume_fraction = "thetaS"
soil_water__residual_volume_fraction = "thetaR"
soil__thickness = "SoilThickness"
soil_layer_water__brooks-corey_exponent = "c"
soil_surface_water__vertical_saturated_hydraulic_conductivity = "KsatVer"
soil_water__vertical_saturated_hydraulic_conductivity_scale_parameter = "f"
subsurface_water__horizontal-to-vertical_saturated_hydraulic_conductivity_ratio.value = 100

[input.cyclic]
vegetation__leaf-area_index = "LAI"

[model]
type = "sbm"
gravitational_snow_transport = true
snow = true
<<<<<<< HEAD
cold_start = false
reservoirs = false
lakes = false
=======
reinit = false
reservoirs = true
lakes = true
>>>>>>> 63dc2eaa
glacier = true
kin_wave_iteration = true
kw_river_tstep = 900
kw_land_tstep = 3600
soil_layer_thickness = [ 50, 100, 50, 200, 800,]
river_routing = "kinematic-wave"

[state.variables]
vegetation_canopy_water__depth = "canopystorage"
soil_water_sat-zone__depth = "satwaterdepth"
soil_layer_water_unsat-zone__depth = "ustorelayerdepth"
soil_surface__temperature = "tsoil"
"snowpack~dry__leq-depth" = "snow"
"snowpack~liquid__depth" = "snowwater"
land_surface_water__instantaneous_volume_flow_rate = "q_land"
land_surface_water__instantaneous_depth = "h_land"
subsurface_water__volume_flow_rate = "ssf"
river_water__instantaneous_volume_flow_rate = "q_river"
river_water__instantaneous_depth = "h_river"
reservoir_water__instantaneous_volume = "volume_reservoir"
lake_water_surface__instantaneous_elevation = "waterlevel_lake"
glacier_ice__leq-depth = "glacierstore"

[output.netcdf_grid]
path = "output-piave.nc"

[output.netcdf_grid.variables]
river_water__volume_flow_rate = "q_av_river"

[output.csv]
path = "output-piave.csv"

[[output.csv.column]]
header = "Q"
map = "river_gauge"
parameter = "river_water__volume_flow_rate"

[[output.csv.column]]
header = "Q"
map = "river_gauge_grdc"
parameter = "river_water__volume_flow_rate"<|MERGE_RESOLUTION|>--- conflicted
+++ resolved
@@ -85,15 +85,9 @@
 type = "sbm"
 gravitational_snow_transport = true
 snow = true
-<<<<<<< HEAD
 cold_start = false
-reservoirs = false
-lakes = false
-=======
-reinit = false
 reservoirs = true
 lakes = true
->>>>>>> 63dc2eaa
 glacier = true
 kin_wave_iteration = true
 kw_river_tstep = 900
