@testitem "tosecond" begin
    using Dates:
        Month, Week, Day, Hour, Minute, Second, Millisecond, Microsecond, Nanosecond

    @test_throws MethodError Wflow.tosecond(Month(2))
    @test Wflow.tosecond(Week(2)) == 86400 * 14
    @test Wflow.tosecond(Day(2)) == 86400 * 2
    @test Wflow.tosecond(Hour(2)) == 3600 * 2
    @test Wflow.tosecond(Minute(2)) == 60 * 2
    @test Wflow.tosecond(Second(2)) == 2
    @test Wflow.tosecond(Millisecond(2)) == 2e-3
    @test Wflow.tosecond(Microsecond(2)) == 2e-6
    @test Wflow.tosecond(Nanosecond(2)) == 2e-9
end

@testitem "Julian day (leap days are not counted)" begin
    using Dates: DateTime
    using CFTime
    @test Wflow.julian_day(DateTime(2000, 1, 1)) == 1
    @test Wflow.julian_day(DateTime(2000, 2, 28)) == 59
    @test Wflow.julian_day(DateTime(2000, 2, 29)) == 60
    @test Wflow.julian_day(DateTime(2000, 3, 1)) == 60
    @test Wflow.julian_day(DateTime(2000, 12, 31)) == 365
    @test Wflow.julian_day(DateTime(2001, 1, 1)) == 1
    @test Wflow.julian_day(DateTime(2001, 2, 28)) == 59
    @test Wflow.julian_day(DateTime(2001, 3, 1)) == 60
    @test Wflow.julian_day(DateTime(2001, 12, 31)) == 365
    @test Wflow.julian_day(CFTime.DateTimeStandard(2001, 12, 31)) == 365
    @test Wflow.julian_day(CFTime.DateTime360Day(2001, 12, 30)) == 360
end

@testitem "Bounded divide" begin
    @test Wflow.bounded_divide(1.0, 0.0) == 0.0
    @test Wflow.bounded_divide(1.0, 0.0; default = 0.5) == 0.5
    @test Wflow.bounded_divide(1.0, 0.5) == 1.0
    @test Wflow.bounded_divide(1.0, 0.5; max = 0.75) == 0.75
    @test Wflow.bounded_divide(1.0, 2.0) == 0.5
end

<<<<<<< HEAD
@testitem "unit: Units" begin
    using Wflow: Unit, to_SI_factor, to_SI, to_string, ABSOLUTE_DEGREES

    @test to_SI_factor(ABSOLUTE_DEGREES) == 1.0
    @test to_SI(0.0, ABSOLUTE_DEGREES) == 273.15
    @test string(ABSOLUTE_DEGREES) == "°C"

    unit = Unit(; degC = 1) # relative degrees
    @test to_SI_factor(unit) == 1.0
    @test to_SI(0.0, unit) == 0.0

    dt = 86400.0
    unit = Unit(; m = 1, dt = -1)
    @test_throws Exception to_SI(unit, 1.0)
    @test to_SI_factor(unit; dt_val = dt) == inv(dt)
    @test string(unit) == "m dt⁻¹"
    @test to_string(unit; BMI_standard = true) == "m dt-1"

    unit = Unit(; s = 1, m = -1 // 3)
    @test to_SI_factor(unit) == 1.0
    @test string(unit) == "s m⁻¹ᐟ³"
    @test to_string(unit; BMI_standard = true) == "s m-1/3"

    @test_throws Exception Unit(; foo = 42)
=======
@testitem "Lenses" begin
    models = Wflow.Model[]
    # Initialize the first model with mass balance
    do_mass_balance = true
    for file_name in [
        "sbm_config.toml",
        "sbm_gwf_config.toml",
        "sbm_river-floodplain-local-inertial_config.toml",
        "sbm_river-land-local-inertial_config.toml",
        "sbm_gwf_piave_demand_config.toml",
        "sediment_config.toml",
        "sediment_eurosem_engelund_config.toml",
    ]
        config = Wflow.Config(normpath(@__DIR__, file_name))
        if do_mass_balance
            config.model.water_mass_balance__flag = true
            global do_mass_balance = false
        end
        push!(models, Wflow.Model(config))
    end

    for (map_name, standard_name_map) in (
        ("sbm", Wflow.sbm_standard_name_map),
        ("sediment", Wflow.sediment_standard_name_map),
    )
        @testset "Test lenses: $map_name" begin
            invalid = String[]
            for (name, data) in standard_name_map
                (; lens) = data
                valid = false
                for model in models
                    try
                        lens(model)
                        valid = true
                        break
                    catch
                        nothing
                    end
                end
                valid || push!(invalid, name)
            end
            @test isempty(invalid)
        end
    end
>>>>>>> 25dd292e
end<|MERGE_RESOLUTION|>--- conflicted
+++ resolved
@@ -37,7 +37,6 @@
     @test Wflow.bounded_divide(1.0, 2.0) == 0.5
 end
 
-<<<<<<< HEAD
 @testitem "unit: Units" begin
     using Wflow: Unit, to_SI_factor, to_SI, to_string, ABSOLUTE_DEGREES
 
@@ -62,13 +61,17 @@
     @test to_string(unit; BMI_standard = true) == "s m-1/3"
 
     @test_throws Exception Unit(; foo = 42)
-=======
+end
+
 @testitem "Lenses" begin
-    models = Wflow.Model[]
+    configs = Wflow.Config[]
+
     # Initialize the first model with mass balance
-    do_mass_balance = true
+    config = Wflow.Config(normpath(@__DIR__, "sbm_config.toml"))
+    config.model.water_mass_balance__flag = true
+    push!(configs, config)
+
     for file_name in [
-        "sbm_config.toml",
         "sbm_gwf_config.toml",
         "sbm_river-floodplain-local-inertial_config.toml",
         "sbm_river-land-local-inertial_config.toml",
@@ -76,22 +79,34 @@
         "sediment_config.toml",
         "sediment_eurosem_engelund_config.toml",
     ]
-        config = Wflow.Config(normpath(@__DIR__, file_name))
-        if do_mass_balance
-            config.model.water_mass_balance__flag = true
-            global do_mass_balance = false
+        push!(configs, Wflow.Config(normpath(@__DIR__, file_name)))
+    end
+
+    for transport_method in ("kodatie", "govers", "yalin")
+        config = Wflow.Config(normpath(@__DIR__, "sediment_eurosem_engelund_config.toml"))
+        config.dir_output = normpath(@__DIR__, "data", "output", transport_method) # Avoid file permission problems
+        if transport_method == "kodatie"
+            config.model.river_transport = transport_method
+        else
+            config.model.run_river_model__flag = false
+            config.model.land_transport = transport_method
         end
-        push!(models, Wflow.Model(config))
+        push!(configs, config)
     end
+
+    models = Wflow.Model.(configs)
 
     for (map_name, standard_name_map) in (
         ("sbm", Wflow.sbm_standard_name_map),
         ("sediment", Wflow.sediment_standard_name_map),
+        ("domain", Wflow.domain_standard_name_map),
+        ("routing", Wflow.routing_standard_name_map),
     )
         @testset "Test lenses: $map_name" begin
             invalid = String[]
             for (name, data) in standard_name_map
                 (; lens) = data
+                isnothing(lens) && continue
                 valid = false
                 for model in models
                     try
@@ -107,5 +122,4 @@
             @test isempty(invalid)
         end
     end
->>>>>>> 25dd292e
 end