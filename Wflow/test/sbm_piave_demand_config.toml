dir_input = "data/input"
dir_output = "data/output"

[time]
calendar = "proleptic_gregorian"
starttime = 2010-07-01T00:00:00
endtime = 2010-10-01T00:00:00
time_units = "days since 1900-01-01 00:00:00"
timestepsecs = 86400

[logging]
loglevel = "info"

[state]
path_input = "instates-piave.nc"
path_output = "outstates-piave.nc"

[state.variables]
vegetation_canopy_water__depth = "canopystorage"
soil_water_saturated_zone__depth = "satwaterdepth"
soil_layer_water_unsaturated_zone__depth = "ustorelayerdepth"
soil_surface__temperature = "tsoil"
snowpack_dry_snow__leq_depth = "snow"
snowpack_liquid_water__depth = "snowwater"
land_surface_water__instantaneous_volume_flow_rate = "q_land"
land_surface_water__instantaneous_depth = "h_land"
subsurface_water__volume_flow_rate = "ssf"
river_water__instantaneous_volume_flow_rate = "q_river"
river_water__instantaneous_depth = "h_river"
reservoir_water_surface__instantaneous_elevation = "waterlevel_reservoir"
glacier_ice__leq_depth = "glacierstore"
paddy_surface_water__depth = "h_paddy"

[input]
path_forcing = "forcing-piave.nc"
path_static = "staticmaps-piave.nc"

basin__local_drain_direction = "wflow_ldd"
river_location__mask = "wflow_river"
subbasin_location__count = "wflow_subcatch"
river_gauge__count = "wflow_gauges"
river_gauge_grdc__count = "wflow_gauges_grdc"
reservoir_area__count = "wflow_reservoirareas"
reservoir_location__count = "wflow_reservoirlocs"

[input.forcing]
atmosphere_water__precipitation_volume_flux = "precip"
land_surface_water__potential_evaporation_volume_flux = "pet"
atmosphere_air__temperature = "temp"

[input.static]
land_surface__slope = "Slope"
river__length = "wflow_riverlength"
river__slope = "RiverSlope"
river_water_flow__manning_n_parameter = "N_River"
river__width = "wflow_riverwidth"
river_bank_water__depth = "RiverDepth"
reservoir_water__max_volume = "ResMaxVolume"
reservoir_surface__area = "reservoir_area"
reservoir_water_demand__required_downstream_volume_flow_rate = "ResDemand"
reservoir_water_release_below_spillway__max_volume_flow_rate = "ResMaxRelease"
reservoir_water__target_full_volume_fraction = "ResTargetFullFrac"
reservoir_water__target_min_volume_fraction = "ResTargetMinFrac"
reservoir_water_surface__initial_elevation = "waterlevel_reservoir"
reservoir_water__rating_curve_coefficient = "reservoir_b"
reservoir_water__rating_curve_exponent = "reservoir_e"
reservoir_water__storage_curve_type_count = "storfunc"
reservoir_water__rating_curve_type_count = "outflowfunc"
reservoir_water_flow_threshold_level__elevation = "reservoir_threshold"
glacier_ice__initial_leq-depth = "wflow_glacierstore"
glacier_surface__area_fraction = "wflow_glacierfrac"
vegetation_canopy__light-extinction_coefficient = "Kext"
land_surface_water_flow__manning_n_parameter = "N"
compacted_soil__area_fraction = "PathFrac"
vegetation_root__depth = "RootingDepth"
vegetation__specific-leaf_storage = "Sl"
vegetation_wood_water__storage_capacity = "Swood"
land_water_covered__area_fraction = "WaterFrac"
vegetation__crop_factor = "kc"
vegetation_root__feddes_critial_pressure_head_h1_reduction_coefficient = "alpha_h1"
vegetation_root__feddes_critial_pressure_head_h1 = "h1"
vegetation_root__feddes_critial_pressure_head_h2 = "h2"
vegetation_root__feddes_critial_pressure_head_h3_high = "h3_high"
vegetation_root__feddes_critial_pressure_head_h3_low = "h3_low"
vegetation_root__feddes_critial_pressure_head_h4 = "h4"
soil_water__saturated_volume_fraction = "thetaS"
soil_water__residual_volume_fraction = "thetaR"
soil__thickness = "SoilThickness"
soil_layer_water__brooks-corey_exponent = "c"
soil_surface_water__vertical_saturated_hydraulic_conductivity = "KsatVer"
soil_water__vertical_saturated_hydraulic_conductivity_scale_parameter = "f"
land_water_allocation_area__count = "allocation_areas_admin2"
land_surface_water__withdrawal_fraction = "frac_sw_used"
soil_water__vertical_saturated_hydraulic_conductivity_factor = "kvfrac"
irrigated_paddy_area__count = "paddy_irrigation_areas"
irrigated_non_paddy_area__count = "nonpaddy_irrigation_areas"
subsurface_water__horizontal-to-vertical_saturated_hydraulic_conductivity_ratio.value = 100

[input.cyclic]
vegetation__leaf_area_index = "LAI"
domestic__gross_water_demand_volume_flux = "domestic_gross"
domestic__net_water_demand_volume_flux = "domestic_net"
industry__gross_water_demand_volume_flux = "industry_gross"
industry__net_water_demand_volume_flux = "industry_net"
livestock__gross_water_demand_volume_flux = "livestock_gross"
livestock__net_water_demand_volume_flux = "livestock_net"
irrigated_paddy__irrigation_trigger_flag = "paddy_irrigation_trigger"
irrigated_non_paddy__irrigation_trigger_flag = "nonpaddy_irrigation_trigger"

[model]
type = "sbm"
snow_gravitational_transport__flag = true
snow__flag = true
cold_start__flag = false
reservoir__flag = true
glacier__flag = true
kinematic_wave__adaptive_time_step_flag = true
soil_layer__thickness = [50, 100, 50, 200, 800]
<<<<<<< HEAD
river_routing = "kinematic-wave"
=======
river_routing = "kinematic_wave"
>>>>>>> 9d9c08af

[model.water_demand]
domestic__flag = true
industry__flag = true
livestock__flag = true
paddy__flag = true
nonpaddy__flag = true

[output.netcdf_grid]
path = "output-piave-demand.nc"

[output.netcdf_grid.variables]
river_water__volume_flow_rate = "q_av_river"
soil_water_saturated_zone_top__depth = "zi"

[output.csv]
path = "output-piave-demand.csv"

[[output.csv.column]]
header = "Q"
map = "river_gauge__count"
parameter = "river_water__volume_flow_rate"

[[output.csv.column]]
header = "Q"
map = "river_gauge_grdc__count"
parameter = "river_water__volume_flow_rate"

[[output.csv.column]]
coordinate.x = 12.7243
coordinate.y = 45.5851
header = "paddy_h_bycoord"
parameter = "paddy_surface_water__depth"

[[output.csv.column]]
coordinate.x = 12.7243
coordinate.y = 45.5851
header = "irri_bycoord"
parameter = "land__allocated_irrigation_water_volume_flux"<|MERGE_RESOLUTION|>--- conflicted
+++ resolved
@@ -116,11 +116,7 @@
 glacier__flag = true
 kinematic_wave__adaptive_time_step_flag = true
 soil_layer__thickness = [50, 100, 50, 200, 800]
-<<<<<<< HEAD
-river_routing = "kinematic-wave"
-=======
 river_routing = "kinematic_wave"
->>>>>>> 9d9c08af
 
 [model.water_demand]
 domestic__flag = true
