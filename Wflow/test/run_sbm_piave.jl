@testitem "piave with and without water demand" begin
    include("testing_utils.jl")
    tomlpath = joinpath(@__DIR__, "sbm_piave_demand_config.toml")
    config = Wflow.Config(tomlpath)
    model = Wflow.Model(config)
    q_demand, riv_storage_demand, ssf_storage_demand = run_piave(model, 30)
    Wflow.close_files(model; delete_output = false)

    tomlpath = joinpath(@__DIR__, "sbm_piave_config.toml")
    config = Wflow.Config(tomlpath)
    model = Wflow.Model(config)
    q_, riv_storage, ssf_storage = run_piave(model, 30)
    Wflow.close_files(model; delete_output = false)

    idx = 1:3:28
    @test q_demand[idx] ≈ [
        227.48037896764353,
        201.78742424759918,
        277.79682561233307,
        167.55786362554602,
        173.52980435020592,
        159.07569567125717,
        134.13850871542112,
        119.48343702580726,
        190.2621015758869,
        116.56593315061009,
    ]
    @test q_[idx] ≈ [
        230.50893814063687,
        208.82584824313827,
        284.81955178174405,
        175.73953774993535,
        186.33517285165013,
        166.40698312714562,
        145.0657059985612,
        127.31965453809961,
        192.85958279090423,
        123.05180814279916,
    ]
    @test riv_storage_demand[idx] ≈ [
        61400.322078051824,
        57191.663377309276,
        63162.60070846872,
        51134.248213288876,
        54101.732744489476,
        46317.84990590213,
        44750.600812209865,
        42700.577549691414,
        46707.77542995108,
        42022.15314379535,
    ]
    @test riv_storage[idx] ≈ [
        62018.708818695835,
        57857.565369606586,
        63380.96358853941,
        51729.33665390077,
        54753.02294163998,
        46767.56026545779,
        45154.0230037507,
        43141.3937287654,
        46602.85708316674,
        41961.68169876138,
    ]
    @test ssf_storage_demand[idx] ≈ [
        293459.39181716816,
        288916.24142510165,
        287348.88496321393,
        282966.7568473801,
        279360.4763743409,
        274843.2933935162,
        270349.52203453914,
        265848.9812016826,
        264341.7860038618,
        260747.35406717093,
    ]
    @test ssf_storage[idx] ≈ [
        293447.3728218427,
        288838.18266323843,
        287221.5459536154,
        282807.3893207005,
        279198.0924175473,
        274667.0012648777,
        270203.22127512813,
        265724.33233628777,
        264130.6334396194,
        260497.0820298229,
    ]
end

@testitem "Piave water demand and allocation" begin
    using Statistics: mean

    tomlpath = joinpath(@__DIR__, "sbm_piave_demand_config.toml")
    config = Wflow.Config(tomlpath)
    model = Wflow.Model(config)
    Wflow.run_timestep!(model)

<<<<<<< HEAD
    (; paddy, nonpaddy, industry, livestock, domestic) = model.land.demand
    (; total_alloc, irri_alloc, nonirri_alloc, surfacewater_alloc, act_groundwater_abst) =
        model.land.allocation.variables
    (; soil) = model.land
    (; river_flow) = model.routing
    (; reservoir) = river_flow.boundary_conditions
=======
@testset "piave water demand and allocation first timestep" begin
    sum_total_alloc = sum(total_alloc)
    @test sum(irri_alloc) + sum(nonirri_alloc) ≈ sum_total_alloc
    @test sum(surfacewater_alloc) ≈ 1662.1429336566434
    @test sum(act_groundwater_abst) ≈ 373.02432487790287
    @test paddy.variables.h[[25, 42, 45]] ≈
          [43.181590971577364, 51.20409409088053, 34.473513683211834]
    @test paddy.parameters.irrigation_trigger[[25, 42, 45]] == [1, 1, 1]
    @test paddy.variables.demand_gross[[25, 42, 45]] ≈ [0.0, 0.0, 0.0]
    @test nonpaddy.parameters.irrigation_trigger[[32, 38, 41]] == [1, 1, 1]
    @test nonpaddy.variables.demand_gross[[32, 38, 41]] ≈
          [4.0442025332978435, 0.7127330271840676, 4.491063429489396]
    @test industry.demand.demand_gross[[1, end]] ≈ [0.2105557769536972, 0.0485190823674202]
    @test industry.demand.demand_net[[1, end]] ≈ [0.05265098437666893, 0.012132546864449978]
    @test industry.variables.returnflow[[1, end]] ≈
          [0.15790479257702827, 0.03638653550297022]
    @test livestock.demand.demand_gross[[1, end]] ≈
          [9.896758274408057e-5, 6.352497439365834e-5]
    @test livestock.demand.demand_net[[1, end]] ≈
          [9.896758274408057e-5, 6.352497439365834e-5]
    @test livestock.variables.returnflow[[1, end]] ≈ [0.0, 0.0]
    @test domestic.demand.demand_gross[[1, end]] ≈ [0.6012673377990723, 0.0]
    @test domestic.demand.demand_net[[1, end]] ≈ [0.3802947998046875, 0.0]
    @test domestic.variables.returnflow[[1, end]] ≈ [0.2209725379943848, 0.0]
    @test reservoir.variables.waterlevel ≈
          [29.259249722425544, 32.68607771649561, 39.970184252221905]
    @test reservoir.variables.storage ≈ [1.8959993820131782e8, 4.28e7, 7.16e7]
    @test reservoir.variables.outflow_av ≈
          [4.839262369375678, 9.7190485747002, 58.12081274927687]
    @test soil.variables.exfiltsatwater[[937, 939, 979, 1020, 1158]] ≈ [
        3.0893977492724853,
        5.578470134806561,
        3.786149968248084,
        5.885016269749918,
        13.893648427170046,
    ]
    @test maximum(soil.variables.exfiltsatwater) ≈ 238.31894380154702
    @test mean(river_flow.variables.q_av) ≈ 60.52064519451218
    @test maximum(river_flow.variables.q_av) ≈ 235.61280384784553
end
>>>>>>> b35e8f1b

    @testset "First timestep" begin
        sum_total_alloc = sum(total_alloc)
        @test sum(irri_alloc) + sum(nonirri_alloc) ≈ sum_total_alloc
        @test sum(surfacewater_alloc) ≈ 1662.1429336566434
        @test sum(act_groundwater_abst) ≈ 373.02432487790287
        @test paddy.variables.h[[25, 42, 45]] ≈
              [43.181590971577364, 51.20409409088053, 34.473513683211834]
        @test paddy.parameters.irrigation_trigger[[25, 42, 45]] == [1, 1, 1]
        @test paddy.variables.demand_gross[[25, 42, 45]] ≈ [0.0, 0.0, 0.0]
        @test nonpaddy.parameters.irrigation_trigger[[32, 38, 41]] == [1, 1, 1]
        @test nonpaddy.variables.demand_gross[[32, 38, 41]] ≈
              [4.0442025332978435, 0.7127330271840676, 4.491063429489396]
        @test industry.demand.demand_gross[[1, end]] ≈
              [0.2105557769536972, 0.0485190823674202]
        @test industry.demand.demand_net[[1, end]] ≈
              [0.05265098437666893, 0.012132546864449978]
        @test industry.variables.returnflow[[1, end]] ≈
              [0.15790479257702827, 0.03638653550297022]
        @test livestock.demand.demand_gross[[1, end]] ≈
              [9.896758274408057e-5, 6.352497439365834e-5]
        @test livestock.demand.demand_net[[1, end]] ≈
              [9.896758274408057e-5, 6.352497439365834e-5]
        @test livestock.variables.returnflow[[1, end]] ≈ [0.0, 0.0]
        @test domestic.demand.demand_gross[[1, end]] ≈ [0.6012673377990723, 0.0]
        @test domestic.demand.demand_net[[1, end]] ≈ [0.3802947998046875, 0.0]
        @test domestic.variables.returnflow[[1, end]] ≈ [0.2209725379943848, 0.0]
        @test reservoir.variables.waterlevel_av ≈
              [29.24205323934821, 32.68575584329306, 39.97006803315815]
        @test reservoir.variables.storage_av ≈
              [1.8948850499097648e8, 4.279957853085982e7, 7.159979181269434e7]
        @test reservoir.variables.outflow_av ≈
              [4.839262369375678, 9.7190485747002, 58.12081274927687]
        @test soil.variables.exfiltsatwater[[937, 939, 979, 1020, 1158]] ≈ [
            3.0893977492724853,
            5.578470134806561,
            3.786149968248084,
            5.885016269749918,
            13.893648427170046,
        ]
        @test maximum(soil.variables.exfiltsatwater) ≈ 238.31894380154702
        @test mean(river_flow.variables.q_av) ≈ 60.52064519451218
        @test maximum(river_flow.variables.q_av) ≈ 235.61280384784553
    end

<<<<<<< HEAD
    Wflow.run_timestep!(model)
=======
@testset "piave water demand and allocation second timestep" begin
    sum_total_alloc = sum(total_alloc)
    @test sum(irri_alloc) + sum(nonirri_alloc) ≈ sum_total_alloc
    @test sum(surfacewater_alloc) ≈ 1776.2367788369727
    @test sum(act_groundwater_abst) ≈ 403.9133089562002
    @test paddy.variables.h[[25, 42, 45]] ≈
          [39.22749740732533, 48.04243578765524, 28.970231709713346]
    @test paddy.parameters.irrigation_trigger[[25, 42, 45]] == [1, 1, 1]
    @test paddy.variables.demand_gross[[25, 42, 45]] ≈ [0.0, 0.0, 0.0]
    @test nonpaddy.parameters.irrigation_trigger[[32, 38, 41]] == [1, 1, 1]
    @test nonpaddy.variables.demand_gross[[32, 38, 41]] ≈
          [4.722084191267045, 0.7260732965706886, 5.452294842123767]
    @test reservoir.variables.waterlevel ≈
          [29.251508060520067, 32.68607771649562, 39.97018425222191]
    @test reservoir.variables.storage ≈ [1.8954977223217008e8, 4.28e7, 7.16e7]
    @test reservoir.variables.outflow_av ≈
          [4.84140356355074, 9.32858384747847, 54.86508305737946]
    @test soil.variables.exfiltsatwater[[937, 939, 979, 1020, 1158]] ≈ [
        3.4693288170013075,
        6.14288940791711,
        4.3326122983307815,
        6.312154057645372,
        14.323267783512565,
    ]
    @test maximum(soil.variables.exfiltsatwater) ≈ 227.99207811004757
    @test mean(river_flow.variables.q_av) ≈ 56.793322211707945
    @test maximum(river_flow.variables.q_av) ≈ 227.44570424026352
end
>>>>>>> b35e8f1b

    @testset "Second timestep" begin
        sum_total_alloc = sum(total_alloc)
        @test sum(irri_alloc) + sum(nonirri_alloc) ≈ sum_total_alloc
        @test sum(surfacewater_alloc) ≈ 1776.2367788369727
        @test sum(act_groundwater_abst) ≈ 403.9133089562002
        @test paddy.variables.h[[25, 42, 45]] ≈
              [39.22749740732533, 48.04243578765524, 28.970231709713346]
        @test paddy.parameters.irrigation_trigger[[25, 42, 45]] == [1, 1, 1]
        @test paddy.variables.demand_gross[[25, 42, 45]] ≈ [0.0, 0.0, 0.0]
        @test nonpaddy.parameters.irrigation_trigger[[32, 38, 41]] == [1, 1, 1]
        @test nonpaddy.variables.demand_gross[[32, 38, 41]] ≈
              [4.722084191267045, 0.7260732965706886, 5.452294842123767]
        @test reservoir.variables.waterlevel_av ≈
              [29.2485234495118, 32.68570780540624, 39.9700676103882]
        @test reservoir.variables.storage_av ≈
              [1.8953043195283672e8, 4.279951562880186e7, 7.159979105537169e7]
        @test reservoir.variables.outflow_av ≈
              [4.84140356355074, 9.32858384747847, 54.86508305737946]
        @test soil.variables.exfiltsatwater[[937, 939, 979, 1020, 1158]] ≈ [
            3.4693288170013075,
            6.14288940791711,
            4.3326122983307815,
            6.312154057645372,
            14.323267783512565,
        ]
        @test maximum(soil.variables.exfiltsatwater) ≈ 227.99207811004757
        @test mean(river_flow.variables.q_av) ≈ 56.793322211707945
        @test maximum(river_flow.variables.q_av) ≈ 227.44570424026352
    end

    Wflow.close_files(model; delete_output = false)
end

@testitem "piave: reservoir without external negative inflow" begin
    # test cyclic reservoir external inflow
    tomlpath = joinpath(@__DIR__, "sbm_piave_demand_config.toml")
    config = Wflow.Config(tomlpath)
    model = Wflow.Model(config)
    Wflow.run_timestep!(model)
    Wflow.run_timestep!(model)

    (; reservoir) = model.routing.river_flow.boundary_conditions
    @test reservoir.boundary_conditions.external_inflow[1] == 0.0
    @test reservoir.boundary_conditions.actual_external_abstraction_av[1] == 0.0
    @test reservoir.boundary_conditions.inflow[1] ≈ 5.738423327629313
    @test reservoir.variables.storage[1] ≈ 1.8954977223217008e8
    @test reservoir.variables.outflow_av[1] ≈ 4.84140356355074
end

@testitem "piave: reservoir with cyclic external negative inflow" begin
    tomlpath = joinpath(@__DIR__, "sbm_piave_demand_config.toml")
    config = Wflow.Config(tomlpath)
    config.input.cyclic["reservoir_water__external_inflow_volume_flow_rate"] = "reservoir_inflow"
    model = Wflow.Model(config)
    Wflow.run_timestep!(model)
    Wflow.run_timestep!(model)

    (; reservoir) = model.routing.river_flow.boundary_conditions
    @test reservoir.boundary_conditions.external_inflow[1] == -3.0
    @test reservoir.boundary_conditions.actual_external_abstraction_av[1] ≈ 3.0
    @test reservoir.boundary_conditions.inflow[1] ≈ 2.7384228457941124
    @test reservoir.variables.storage[1] ≈ 1.8903385527525035e8
    @test reservoir.variables.outflow_av[1] ≈ 4.82162803109911
end

@testitem "piave: reservoir with observed outflow (cyclic)" begin
    using Dates: DateTime
    # test use of observed reservoir outflow (cyclic) 
    tomlpath = joinpath(@__DIR__, "sbm_piave_config.toml")
    config = Wflow.Config(tomlpath)
    config.input.cyclic["reservoir_water__outgoing_observed_volume_flow_rate"] = "reservoir_outflow"
    config.time.endtime = DateTime(2010, 7, 3)
    model = Wflow.Model(config)
    Wflow.run_timestep!(model)
    Wflow.run_timestep!(model)
    Wflow.close_files(model; delete_output = false)

    (; reservoir) = model.routing.river_flow.boundary_conditions
    @test reservoir.boundary_conditions.external_inflow[1] == 0.0
    @test reservoir.boundary_conditions.actual_external_abstraction_av[1] ≈ 0.0
    @test reservoir.boundary_conditions.inflow[1] ≈ 5.717880860903631
    @test reservoir.variables.storage[1] ≈ 1.90111367690907e8
    @test reservoir.variables.outflow_av[1] ≈ 3.0
    @test reservoir.variables.outflow[1] ≈ 3.0
end

# test debug message using observed outflow for two timesteps
@testitem "piave: log debug message using observed reservoir outflow" begin
    using TOML
    using Dates: DateTime
    tomlpath = joinpath(@__DIR__, "sbm_piave_config.toml")
    config = Wflow.Config(tomlpath)
    config.input.cyclic["reservoir_water__outgoing_observed_volume_flow_rate"] = "reservoir_outflow"
    config.logging.loglevel = "debug"
    config.logging.path_log = "log_sbm_piave_debug.txt"
    config.time.endtime = DateTime(2010, 7, 3)
    tomlpath_debug = joinpath(@__DIR__, "sbm_piave_config-debug.toml")
    open(tomlpath_debug, "w") do io
        TOML.print(io, Wflow.to_dict(config))
    end
    Wflow.run(tomlpath_debug; silent = true)
    rm(tomlpath_debug)
    path_log = Wflow.output_path(config, "log_sbm_piave_debug.txt")
    lines = readlines(path_log)
    msg = "┌ Debug: Observed outflow is used for reservoir location ids [169986]"
    @test count(contains(line, msg) for line in lines) == 2
end

@testset "water balance piave water demand" begin
    tomlpath = joinpath(@__DIR__, "sbm_piave_demand_config.toml")
    config = Wflow.Config(tomlpath)
    config.model.water_mass_balance__flag = true
    model = Wflow.Model(config)
    (; land_water_balance, routing) = model.mass_balance
    (; overland_water_balance, river_water_balance, subsurface_water_balance) = routing
    Wflow.run_timestep!(model)
    @testset "water balance first timestep" begin
        @test all(e -> abs(e) < 1e-9, land_water_balance.error)
        @test all(re -> abs(re) < 1e-9, land_water_balance.relative_error)
        @test all(e -> abs(e) < 1e-9, overland_water_balance.error)
        @test all(re -> abs(re) < 1e-9, overland_water_balance.relative_error)
        @test all(e -> abs(e) < 1.e-9, river_water_balance.error)
        @test all(re -> abs(re) < 1e-9, river_water_balance.relative_error)
        @test all(e -> abs(e) < 1.1e-9, subsurface_water_balance.error)
        @test all(re -> abs(re) < 1.e-9, subsurface_water_balance.relative_error)
    end
    Wflow.run_timestep!(model)
    @testset "water balance second timestep" begin
        @test all(e -> abs(e) < 1e-9, land_water_balance.error)
        @test all(re -> abs(re) < 1e-9, land_water_balance.relative_error)
        @test all(e -> abs(e) < 1.e-9, routing.overland_water_balance.error)
        @test all(re -> abs(re) < 1.e-9, routing.overland_water_balance.relative_error)
        @test all(re -> abs(re) < 1e-9, routing.overland_water_balance.relative_error)
        @test all(e -> abs(e) < 1e-9, river_water_balance.error)
        @test all(re -> abs(re) < 1e-9, river_water_balance.relative_error)
        @test all(re -> abs(re) < 1e-9, river_water_balance.relative_error)
        @test all(e -> abs(e) < 1.2e-9, subsurface_water_balance.error)
        @test all(re -> abs(re) < 1e-9, subsurface_water_balance.relative_error)
    end
    Wflow.close_files(model; delete_output = false)
end<|MERGE_RESOLUTION|>--- conflicted
+++ resolved
@@ -95,55 +95,12 @@
     model = Wflow.Model(config)
     Wflow.run_timestep!(model)
 
-<<<<<<< HEAD
     (; paddy, nonpaddy, industry, livestock, domestic) = model.land.demand
     (; total_alloc, irri_alloc, nonirri_alloc, surfacewater_alloc, act_groundwater_abst) =
         model.land.allocation.variables
     (; soil) = model.land
     (; river_flow) = model.routing
     (; reservoir) = river_flow.boundary_conditions
-=======
-@testset "piave water demand and allocation first timestep" begin
-    sum_total_alloc = sum(total_alloc)
-    @test sum(irri_alloc) + sum(nonirri_alloc) ≈ sum_total_alloc
-    @test sum(surfacewater_alloc) ≈ 1662.1429336566434
-    @test sum(act_groundwater_abst) ≈ 373.02432487790287
-    @test paddy.variables.h[[25, 42, 45]] ≈
-          [43.181590971577364, 51.20409409088053, 34.473513683211834]
-    @test paddy.parameters.irrigation_trigger[[25, 42, 45]] == [1, 1, 1]
-    @test paddy.variables.demand_gross[[25, 42, 45]] ≈ [0.0, 0.0, 0.0]
-    @test nonpaddy.parameters.irrigation_trigger[[32, 38, 41]] == [1, 1, 1]
-    @test nonpaddy.variables.demand_gross[[32, 38, 41]] ≈
-          [4.0442025332978435, 0.7127330271840676, 4.491063429489396]
-    @test industry.demand.demand_gross[[1, end]] ≈ [0.2105557769536972, 0.0485190823674202]
-    @test industry.demand.demand_net[[1, end]] ≈ [0.05265098437666893, 0.012132546864449978]
-    @test industry.variables.returnflow[[1, end]] ≈
-          [0.15790479257702827, 0.03638653550297022]
-    @test livestock.demand.demand_gross[[1, end]] ≈
-          [9.896758274408057e-5, 6.352497439365834e-5]
-    @test livestock.demand.demand_net[[1, end]] ≈
-          [9.896758274408057e-5, 6.352497439365834e-5]
-    @test livestock.variables.returnflow[[1, end]] ≈ [0.0, 0.0]
-    @test domestic.demand.demand_gross[[1, end]] ≈ [0.6012673377990723, 0.0]
-    @test domestic.demand.demand_net[[1, end]] ≈ [0.3802947998046875, 0.0]
-    @test domestic.variables.returnflow[[1, end]] ≈ [0.2209725379943848, 0.0]
-    @test reservoir.variables.waterlevel ≈
-          [29.259249722425544, 32.68607771649561, 39.970184252221905]
-    @test reservoir.variables.storage ≈ [1.8959993820131782e8, 4.28e7, 7.16e7]
-    @test reservoir.variables.outflow_av ≈
-          [4.839262369375678, 9.7190485747002, 58.12081274927687]
-    @test soil.variables.exfiltsatwater[[937, 939, 979, 1020, 1158]] ≈ [
-        3.0893977492724853,
-        5.578470134806561,
-        3.786149968248084,
-        5.885016269749918,
-        13.893648427170046,
-    ]
-    @test maximum(soil.variables.exfiltsatwater) ≈ 238.31894380154702
-    @test mean(river_flow.variables.q_av) ≈ 60.52064519451218
-    @test maximum(river_flow.variables.q_av) ≈ 235.61280384784553
-end
->>>>>>> b35e8f1b
 
     @testset "First timestep" begin
         sum_total_alloc = sum(total_alloc)
@@ -189,38 +146,7 @@
         @test maximum(river_flow.variables.q_av) ≈ 235.61280384784553
     end
 
-<<<<<<< HEAD
-    Wflow.run_timestep!(model)
-=======
-@testset "piave water demand and allocation second timestep" begin
-    sum_total_alloc = sum(total_alloc)
-    @test sum(irri_alloc) + sum(nonirri_alloc) ≈ sum_total_alloc
-    @test sum(surfacewater_alloc) ≈ 1776.2367788369727
-    @test sum(act_groundwater_abst) ≈ 403.9133089562002
-    @test paddy.variables.h[[25, 42, 45]] ≈
-          [39.22749740732533, 48.04243578765524, 28.970231709713346]
-    @test paddy.parameters.irrigation_trigger[[25, 42, 45]] == [1, 1, 1]
-    @test paddy.variables.demand_gross[[25, 42, 45]] ≈ [0.0, 0.0, 0.0]
-    @test nonpaddy.parameters.irrigation_trigger[[32, 38, 41]] == [1, 1, 1]
-    @test nonpaddy.variables.demand_gross[[32, 38, 41]] ≈
-          [4.722084191267045, 0.7260732965706886, 5.452294842123767]
-    @test reservoir.variables.waterlevel ≈
-          [29.251508060520067, 32.68607771649562, 39.97018425222191]
-    @test reservoir.variables.storage ≈ [1.8954977223217008e8, 4.28e7, 7.16e7]
-    @test reservoir.variables.outflow_av ≈
-          [4.84140356355074, 9.32858384747847, 54.86508305737946]
-    @test soil.variables.exfiltsatwater[[937, 939, 979, 1020, 1158]] ≈ [
-        3.4693288170013075,
-        6.14288940791711,
-        4.3326122983307815,
-        6.312154057645372,
-        14.323267783512565,
-    ]
-    @test maximum(soil.variables.exfiltsatwater) ≈ 227.99207811004757
-    @test mean(river_flow.variables.q_av) ≈ 56.793322211707945
-    @test maximum(river_flow.variables.q_av) ≈ 227.44570424026352
-end
->>>>>>> b35e8f1b
+    Wflow.run_timestep!(model)
 
     @testset "Second timestep" begin
         sum_total_alloc = sum(total_alloc)
