@testitem "Piave with and without water demand (sbm model)" begin
    include("testing_utils.jl")
    tomlpath = joinpath(@__DIR__, "sbm_piave_demand_config.toml")
    config = Wflow.Config(tomlpath)
    model = Wflow.Model(config)
    q_demand, riv_storage_demand, ssf_storage_demand = run_piave(model, 30)
    Wflow.close_files(model; delete_output = false)

    tomlpath = joinpath(@__DIR__, "sbm_piave_config.toml")
    config = Wflow.Config(tomlpath)
    model = Wflow.Model(config)
    q_, riv_storage, ssf_storage = run_piave(model, 30)
    Wflow.close_files(model; delete_output = false)

    idx = 1:3:28
    @test q_demand[idx] ≈ [
        227.38218568239546,
        196.2046868873253,
        266.45720059519505,
        153.7157313064487,
        154.8907040788188,
        142.50789594171468,
        114.49651370462338,
        100.22792311676588,
        166.94001544371073,
        102.19865207550203,
    ]
    @test q_[idx] ≈ [
        230.5078482226877,
        203.14141502102652,
        274.3732493238211,
        161.41889420851422,
        166.82296005197907,
        149.48540584790365,
        124.68222889813899,
        107.93685211256276,
        169.86373756264732,
        107.16962464537252,
    ]
    @test riv_storage_demand[idx] ≈ [
        61147.36349414041,
        55769.79048232655,
        61161.97592758315,
        47808.54535288511,
        50484.260679787265,
        42538.51525387404,
        40594.418105794015,
        38287.42596603731,
        43352.61571337669,
        38403.703582347545,
    ]
    @test riv_storage[idx] ≈ [
        61787.60824041945,
        56352.115952484186,
        61377.16946584834,
        48342.337925797925,
        51107.23357577086,
        43054.500577895735,
        40932.83107946221,
        38631.246623249586,
        43240.25971175695,
        38359.735371238276,
    ]
    @test ssf_storage_demand[idx] ≈ [
        148938.29715455635,
        145108.75370406423,
        144082.27995396123,
        140699.28584265802,
        138527.66124332792,
        135450.11703968456,
        132607.37720277984,
        129808.3182742724,
        129825.11079037559,
        127833.6741917297,
    ]
    @test ssf_storage[idx] ≈ [
        148925.32279961562,
        145076.77320164008,
        144018.910769367,
        140632.8033830338,
        138479.92196316362,
        135413.75092316957,
        132612.4203760569,
        129849.67878422113,
        129864.60531901068,
        127864.04770631882,
    ]
end

@testitem "Piave water demand and allocation (sbm model)" begin
    using Statistics: mean

    tomlpath = joinpath(@__DIR__, "sbm_piave_demand_config.toml")
    config = Wflow.Config(tomlpath)
    model = Wflow.Model(config)
    Wflow.run_timestep!(model)

<<<<<<< HEAD
@testset "piave water demand and allocation first timestep" begin
    sum_total_alloc = sum(total_alloc)
    @test sum(irri_alloc) + sum(nonirri_alloc) ≈ sum_total_alloc
    @test sum(surfacewater_alloc) ≈ 1706.10764866567
    @test sum(act_groundwater_abst) ≈ 388.08837400239827
    @test paddy.variables.h[[25, 42, 45]] ≈
          [43.181590971577364, 51.20409409088053, 34.473513683211834]
    @test paddy.parameters.irrigation_trigger[[25, 42, 45]] == [1, 1, 1]
    @test paddy.variables.demand_gross[[25, 42, 45]] ≈ [0.0, 0.0, 0.0]
    @test nonpaddy.parameters.irrigation_trigger[[32, 38, 41]] == [1, 1, 1]
    @test nonpaddy.variables.demand_gross[[32, 38, 41]] ≈
          [4.235245721225455, 0.7341536180838294, 4.691319396612657]
    @test industry.demand.demand_gross[[1, end]] ≈ [0.2105557769536972, 0.0485190823674202]
    @test industry.demand.demand_net[[1, end]] ≈ [0.05265098437666893, 0.012132546864449978]
    @test industry.variables.returnflow[[1, end]] ≈
          [0.15790479257702827, 0.03638653550297022]
    @test livestock.demand.demand_gross[[1, end]] ≈
          [9.896758274408057e-5, 6.352497439365834e-5]
    @test livestock.demand.demand_net[[1, end]] ≈
          [9.896758274408057e-5, 6.352497439365834e-5]
    @test livestock.variables.returnflow[[1, end]] ≈ [0.0, 0.0]
    @test domestic.demand.demand_gross[[1, end]] ≈ [0.6012673377990723, 0.0]
    @test domestic.demand.demand_net[[1, end]] ≈ [0.3802947998046875, 0.0]
    @test domestic.variables.returnflow[[1, end]] ≈ [0.2209725379943848, 0.0]
    @test reservoir.variables.waterlevel ≈
          [29.25906414623379, 32.68607771649562, 39.970184252221905]
    @test reservoir.variables.storage ≈ [1.8959873566759476e8, 4.28e7, 7.16e7]
    @test reservoir.variables.outflow_av ≈
          [4.839239564238508, 9.691599149465155, 57.17487754699672]
    @test soil.variables.exfiltsatwater[[937, 939, 979, 1020, 1158]] ≈ [
        2.829877544764015,
        5.522561610629175,
        3.757838384021166,
        5.683601788725743,
        14.167786752295916,
    ]
    @test maximum(soil.variables.exfiltsatwater) ≈ 229.46901533940505
    @test mean(river_flow.variables.q_av) ≈ 60.21120671342631
    @test maximum(river_flow.variables.q_av) ≈ 235.41563600830298
end
=======
    (; paddy, nonpaddy, industry, livestock, domestic) = model.land.demand
    (; total_alloc, irri_alloc, nonirri_alloc, surfacewater_alloc, act_groundwater_abst) =
        model.land.allocation.variables
    (; soil) = model.land
    (; river_flow) = model.routing
    (; reservoir) = river_flow.boundary_conditions
>>>>>>> 7a4597eb

    @testset "First timestep" begin
        sum_total_alloc = sum(total_alloc)
        @test sum(irri_alloc) + sum(nonirri_alloc) ≈ sum_total_alloc
        @test sum(surfacewater_alloc) ≈ 1662.1429336566434
        @test sum(act_groundwater_abst) ≈ 373.02432487790287
        @test paddy.variables.h[[25, 42, 45]] ≈
              [43.181590971577364, 51.20409409088053, 34.473513683211834]
        @test paddy.parameters.irrigation_trigger[[25, 42, 45]] == [1, 1, 1]
        @test paddy.variables.demand_gross[[25, 42, 45]] ≈ [0.0, 0.0, 0.0]
        @test nonpaddy.parameters.irrigation_trigger[[32, 38, 41]] == [1, 1, 1]
        @test nonpaddy.variables.demand_gross[[32, 38, 41]] ≈
              [4.0442025332978435, 0.7127330271840676, 4.491063429489396]
        @test industry.demand.demand_gross[[1, end]] ≈
              [0.2105557769536972, 0.0485190823674202]
        @test industry.demand.demand_net[[1, end]] ≈
              [0.05265098437666893, 0.012132546864449978]
        @test industry.variables.returnflow[[1, end]] ≈
              [0.15790479257702827, 0.03638653550297022]
        @test livestock.demand.demand_gross[[1, end]] ≈
              [9.896758274408057e-5, 6.352497439365834e-5]
        @test livestock.demand.demand_net[[1, end]] ≈
              [9.896758274408057e-5, 6.352497439365834e-5]
        @test livestock.variables.returnflow[[1, end]] ≈ [0.0, 0.0]
        @test domestic.demand.demand_gross[[1, end]] ≈ [0.6012673377990723, 0.0]
        @test domestic.demand.demand_net[[1, end]] ≈ [0.3802947998046875, 0.0]
        @test domestic.variables.returnflow[[1, end]] ≈ [0.2209725379943848, 0.0]
        @test reservoir.variables.waterlevel ≈
              [29.259249722425544, 32.68607771649561, 39.970184252221905]
        @test reservoir.variables.storage ≈ [1.8959993820131782e8, 4.28e7, 7.16e7]
        @test reservoir.variables.outflow_av ≈
              [4.839262369375678, 9.7190485747002, 58.12081274927687]
        @test soil.variables.exfiltsatwater[[937, 939, 979, 1020, 1158]] ≈ [
            3.0893977492724853,
            5.578470134806561,
            3.786149968248084,
            5.885016269749918,
            13.893648427170046,
        ]
        @test maximum(soil.variables.exfiltsatwater) ≈ 238.31894380154702
        @test mean(river_flow.variables.q_av) ≈ 60.52064519451218
        @test maximum(river_flow.variables.q_av) ≈ 235.61280384784553
    end

<<<<<<< HEAD
@testset "piave water demand and allocation second timestep" begin
    sum_total_alloc = sum(total_alloc)
    @test sum(irri_alloc) + sum(nonirri_alloc) ≈ sum_total_alloc
    @test sum(surfacewater_alloc) ≈ 1591.425103641376
    @test sum(act_groundwater_abst) ≈ 337.6868494901702
    @test paddy.variables.h[[25, 42, 45]] ≈
          [39.22733561609641, 48.04240684298551, 28.969111802094687]
    @test paddy.parameters.irrigation_trigger[[25, 42, 45]] == [1, 1, 1]
    @test paddy.variables.demand_gross[[25, 42, 45]] ≈ [0.0, 0.0, 0.0]
    @test nonpaddy.parameters.irrigation_trigger[[32, 38, 41]] == [1, 1, 1]
    @test nonpaddy.variables.demand_gross[[32, 38, 41]] ≈
          [4.442695372669292, 0.7341536180838293, 5.022845160752851]
    @test reservoir.variables.waterlevel ≈
          [29.250852997099564, 32.686077716495625, 39.97018425222191]
    @test reservoir.variables.storage ≈ [1.895455274212049e8, 4.28e7, 7.16e7]
    @test reservoir.variables.outflow_av ≈
          [4.841273534298489, 9.227831920778037, 52.615872475211354]
    @test soil.variables.exfiltsatwater[[937, 939, 979, 1020, 1158]] ≈ [
        3.019110189955034,
        6.058978072005602,
        4.279807292644558,
        5.994632869660209,
        14.56882001468644,
    ]
    @test maximum(soil.variables.exfiltsatwater) ≈ 211.03629198471612
    @test mean(river_flow.variables.q_av) ≈ 55.856738341961474
    @test maximum(river_flow.variables.q_av) ≈ 226.83093713384488
end
=======
    Wflow.run_timestep!(model)

    @testset "Second timestep" begin
        sum_total_alloc = sum(total_alloc)
        @test sum(irri_alloc) + sum(nonirri_alloc) ≈ sum_total_alloc
        @test sum(surfacewater_alloc) ≈ 1776.2367788369727
        @test sum(act_groundwater_abst) ≈ 403.9133089562002
        @test paddy.variables.h[[25, 42, 45]] ≈
              [39.22749740732533, 48.04243578765524, 28.970231709713346]
        @test paddy.parameters.irrigation_trigger[[25, 42, 45]] == [1, 1, 1]
        @test paddy.variables.demand_gross[[25, 42, 45]] ≈ [0.0, 0.0, 0.0]
        @test nonpaddy.parameters.irrigation_trigger[[32, 38, 41]] == [1, 1, 1]
        @test nonpaddy.variables.demand_gross[[32, 38, 41]] ≈
              [4.722084191267045, 0.7260732965706886, 5.452294842123767]
        @test reservoir.variables.waterlevel ≈
              [29.251508060520067, 32.68607771649562, 39.97018425222191]
        @test reservoir.variables.storage ≈ [1.8954977223217008e8, 4.28e7, 7.16e7]
        @test reservoir.variables.outflow_av ≈
              [4.84140356355074, 9.32858384747847, 54.86508305737946]
        @test soil.variables.exfiltsatwater[[937, 939, 979, 1020, 1158]] ≈ [
            3.4693288170013075,
            6.14288940791711,
            4.3326122983307815,
            6.312154057645372,
            14.323267783512565,
        ]
        @test maximum(soil.variables.exfiltsatwater) ≈ 227.99207811004757
        @test mean(river_flow.variables.q_av) ≈ 56.793322211707945
        @test maximum(river_flow.variables.q_av) ≈ 227.44570424026352
    end
>>>>>>> 7a4597eb

    Wflow.close_files(model; delete_output = false)
end

@testitem "Piave water demand and allocation, switch off livestock, paddy and nonpaddy" begin
    tomlpath = joinpath(@__DIR__, "sbm_piave_nonirri-demand_config.toml")
    config = Wflow.Config(tomlpath)
    model = Wflow.Model(config)
    Wflow.run_timestep!(model)
    (; paddy, nonpaddy, industry, livestock, domestic) = model.land.demand
    (; total_alloc, irri_alloc, nonirri_alloc, surfacewater_alloc, act_groundwater_abst) =
        model.land.allocation.variables
    @test typeof(paddy) == Wflow.NoIrrigationPaddy
    @test typeof(nonpaddy) == Wflow.NoIrrigationNonPaddy
    @test typeof(livestock) == Wflow.NoNonIrrigationDemand
    sum_total_alloc = sum(total_alloc)
    @test sum(irri_alloc) + sum(nonirri_alloc) ≈ sum_total_alloc
    @test sum(surfacewater_alloc) ≈ 824.8974139426691
    @test sum(act_groundwater_abst) ≈ 115.97004946871232
    @test industry.demand.demand_gross[[1, end]] ≈ [0.2105557769536972, 0.0485190823674202]
    @test industry.demand.demand_net[[1, end]] ≈ [0.05265098437666893, 0.012132546864449978]
    @test industry.variables.returnflow[[1, end]] ≈
          [0.15790479257702827, 0.03638653550297022]
    @test domestic.demand.demand_gross[[1, end]] ≈ [0.6012673377990723, 0.0]
    @test domestic.demand.demand_net[[1, end]] ≈ [0.3802947998046875, 0.0]
    @test domestic.variables.returnflow[[1, end]] ≈ [0.2209725379943848, 0.0]
end

@testitem "Piave: reservoir without external negative inflow (sbm model)" begin
    # test cyclic reservoir external inflow
    tomlpath = joinpath(@__DIR__, "sbm_piave_demand_config.toml")
    config = Wflow.Config(tomlpath)
    model = Wflow.Model(config)
    Wflow.run_timestep!(model)
    Wflow.run_timestep!(model)

    (; reservoir) = model.routing.river_flow.boundary_conditions
    @test reservoir.boundary_conditions.external_inflow[1] == 0.0
    @test reservoir.boundary_conditions.actual_external_abstraction_av[1] == 0.0
    @test reservoir.boundary_conditions.inflow[1] ≈ 5.703462938000151
    @test reservoir.variables.storage[1] ≈ 1.895455274212049e8
    @test reservoir.variables.outflow_av[1] ≈ 4.841273534298489
end

@testitem "Piave: reservoir with cyclic external negative inflow (sbm model)" begin
    tomlpath = joinpath(@__DIR__, "sbm_piave_demand_config.toml")
    config = Wflow.Config(tomlpath)
    config.input.cyclic["reservoir_water__external_inflow_volume_flow_rate"] = "reservoir_inflow"
    model = Wflow.Model(config)
    Wflow.run_timestep!(model)
    Wflow.run_timestep!(model)

    (; reservoir) = model.routing.river_flow.boundary_conditions
    @test reservoir.boundary_conditions.external_inflow[1] == -3.0
    @test reservoir.boundary_conditions.actual_external_abstraction_av[1] ≈ 3.0
    @test reservoir.boundary_conditions.inflow[1] ≈ 2.7034624582232096
    @test reservoir.variables.storage[1] ≈ 1.8902961043739313e8
    @test reservoir.variables.outflow_av[1] ≈ 4.821498186228839
end

@testitem "Piave: reservoir with observed (cyclic) outflow (sbm model)" begin
    using Dates: DateTime
    # test use of observed reservoir outflow (cyclic) 
    tomlpath = joinpath(@__DIR__, "sbm_piave_config.toml")
    config = Wflow.Config(tomlpath)
    config.input.cyclic["reservoir_water__outgoing_observed_volume_flow_rate"] = "reservoir_outflow"
    config.time.endtime = DateTime(2010, 7, 3)
    model = Wflow.Model(config)
    Wflow.run_timestep!(model)
    Wflow.run_timestep!(model)
    Wflow.close_files(model; delete_output = false)

    (; reservoir) = model.routing.river_flow.boundary_conditions
    @test reservoir.boundary_conditions.external_inflow[1] == 0.0
    @test reservoir.boundary_conditions.actual_external_abstraction_av[1] ≈ 0.0
    @test reservoir.boundary_conditions.inflow[1] ≈ 5.6829979459011115
    @test reservoir.variables.storage[1] ≈ 1.9010714959114635e8
    @test reservoir.variables.outflow_av[1] ≈ 3.0
    @test reservoir.variables.outflow[1] ≈ 3.0
end

# test debug message using observed outflow for two timesteps
@testitem "Piave: log debug message using observed reservoir outflow (sbm model)" begin
    using TOML
    using Dates: DateTime
    tomlpath = joinpath(@__DIR__, "sbm_piave_config.toml")
    config = Wflow.Config(tomlpath)
    config.input.cyclic["reservoir_water__outgoing_observed_volume_flow_rate"] = "reservoir_outflow"
    config.logging.loglevel = "debug"
    config.logging.path_log = "log_sbm_piave_debug.txt"
    config.time.endtime = DateTime(2010, 7, 3)
    tomlpath_debug = joinpath(@__DIR__, "sbm_piave_config-debug.toml")
    open(tomlpath_debug, "w") do io
        TOML.print(io, Wflow.to_dict(config))
    end
    Wflow.run(tomlpath_debug; silent = true)
    rm(tomlpath_debug)
    path_log = Wflow.output_path(config, "log_sbm_piave_debug.txt")
    lines = readlines(path_log)
    msg = "┌ Debug: Observed outflow is used for reservoir location ids [169986]"
    @test count(contains(line, msg) for line in lines) == 2
end

@testitem "Water balance Piave water demand (sbm model)" begin
    tomlpath = joinpath(@__DIR__, "sbm_piave_demand_config.toml")
    config = Wflow.Config(tomlpath)
    config.model.water_mass_balance__flag = true
    model = Wflow.Model(config)
    (; land_water_balance, routing) = model.mass_balance
    (; overland_water_balance, river_water_balance, subsurface_water_balance) = routing
    Wflow.run_timestep!(model)
    @testset "water balance first timestep" begin
        @test all(e -> abs(e) < 1e-9, land_water_balance.error)
        @test all(re -> abs(re) < 1e-9, land_water_balance.relative_error)
        @test all(e -> abs(e) < 1e-9, overland_water_balance.error)
        @test all(re -> abs(re) < 1e-9, overland_water_balance.relative_error)
        @test all(e -> abs(e) < 1e-9, river_water_balance.error)
        @test all(re -> abs(re) < 1e-9, river_water_balance.relative_error)
        @test all(e -> abs(e) < 1e-9, subsurface_water_balance.error)
        @test all(re -> abs(re) < 1e-9, subsurface_water_balance.relative_error)
    end
    Wflow.run_timestep!(model)
    @testset "water balance second timestep" begin
        @test all(e -> abs(e) < 1e-9, land_water_balance.error)
        @test all(re -> abs(re) < 1e-9, land_water_balance.relative_error)
        @test all(e -> abs(e) < 1e-9, routing.overland_water_balance.error)
        @test all(re -> abs(re) < 1e-9, routing.overland_water_balance.relative_error)
        @test all(re -> abs(re) < 1e-9, routing.overland_water_balance.relative_error)
        @test all(e -> abs(e) < 1e-9, river_water_balance.error)
        @test all(re -> abs(re) < 1e-9, river_water_balance.relative_error)
        @test all(re -> abs(re) < 1e-9, river_water_balance.relative_error)
        @test all(e -> abs(e) < 1e-9, subsurface_water_balance.error)
        @test all(re -> abs(re) < 1e-9, subsurface_water_balance.relative_error)
    end
    Wflow.close_files(model; delete_output = false)
end<|MERGE_RESOLUTION|>--- conflicted
+++ resolved
@@ -95,68 +95,25 @@
     model = Wflow.Model(config)
     Wflow.run_timestep!(model)
 
-<<<<<<< HEAD
-@testset "piave water demand and allocation first timestep" begin
-    sum_total_alloc = sum(total_alloc)
-    @test sum(irri_alloc) + sum(nonirri_alloc) ≈ sum_total_alloc
-    @test sum(surfacewater_alloc) ≈ 1706.10764866567
-    @test sum(act_groundwater_abst) ≈ 388.08837400239827
-    @test paddy.variables.h[[25, 42, 45]] ≈
-          [43.181590971577364, 51.20409409088053, 34.473513683211834]
-    @test paddy.parameters.irrigation_trigger[[25, 42, 45]] == [1, 1, 1]
-    @test paddy.variables.demand_gross[[25, 42, 45]] ≈ [0.0, 0.0, 0.0]
-    @test nonpaddy.parameters.irrigation_trigger[[32, 38, 41]] == [1, 1, 1]
-    @test nonpaddy.variables.demand_gross[[32, 38, 41]] ≈
-          [4.235245721225455, 0.7341536180838294, 4.691319396612657]
-    @test industry.demand.demand_gross[[1, end]] ≈ [0.2105557769536972, 0.0485190823674202]
-    @test industry.demand.demand_net[[1, end]] ≈ [0.05265098437666893, 0.012132546864449978]
-    @test industry.variables.returnflow[[1, end]] ≈
-          [0.15790479257702827, 0.03638653550297022]
-    @test livestock.demand.demand_gross[[1, end]] ≈
-          [9.896758274408057e-5, 6.352497439365834e-5]
-    @test livestock.demand.demand_net[[1, end]] ≈
-          [9.896758274408057e-5, 6.352497439365834e-5]
-    @test livestock.variables.returnflow[[1, end]] ≈ [0.0, 0.0]
-    @test domestic.demand.demand_gross[[1, end]] ≈ [0.6012673377990723, 0.0]
-    @test domestic.demand.demand_net[[1, end]] ≈ [0.3802947998046875, 0.0]
-    @test domestic.variables.returnflow[[1, end]] ≈ [0.2209725379943848, 0.0]
-    @test reservoir.variables.waterlevel ≈
-          [29.25906414623379, 32.68607771649562, 39.970184252221905]
-    @test reservoir.variables.storage ≈ [1.8959873566759476e8, 4.28e7, 7.16e7]
-    @test reservoir.variables.outflow_av ≈
-          [4.839239564238508, 9.691599149465155, 57.17487754699672]
-    @test soil.variables.exfiltsatwater[[937, 939, 979, 1020, 1158]] ≈ [
-        2.829877544764015,
-        5.522561610629175,
-        3.757838384021166,
-        5.683601788725743,
-        14.167786752295916,
-    ]
-    @test maximum(soil.variables.exfiltsatwater) ≈ 229.46901533940505
-    @test mean(river_flow.variables.q_av) ≈ 60.21120671342631
-    @test maximum(river_flow.variables.q_av) ≈ 235.41563600830298
-end
-=======
     (; paddy, nonpaddy, industry, livestock, domestic) = model.land.demand
     (; total_alloc, irri_alloc, nonirri_alloc, surfacewater_alloc, act_groundwater_abst) =
         model.land.allocation.variables
     (; soil) = model.land
     (; river_flow) = model.routing
     (; reservoir) = river_flow.boundary_conditions
->>>>>>> 7a4597eb
 
     @testset "First timestep" begin
         sum_total_alloc = sum(total_alloc)
         @test sum(irri_alloc) + sum(nonirri_alloc) ≈ sum_total_alloc
-        @test sum(surfacewater_alloc) ≈ 1662.1429336566434
-        @test sum(act_groundwater_abst) ≈ 373.02432487790287
+        @test sum(surfacewater_alloc) ≈ 1706.10764866567
+        @test sum(act_groundwater_abst) ≈ 388.08837400239827
         @test paddy.variables.h[[25, 42, 45]] ≈
               [43.181590971577364, 51.20409409088053, 34.473513683211834]
         @test paddy.parameters.irrigation_trigger[[25, 42, 45]] == [1, 1, 1]
         @test paddy.variables.demand_gross[[25, 42, 45]] ≈ [0.0, 0.0, 0.0]
         @test nonpaddy.parameters.irrigation_trigger[[32, 38, 41]] == [1, 1, 1]
         @test nonpaddy.variables.demand_gross[[32, 38, 41]] ≈
-              [4.0442025332978435, 0.7127330271840676, 4.491063429489396]
+              [4.235245721225455, 0.7341536180838294, 4.691319396612657]
         @test industry.demand.demand_gross[[1, end]] ≈
               [0.2105557769536972, 0.0485190823674202]
         @test industry.demand.demand_net[[1, end]] ≈
@@ -172,83 +129,52 @@
         @test domestic.demand.demand_net[[1, end]] ≈ [0.3802947998046875, 0.0]
         @test domestic.variables.returnflow[[1, end]] ≈ [0.2209725379943848, 0.0]
         @test reservoir.variables.waterlevel ≈
-              [29.259249722425544, 32.68607771649561, 39.970184252221905]
-        @test reservoir.variables.storage ≈ [1.8959993820131782e8, 4.28e7, 7.16e7]
+              [29.25906414623379, 32.68607771649562, 39.970184252221905]
+        @test reservoir.variables.storage ≈ [1.8959873566759476e8, 4.28e7, 7.16e7]
         @test reservoir.variables.outflow_av ≈
-              [4.839262369375678, 9.7190485747002, 58.12081274927687]
+              [4.839239564238508, 9.691599149465155, 57.17487754699672]
         @test soil.variables.exfiltsatwater[[937, 939, 979, 1020, 1158]] ≈ [
-            3.0893977492724853,
-            5.578470134806561,
-            3.786149968248084,
-            5.885016269749918,
-            13.893648427170046,
+            2.829877544764015,
+            5.522561610629175,
+            3.757838384021166,
+            5.683601788725743,
+            14.167786752295916,
         ]
-        @test maximum(soil.variables.exfiltsatwater) ≈ 238.31894380154702
-        @test mean(river_flow.variables.q_av) ≈ 60.52064519451218
-        @test maximum(river_flow.variables.q_av) ≈ 235.61280384784553
-    end
-
-<<<<<<< HEAD
-@testset "piave water demand and allocation second timestep" begin
-    sum_total_alloc = sum(total_alloc)
-    @test sum(irri_alloc) + sum(nonirri_alloc) ≈ sum_total_alloc
-    @test sum(surfacewater_alloc) ≈ 1591.425103641376
-    @test sum(act_groundwater_abst) ≈ 337.6868494901702
-    @test paddy.variables.h[[25, 42, 45]] ≈
-          [39.22733561609641, 48.04240684298551, 28.969111802094687]
-    @test paddy.parameters.irrigation_trigger[[25, 42, 45]] == [1, 1, 1]
-    @test paddy.variables.demand_gross[[25, 42, 45]] ≈ [0.0, 0.0, 0.0]
-    @test nonpaddy.parameters.irrigation_trigger[[32, 38, 41]] == [1, 1, 1]
-    @test nonpaddy.variables.demand_gross[[32, 38, 41]] ≈
-          [4.442695372669292, 0.7341536180838293, 5.022845160752851]
-    @test reservoir.variables.waterlevel ≈
-          [29.250852997099564, 32.686077716495625, 39.97018425222191]
-    @test reservoir.variables.storage ≈ [1.895455274212049e8, 4.28e7, 7.16e7]
-    @test reservoir.variables.outflow_av ≈
-          [4.841273534298489, 9.227831920778037, 52.615872475211354]
-    @test soil.variables.exfiltsatwater[[937, 939, 979, 1020, 1158]] ≈ [
-        3.019110189955034,
-        6.058978072005602,
-        4.279807292644558,
-        5.994632869660209,
-        14.56882001468644,
-    ]
-    @test maximum(soil.variables.exfiltsatwater) ≈ 211.03629198471612
-    @test mean(river_flow.variables.q_av) ≈ 55.856738341961474
-    @test maximum(river_flow.variables.q_av) ≈ 226.83093713384488
-end
-=======
+        @test maximum(soil.variables.exfiltsatwater) ≈ 229.46901533940505
+        @test mean(river_flow.variables.q_av) ≈ 60.21120671342631
+        @test maximum(river_flow.variables.q_av) ≈ 235.41563600830298
+    end
+
     Wflow.run_timestep!(model)
 
     @testset "Second timestep" begin
         sum_total_alloc = sum(total_alloc)
         @test sum(irri_alloc) + sum(nonirri_alloc) ≈ sum_total_alloc
-        @test sum(surfacewater_alloc) ≈ 1776.2367788369727
-        @test sum(act_groundwater_abst) ≈ 403.9133089562002
+        @test sum(surfacewater_alloc) ≈ 1591.425103641376
+        @test sum(act_groundwater_abst) ≈ 337.6868494901702
         @test paddy.variables.h[[25, 42, 45]] ≈
-              [39.22749740732533, 48.04243578765524, 28.970231709713346]
+              [39.22733561609641, 48.04240684298551, 28.969111802094687]
         @test paddy.parameters.irrigation_trigger[[25, 42, 45]] == [1, 1, 1]
         @test paddy.variables.demand_gross[[25, 42, 45]] ≈ [0.0, 0.0, 0.0]
         @test nonpaddy.parameters.irrigation_trigger[[32, 38, 41]] == [1, 1, 1]
         @test nonpaddy.variables.demand_gross[[32, 38, 41]] ≈
-              [4.722084191267045, 0.7260732965706886, 5.452294842123767]
+              [4.442695372669292, 0.7341536180838293, 5.022845160752851]
         @test reservoir.variables.waterlevel ≈
-              [29.251508060520067, 32.68607771649562, 39.97018425222191]
-        @test reservoir.variables.storage ≈ [1.8954977223217008e8, 4.28e7, 7.16e7]
+              [29.250852997099564, 32.686077716495625, 39.97018425222191]
+        @test reservoir.variables.storage ≈ [1.895455274212049e8, 4.28e7, 7.16e7]
         @test reservoir.variables.outflow_av ≈
-              [4.84140356355074, 9.32858384747847, 54.86508305737946]
+              [4.841273534199129, 9.227831919198056, 52.615872472543366]
         @test soil.variables.exfiltsatwater[[937, 939, 979, 1020, 1158]] ≈ [
-            3.4693288170013075,
-            6.14288940791711,
-            4.3326122983307815,
-            6.312154057645372,
-            14.323267783512565,
+            3.019110189955034,
+            6.058978072005602,
+            4.279807292644558,
+            5.994632869660209,
+            14.56882001468644,
         ]
-        @test maximum(soil.variables.exfiltsatwater) ≈ 227.99207811004757
-        @test mean(river_flow.variables.q_av) ≈ 56.793322211707945
-        @test maximum(river_flow.variables.q_av) ≈ 227.44570424026352
-    end
->>>>>>> 7a4597eb
+        @test maximum(soil.variables.exfiltsatwater) ≈ 211.03629198471612
+        @test mean(river_flow.variables.q_av) ≈ 55.856738341961474
+        @test maximum(river_flow.variables.q_av) ≈ 226.83093713384488
+    end
 
     Wflow.close_files(model; delete_output = false)
 end
