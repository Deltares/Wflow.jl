@testitem "Piave with and without water demand (sbm model)" begin
    include("testing_utils.jl")
    tomlpath = joinpath(@__DIR__, "sbm_piave_demand_config.toml")
    config = Wflow.Config(tomlpath)
    model = Wflow.Model(config)
    q_demand, riv_storage_demand, ssf_storage_demand = run_piave(model, 30)
    Wflow.close_files(model; delete_output = false)

    tomlpath = joinpath(@__DIR__, "sbm_piave_config.toml")
    config = Wflow.Config(tomlpath)
    model = Wflow.Model(config)
    q_, riv_storage, ssf_storage = run_piave(model, 30)
    Wflow.close_files(model; delete_output = false)

    idx = 1:3:28
    @test q_demand[idx] ≈ [
<<<<<<< HEAD
        227.38218568239546,
        196.2046868873253,
        266.45720059519505,
        153.7157313064487,
        154.8907040788188,
        142.50789594171468,
        114.49651370462338,
        100.22792311676588,
        166.94001544371073,
        102.19865207550203,
    ]
    @test q_[idx] ≈ [
        230.5078482226877,
        203.14141502102652,
        274.3732493238211,
        161.41889420851422,
        166.82296005197907,
        149.48540584790365,
        124.68222889813899,
        107.93685211256276,
        169.86373756264732,
        107.16962464537252,
    ]
    @test riv_storage_demand[idx] ≈ [
        61147.36349414041,
        55769.79048232655,
        61161.97592758315,
        47808.54535288511,
        50484.260679787265,
        42538.51525387404,
        40594.418105794015,
        38287.42596603731,
        43352.61571337669,
        38403.703582347545,
    ]
    @test riv_storage[idx] ≈ [
        61787.60824041945,
        56352.115952484186,
        61377.16946584834,
        48342.337925797925,
        51107.23357577086,
        43054.500577895735,
        40932.83107946221,
        38631.246623249586,
        43240.25971175695,
        38359.735371238276,
    ]
    @test ssf_storage_demand[idx] ≈ [
        148938.29715455635,
        145108.75370406423,
        144082.27995396123,
        140699.28584265802,
        138527.66124332792,
        135450.11703968456,
        132607.37720277984,
        129808.3182742724,
        129825.11079037559,
        127833.6741917297,
    ]
    @test ssf_storage[idx] ≈ [
        148925.32279961562,
        145076.77320164008,
        144018.910769367,
        140632.8033830338,
        138479.92196316362,
        135413.75092316957,
        132612.4203760569,
        129849.67878422113,
        129864.60531901068,
        127864.04770631882,
=======
        227.48035999493885,
        201.66655380222255,
        277.3585133618376,
        167.06113313065387,
        172.85132307882748,
        158.4868851162215,
        133.42316714652813,
        118.79239436626797,
        189.3066342899249,
        115.74440489724931,
    ]
    @test q_[idx] ≈ [
        230.50891783820745,
        208.70476972858077,
        284.38432448798,
        175.24143075182934,
        185.6574635583777,
        165.81546406628178,
        144.3529395342142,
        126.62715698373853,
        191.90325467397034,
        122.22507259114501,
    ]
    @test riv_storage_demand[idx] ≈ [
        61395.09279571792,
        57160.65692276638,
        63092.379798845825,
        51024.87776219157,
        53982.12212292085,
        46201.9194344024,
        44610.78797109941,
        42552.63008891031,
        46560.29697212866,
        41849.31928155387,
    ]
    @test riv_storage[idx] ≈ [
        62013.48243896582,
        57826.70054420379,
        63310.699787656515,
        51620.810255230586,
        54634.346978697016,
        46652.37923131112,
        45015.6453650631,
        42995.04542365768,
        46455.15009283594,
        41789.82947520561,
    ]
    @test ssf_storage_demand[idx] ≈ [
        293460.22026866337,
        288923.6353138966,
        287378.90184287925,
        283024.21156711585,
        279450.68877513084,
        274962.15361320204,
        270498.72127685224,
        266025.07960873423,
        264560.66050100315,
        260999.95670112918,
    ]
    @test ssf_storage[idx] ≈ [
        293448.2011923609,
        288845.5752515868,
        287251.56581749313,
        282864.8960769829,
        279288.3918930026,
        274785.59093307354,
        270351.9248607254,
        265899.86716567166,
        264349.145295683,
        260749.3454407325,
>>>>>>> c5ab130b
    ]
end

@testitem "Piave water demand and allocation (sbm model)" begin
    using Statistics: mean

    tomlpath = joinpath(@__DIR__, "sbm_piave_demand_config.toml")
    config = Wflow.Config(tomlpath)
    model = Wflow.Model(config)
    Wflow.run_timestep!(model)

    (; paddy, nonpaddy, industry, livestock, domestic) = model.land.demand
    (; total_alloc, irri_alloc, nonirri_alloc, surfacewater_alloc, act_groundwater_abst) =
        model.land.allocation.variables
    (; soil) = model.land
    (; river_flow) = model.routing
    (; reservoir) = river_flow.boundary_conditions

    @testset "First timestep" begin
        sum_total_alloc = sum(total_alloc)
        @test sum(irri_alloc) + sum(nonirri_alloc) ≈ sum_total_alloc
        @test sum(surfacewater_alloc) ≈ 1706.10764866567
        @test sum(act_groundwater_abst) ≈ 388.08837400239827
        @test paddy.variables.h[[25, 42, 45]] ≈
              [43.181590971577364, 51.20409409088053, 34.473513683211834]
        @test paddy.parameters.irrigation_trigger[[25, 42, 45]] == [1, 1, 1]
        @test paddy.variables.demand_gross[[25, 42, 45]] ≈ [0.0, 0.0, 0.0]
        @test nonpaddy.parameters.irrigation_trigger[[32, 38, 41]] == [1, 1, 1]
        @test nonpaddy.variables.demand_gross[[32, 38, 41]] ≈
              [4.235245721225455, 0.7341536180838294, 4.691319396612657]
        @test industry.demand.demand_gross[[1, end]] ≈
              [0.2105557769536972, 0.0485190823674202]
        @test industry.demand.demand_net[[1, end]] ≈
              [0.05265098437666893, 0.012132546864449978]
        @test industry.variables.returnflow[[1, end]] ≈
              [0.15790479257702827, 0.03638653550297022]
        @test livestock.demand.demand_gross[[1, end]] ≈
              [9.896758274408057e-5, 6.352497439365834e-5]
        @test livestock.demand.demand_net[[1, end]] ≈
              [9.896758274408057e-5, 6.352497439365834e-5]
        @test livestock.variables.returnflow[[1, end]] ≈ [0.0, 0.0]
        @test domestic.demand.demand_gross[[1, end]] ≈ [0.6012673377990723, 0.0]
        @test domestic.demand.demand_net[[1, end]] ≈ [0.3802947998046875, 0.0]
        @test domestic.variables.returnflow[[1, end]] ≈ [0.2209725379943848, 0.0]
        @test reservoir.variables.waterlevel ≈
<<<<<<< HEAD
              [29.25906414623379, 32.68607771649562, 39.970184252221905]
        @test reservoir.variables.storage ≈ [1.8959873566759476e8, 4.28e7, 7.16e7]
        @test reservoir.variables.outflow_av ≈
              [4.839239564238508, 9.691599149465155, 57.17487754699672]
        @test soil.variables.exfiltsatwater[[937, 939, 979, 1020, 1158]] ≈ [
            2.829877544764015,
            5.522561610629175,
            3.757838384021166,
            5.683601788725743,
            14.167786752295916,
        ]
        @test maximum(soil.variables.exfiltsatwater) ≈ 229.46901533940505
        @test mean(river_flow.variables.q_av) ≈ 60.21120671342631
        @test maximum(river_flow.variables.q_av) ≈ 235.41563600830298
=======
              [29.259245814466148, 32.686077716495625, 39.970184252221905]
        @test reservoir.variables.storage ≈ [1.8959991287774065e8, 4.28e7, 7.16e7]
        @test reservoir.variables.outflow_av ≈
              [4.839261880167545, 9.717572497025145, 58.105643206370274]
        @test soil.variables.exfiltsatwater[[937, 939, 979, 1020, 1158]] ≈ [
            3.0858603777229376,
            5.577976128972852,
            3.7860523390663428,
            5.881271624508977,
            13.887309622273573,
        ]
        @test maximum(soil.variables.exfiltsatwater) ≈ 238.20636973621725
        @test mean(river_flow.variables.q_av) ≈ 60.513939494438844
        @test maximum(river_flow.variables.q_av) ≈ 235.61007781125195
>>>>>>> c5ab130b
    end

    Wflow.run_timestep!(model)

    @testset "Second timestep" begin
        sum_total_alloc = sum(total_alloc)
        @test sum(irri_alloc) + sum(nonirri_alloc) ≈ sum_total_alloc
<<<<<<< HEAD
        @test sum(surfacewater_alloc) ≈ 1591.425103641376
        @test sum(act_groundwater_abst) ≈ 337.6868494901702
        @test paddy.variables.h[[25, 42, 45]] ≈
              [39.22733561609641, 48.04240684298551, 28.969111802094687]
=======
        @test sum(surfacewater_alloc) ≈ 1776.237543072083
        @test sum(act_groundwater_abst) ≈ 403.9136569139513
        @test paddy.variables.h[[25, 42, 45]] ≈
              [39.227496928297654, 48.04243573106785, 28.97022876577813]
>>>>>>> c5ab130b
        @test paddy.parameters.irrigation_trigger[[25, 42, 45]] == [1, 1, 1]
        @test paddy.variables.demand_gross[[25, 42, 45]] ≈ [0.0, 0.0, 0.0]
        @test nonpaddy.parameters.irrigation_trigger[[32, 38, 41]] == [1, 1, 1]
        @test nonpaddy.variables.demand_gross[[32, 38, 41]] ≈
<<<<<<< HEAD
              [4.442695372669292, 0.7341536180838293, 5.022845160752851]
        @test reservoir.variables.waterlevel ≈
              [29.250852997099564, 32.686077716495625, 39.97018425222191]
        @test reservoir.variables.storage ≈ [1.895455274212049e8, 4.28e7, 7.16e7]
        @test reservoir.variables.outflow_av ≈
              [4.841273534199129, 9.227831919198056, 52.615872472543366]
        @test soil.variables.exfiltsatwater[[937, 939, 979, 1020, 1158]] ≈ [
            3.019110189955034,
            6.058978072005602,
            4.279807292644558,
            5.994632869660209,
            14.56882001468644,
        ]
        @test maximum(soil.variables.exfiltsatwater) ≈ 211.03629198471612
        @test mean(river_flow.variables.q_av) ≈ 55.856738341961474
        @test maximum(river_flow.variables.q_av) ≈ 226.83093713384488
=======
              [4.722084029669344, 0.7260733256347136, 5.452294821220649]
        @test reservoir.variables.waterlevel ≈
              [29.251492025015416, 32.68607771649562, 39.97018425222191]
        @test reservoir.variables.storage ≈ [1.895496683220998e8, 4.28e7, 7.16e7]
        @test reservoir.variables.outflow_av ≈
              [4.84140054568368, 9.325285002501143, 54.827349895897754]
        @test soil.variables.exfiltsatwater[[937, 939, 979, 1020, 1158]] ≈ [
            3.462567528286398,
            6.141947091961624,
            4.332401346606494,
            6.305582623275848,
            14.316493120446802,
        ]
        @test maximum(soil.variables.exfiltsatwater) ≈ 227.75222991987133
        @test mean(river_flow.variables.q_av) ≈ 56.77305056192323
        @test maximum(river_flow.variables.q_av) ≈ 227.42442386186528
>>>>>>> c5ab130b
    end

    Wflow.close_files(model; delete_output = false)
end

@testitem "Piave water demand and allocation, switch off livestock, paddy and nonpaddy" begin
    tomlpath = joinpath(@__DIR__, "sbm_piave_nonirri-demand_config.toml")
    config = Wflow.Config(tomlpath)
    model = Wflow.Model(config)
    Wflow.run_timestep!(model)
    (; paddy, nonpaddy, industry, livestock, domestic) = model.land.demand
    (; total_alloc, irri_alloc, nonirri_alloc, surfacewater_alloc, act_groundwater_abst) =
        model.land.allocation.variables
    @test typeof(paddy) == Wflow.NoIrrigationPaddy
    @test typeof(nonpaddy) == Wflow.NoIrrigationNonPaddy
    @test typeof(livestock) == Wflow.NoNonIrrigationDemand
    sum_total_alloc = sum(total_alloc)
    @test sum(irri_alloc) + sum(nonirri_alloc) ≈ sum_total_alloc
    @test sum(surfacewater_alloc) ≈ 824.8974139426691
    @test sum(act_groundwater_abst) ≈ 115.97004946871232
    @test industry.demand.demand_gross[[1, end]] ≈ [0.2105557769536972, 0.0485190823674202]
    @test industry.demand.demand_net[[1, end]] ≈ [0.05265098437666893, 0.012132546864449978]
    @test industry.variables.returnflow[[1, end]] ≈
          [0.15790479257702827, 0.03638653550297022]
    @test domestic.demand.demand_gross[[1, end]] ≈ [0.6012673377990723, 0.0]
    @test domestic.demand.demand_net[[1, end]] ≈ [0.3802947998046875, 0.0]
    @test domestic.variables.returnflow[[1, end]] ≈ [0.2209725379943848, 0.0]
end

@testitem "Piave: reservoir without external negative inflow (sbm model)" begin
    # test cyclic reservoir external inflow
    tomlpath = joinpath(@__DIR__, "sbm_piave_demand_config.toml")
    config = Wflow.Config(tomlpath)
    model = Wflow.Model(config)
    Wflow.run_timestep!(model)
    Wflow.run_timestep!(model)

    (; reservoir) = model.routing.river_flow.boundary_conditions
    @test reservoir.boundary_conditions.external_inflow[1] == 0.0
    @test reservoir.boundary_conditions.actual_external_abstraction_av[1] == 0.0
<<<<<<< HEAD
    @test reservoir.boundary_conditions.inflow[1] ≈ 5.703462938000151
    @test reservoir.variables.storage[1] ≈ 1.895455274212049e8
    @test reservoir.variables.outflow_av[1] ≈ 4.841273534298489
=======
    @test reservoir.boundary_conditions.inflow[1] ≈ 5.7375179314371225
    @test reservoir.variables.storage[1] ≈ 1.895496683220998e8
    @test reservoir.variables.outflow_av[1] ≈ 4.84140054568368
>>>>>>> c5ab130b
end

@testitem "Piave: reservoir with cyclic external negative inflow (sbm model)" begin
    tomlpath = joinpath(@__DIR__, "sbm_piave_demand_config.toml")
    config = Wflow.Config(tomlpath)
    config.input.cyclic["reservoir_water__external_inflow_volume_flow_rate"] = "reservoir_inflow"
    model = Wflow.Model(config)
    Wflow.run_timestep!(model)
    Wflow.run_timestep!(model)

    (; reservoir) = model.routing.river_flow.boundary_conditions
    @test reservoir.boundary_conditions.external_inflow[1] == -3.0
    @test reservoir.boundary_conditions.actual_external_abstraction_av[1] ≈ 3.0
<<<<<<< HEAD
    @test reservoir.boundary_conditions.inflow[1] ≈ 2.7034624582232096
    @test reservoir.variables.storage[1] ≈ 1.8902961043739313e8
    @test reservoir.variables.outflow_av[1] ≈ 4.821498186228839
=======
    @test reservoir.boundary_conditions.inflow[1] ≈ 2.737517449273689
    @test reservoir.variables.storage[1] ≈ 1.8903375136457917e8
    @test reservoir.variables.outflow_av[1] ≈ 4.821625016952349
>>>>>>> c5ab130b
end

@testitem "Piave: reservoir with observed (cyclic) outflow (sbm model)" begin
    using Dates: DateTime
    # test use of observed reservoir outflow (cyclic)
    tomlpath = joinpath(@__DIR__, "sbm_piave_config.toml")
    config = Wflow.Config(tomlpath)
    config.input.cyclic["reservoir_water__outgoing_observed_volume_flow_rate"] = "reservoir_outflow"
    config.time.endtime = DateTime(2010, 7, 3)
    model = Wflow.Model(config)
    Wflow.run_timestep!(model)
    Wflow.run_timestep!(model)
    Wflow.close_files(model; delete_output = false)

    (; reservoir) = model.routing.river_flow.boundary_conditions
    @test reservoir.boundary_conditions.external_inflow[1] == 0.0
    @test reservoir.boundary_conditions.actual_external_abstraction_av[1] ≈ 0.0
<<<<<<< HEAD
    @test reservoir.boundary_conditions.inflow[1] ≈ 5.6829979459011115
    @test reservoir.variables.storage[1] ≈ 1.9010714959114635e8
=======
    @test reservoir.boundary_conditions.inflow[1] ≈ 5.71697857643707
    @test reservoir.variables.storage[1] ≈ 1.9011126436313578e8
>>>>>>> c5ab130b
    @test reservoir.variables.outflow_av[1] ≈ 3.0
    @test reservoir.variables.outflow[1] ≈ 3.0
end

# test debug message using observed outflow for two timesteps
@testitem "Piave: log debug message using observed reservoir outflow (sbm model)" begin
    using TOML
    using Dates: DateTime
    tomlpath = joinpath(@__DIR__, "sbm_piave_config.toml")
    config = Wflow.Config(tomlpath)
    config.input.cyclic["reservoir_water__outgoing_observed_volume_flow_rate"] = "reservoir_outflow"
    config.logging.loglevel = "debug"
    config.logging.path_log = "log_sbm_piave_debug.txt"
    config.time.endtime = DateTime(2010, 7, 3)
    tomlpath_debug = joinpath(@__DIR__, "sbm_piave_config-debug.toml")
    open(tomlpath_debug, "w") do io
        TOML.print(io, Wflow.to_dict(config))
    end
    Wflow.run(tomlpath_debug; silent = true)
    rm(tomlpath_debug)
    path_log = Wflow.output_path(config, "log_sbm_piave_debug.txt")
    lines = readlines(path_log)
    msg = "┌ Debug: Observed outflow is used for reservoir location ids [169986]"
    @test count(contains(line, msg) for line in lines) == 2
end

@testitem "Water balance Piave water demand (sbm model)" begin
    tomlpath = joinpath(@__DIR__, "sbm_piave_demand_config.toml")
    config = Wflow.Config(tomlpath)
    config.model.water_mass_balance__flag = true
    model = Wflow.Model(config)
    (; land_water_balance, routing) = model.mass_balance
    (; overland_water_balance, river_water_balance, subsurface_water_balance) = routing
    Wflow.run_timestep!(model)
    @testset "water balance first timestep" begin
        @test all(e -> abs(e) < 1e-9, land_water_balance.error)
        @test all(re -> abs(re) < 1e-9, land_water_balance.relative_error)
        @test all(e -> abs(e) < 1e-9, overland_water_balance.error)
        @test all(re -> abs(re) < 1e-9, overland_water_balance.relative_error)
        @test all(e -> abs(e) < 1e-9, river_water_balance.error)
        @test all(re -> abs(re) < 1e-9, river_water_balance.relative_error)
        @test all(e -> abs(e) < 1e-9, subsurface_water_balance.error)
        @test all(re -> abs(re) < 1e-9, subsurface_water_balance.relative_error)
    end
    Wflow.run_timestep!(model)
    @testset "water balance second timestep" begin
        @test all(e -> abs(e) < 1e-9, land_water_balance.error)
        @test all(re -> abs(re) < 1e-9, land_water_balance.relative_error)
        @test all(e -> abs(e) < 1e-9, routing.overland_water_balance.error)
        @test all(re -> abs(re) < 1e-9, routing.overland_water_balance.relative_error)
        @test all(re -> abs(re) < 1e-9, routing.overland_water_balance.relative_error)
        @test all(e -> abs(e) < 1e-9, river_water_balance.error)
        @test all(re -> abs(re) < 1e-9, river_water_balance.relative_error)
        @test all(re -> abs(re) < 1e-9, river_water_balance.relative_error)
        @test all(e -> abs(e) < 1e-9, subsurface_water_balance.error)
        @test all(re -> abs(re) < 1e-9, subsurface_water_balance.relative_error)
    end
    Wflow.close_files(model; delete_output = false)
end<|MERGE_RESOLUTION|>--- conflicted
+++ resolved
@@ -14,149 +14,76 @@
 
     idx = 1:3:28
     @test q_demand[idx] ≈ [
-<<<<<<< HEAD
-        227.38218568239546,
-        196.2046868873253,
-        266.45720059519505,
-        153.7157313064487,
-        154.8907040788188,
-        142.50789594171468,
-        114.49651370462338,
-        100.22792311676588,
-        166.94001544371073,
-        102.19865207550203,
+        227.3831999880687,
+        202.1904709452733,
+        277.8028528359548,
+        168.31471715981937,
+        176.9489795468878,
+        162.37802805605585,
+        140.00382977805012,
+        124.77904976347354,
+        194.5067952772371,
+        123.24982938570783,
     ]
     @test q_[idx] ≈ [
-        230.5078482226877,
-        203.14141502102652,
-        274.3732493238211,
-        161.41889420851422,
-        166.82296005197907,
-        149.48540584790365,
-        124.68222889813899,
-        107.93685211256276,
-        169.86373756264732,
-        107.16962464537252,
+        230.50891797513165,
+        209.1351422536607,
+        285.6193591874454,
+        176.10753806451848,
+        188.8534829607725,
+        169.51105001221947,
+        149.9890028123092,
+        132.53124303942874,
+        197.52170835695497,
+        128.2394248166739,
     ]
     @test riv_storage_demand[idx] ≈ [
-        61147.36349414041,
-        55769.79048232655,
-        61161.97592758315,
-        47808.54535288511,
-        50484.260679787265,
-        42538.51525387404,
-        40594.418105794015,
-        38287.42596603731,
-        43352.61571337669,
-        38403.703582347545,
+        61374.41368668162,
+        57429.603754659336,
+        63223.69145623308,
+        51509.07964520155,
+        54683.80939928896,
+        47024.142161143114,
+        45792.499260685465,
+        43950.12399776603,
+        47445.72458856668,
+        43039.22429004665,
     ]
     @test riv_storage[idx] ≈ [
-        61787.60824041945,
-        56352.115952484186,
-        61377.16946584834,
-        48342.337925797925,
-        51107.23357577086,
-        43054.500577895735,
-        40932.83107946221,
-        38631.246623249586,
-        43240.25971175695,
-        38359.735371238276,
+        62014.50063779726,
+        58003.940275575354,
+        63436.82628710104,
+        52017.72684306445,
+        55278.387906919656,
+        47505.49612243863,
+        46072.459194454794,
+        44218.43189248242,
+        47333.04696230795,
+        42963.285047016885,
     ]
     @test ssf_storage_demand[idx] ≈ [
-        148938.29715455635,
-        145108.75370406423,
-        144082.27995396123,
-        140699.28584265802,
-        138527.66124332792,
-        135450.11703968456,
-        132607.37720277984,
-        129808.3182742724,
-        129825.11079037559,
-        127833.6741917297,
+        148902.901006385,
+        144753.45813295062,
+        143305.13076818842,
+        139242.78588431326,
+        136245.12250768038,
+        132306.1292432115,
+        128514.30096975197,
+        124727.8071744402,
+        123626.83489042067,
+        120701.83777446536,
     ]
     @test ssf_storage[idx] ≈ [
-        148925.32279961562,
-        145076.77320164008,
-        144018.910769367,
-        140632.8033830338,
-        138479.92196316362,
-        135413.75092316957,
-        132612.4203760569,
-        129849.67878422113,
-        129864.60531901068,
-        127864.04770631882,
-=======
-        227.48035999493885,
-        201.66655380222255,
-        277.3585133618376,
-        167.06113313065387,
-        172.85132307882748,
-        158.4868851162215,
-        133.42316714652813,
-        118.79239436626797,
-        189.3066342899249,
-        115.74440489724931,
-    ]
-    @test q_[idx] ≈ [
-        230.50891783820745,
-        208.70476972858077,
-        284.38432448798,
-        175.24143075182934,
-        185.6574635583777,
-        165.81546406628178,
-        144.3529395342142,
-        126.62715698373853,
-        191.90325467397034,
-        122.22507259114501,
-    ]
-    @test riv_storage_demand[idx] ≈ [
-        61395.09279571792,
-        57160.65692276638,
-        63092.379798845825,
-        51024.87776219157,
-        53982.12212292085,
-        46201.9194344024,
-        44610.78797109941,
-        42552.63008891031,
-        46560.29697212866,
-        41849.31928155387,
-    ]
-    @test riv_storage[idx] ≈ [
-        62013.48243896582,
-        57826.70054420379,
-        63310.699787656515,
-        51620.810255230586,
-        54634.346978697016,
-        46652.37923131112,
-        45015.6453650631,
-        42995.04542365768,
-        46455.15009283594,
-        41789.82947520561,
-    ]
-    @test ssf_storage_demand[idx] ≈ [
-        293460.22026866337,
-        288923.6353138966,
-        287378.90184287925,
-        283024.21156711585,
-        279450.68877513084,
-        274962.15361320204,
-        270498.72127685224,
-        266025.07960873423,
-        264560.66050100315,
-        260999.95670112918,
-    ]
-    @test ssf_storage[idx] ≈ [
-        293448.2011923609,
-        288845.5752515868,
-        287251.56581749313,
-        282864.8960769829,
-        279288.3918930026,
-        274785.59093307354,
-        270351.9248607254,
-        265899.86716567166,
-        264349.145295683,
-        260749.3454407325,
->>>>>>> c5ab130b
+        148889.92511690213,
+        144721.48709407568,
+        143241.89373183216,
+        139176.20841239407,
+        136197.37810146605,
+        132270.2516843694,
+        128519.56513072699,
+        124769.18715206227,
+        123667.64630173416,
+        120734.42848322634,
     ]
 end
 
@@ -202,37 +129,20 @@
         @test domestic.demand.demand_net[[1, end]] ≈ [0.3802947998046875, 0.0]
         @test domestic.variables.returnflow[[1, end]] ≈ [0.2209725379943848, 0.0]
         @test reservoir.variables.waterlevel ≈
-<<<<<<< HEAD
-              [29.25906414623379, 32.68607771649562, 39.970184252221905]
-        @test reservoir.variables.storage ≈ [1.8959873566759476e8, 4.28e7, 7.16e7]
+              [29.259245822497967, 32.68607771649564, 39.970184252221905]
+        @test reservoir.variables.storage ≈ [1.8959991292978692e8, 4.28e7, 7.16e7]
         @test reservoir.variables.outflow_av ≈
-              [4.839239564238508, 9.691599149465155, 57.17487754699672]
+              [4.839261881259249, 9.717572653187853, 58.11708723477156]
         @test soil.variables.exfiltsatwater[[937, 939, 979, 1020, 1158]] ≈ [
-            2.829877544764015,
-            5.522561610629175,
-            3.757838384021166,
-            5.683601788725743,
-            14.167786752295916,
-        ]
-        @test maximum(soil.variables.exfiltsatwater) ≈ 229.46901533940505
-        @test mean(river_flow.variables.q_av) ≈ 60.21120671342631
-        @test maximum(river_flow.variables.q_av) ≈ 235.41563600830298
-=======
-              [29.259245814466148, 32.686077716495625, 39.970184252221905]
-        @test reservoir.variables.storage ≈ [1.8959991287774065e8, 4.28e7, 7.16e7]
-        @test reservoir.variables.outflow_av ≈
-              [4.839261880167545, 9.717572497025145, 58.105643206370274]
-        @test soil.variables.exfiltsatwater[[937, 939, 979, 1020, 1158]] ≈ [
-            3.0858603777229376,
+            3.085860377722936,
             5.577976128972852,
             3.7860523390663428,
-            5.881271624508977,
+            5.881271624508976,
             13.887309622273573,
         ]
-        @test maximum(soil.variables.exfiltsatwater) ≈ 238.20636973621725
-        @test mean(river_flow.variables.q_av) ≈ 60.513939494438844
-        @test maximum(river_flow.variables.q_av) ≈ 235.61007781125195
->>>>>>> c5ab130b
+        @test maximum(soil.variables.exfiltsatwater) ≈ 238.20636973621728
+        @test mean(river_flow.variables.q_av) ≈ 60.50413027502687
+        @test maximum(river_flow.variables.q_av) ≈ 235.47692910316073
     end
 
     Wflow.run_timestep!(model)
@@ -240,56 +150,30 @@
     @testset "Second timestep" begin
         sum_total_alloc = sum(total_alloc)
         @test sum(irri_alloc) + sum(nonirri_alloc) ≈ sum_total_alloc
-<<<<<<< HEAD
-        @test sum(surfacewater_alloc) ≈ 1591.425103641376
-        @test sum(act_groundwater_abst) ≈ 337.6868494901702
+        @test sum(surfacewater_alloc) ≈ 1591.4015870269836
+        @test sum(act_groundwater_abst) ≈ 337.6767352329224
         @test paddy.variables.h[[25, 42, 45]] ≈
-              [39.22733561609641, 48.04240684298551, 28.969111802094687]
-=======
-        @test sum(surfacewater_alloc) ≈ 1776.237543072083
-        @test sum(act_groundwater_abst) ≈ 403.9136569139513
-        @test paddy.variables.h[[25, 42, 45]] ≈
-              [39.227496928297654, 48.04243573106785, 28.97022876577813]
->>>>>>> c5ab130b
+              [39.227506410553374, 48.0424361651646, 28.97022876577807]
         @test paddy.parameters.irrigation_trigger[[25, 42, 45]] == [1, 1, 1]
         @test paddy.variables.demand_gross[[25, 42, 45]] ≈ [0.0, 0.0, 0.0]
         @test nonpaddy.parameters.irrigation_trigger[[32, 38, 41]] == [1, 1, 1]
         @test nonpaddy.variables.demand_gross[[32, 38, 41]] ≈
-<<<<<<< HEAD
-              [4.442695372669292, 0.7341536180838293, 5.022845160752851]
+              [4.442695372669294, 0.7341536180838293, 5.022845160752851]
         @test reservoir.variables.waterlevel ≈
-              [29.250852997099564, 32.686077716495625, 39.97018425222191]
-        @test reservoir.variables.storage ≈ [1.895455274212049e8, 4.28e7, 7.16e7]
+              [29.25155309090927, 32.686077716495646, 39.970184252221905]
+        @test reservoir.variables.storage ≈ [1.8955006402909216e8, 4.28e7, 7.16e7]
         @test reservoir.variables.outflow_av ≈
-              [4.841273534199129, 9.227831919198056, 52.615872472543366]
+              [4.841407860671789, 9.33782883773028, 54.92001813166034]
         @test soil.variables.exfiltsatwater[[937, 939, 979, 1020, 1158]] ≈ [
-            3.019110189955034,
-            6.058978072005602,
-            4.279807292644558,
-            5.994632869660209,
-            14.56882001468644,
+            3.4947694909457154,
+            6.150730906013771,
+            4.334543034906983,
+            6.324337963139996,
+            14.292030396430834,
         ]
-        @test maximum(soil.variables.exfiltsatwater) ≈ 211.03629198471612
-        @test mean(river_flow.variables.q_av) ≈ 55.856738341961474
-        @test maximum(river_flow.variables.q_av) ≈ 226.83093713384488
-=======
-              [4.722084029669344, 0.7260733256347136, 5.452294821220649]
-        @test reservoir.variables.waterlevel ≈
-              [29.251492025015416, 32.68607771649562, 39.97018425222191]
-        @test reservoir.variables.storage ≈ [1.895496683220998e8, 4.28e7, 7.16e7]
-        @test reservoir.variables.outflow_av ≈
-              [4.84140054568368, 9.325285002501143, 54.827349895897754]
-        @test soil.variables.exfiltsatwater[[937, 939, 979, 1020, 1158]] ≈ [
-            3.462567528286398,
-            6.141947091961624,
-            4.332401346606494,
-            6.305582623275848,
-            14.316493120446802,
-        ]
-        @test maximum(soil.variables.exfiltsatwater) ≈ 227.75222991987133
-        @test mean(river_flow.variables.q_av) ≈ 56.77305056192323
-        @test maximum(river_flow.variables.q_av) ≈ 227.42442386186528
->>>>>>> c5ab130b
+        @test maximum(soil.variables.exfiltsatwater) ≈ 228.5950871076442
+        @test mean(river_flow.variables.q_av) ≈ 56.84871498837686
+        @test maximum(river_flow.variables.q_av) ≈ 227.58250547568701
     end
 
     Wflow.close_files(model; delete_output = false)
@@ -330,15 +214,9 @@
     (; reservoir) = model.routing.river_flow.boundary_conditions
     @test reservoir.boundary_conditions.external_inflow[1] == 0.0
     @test reservoir.boundary_conditions.actual_external_abstraction_av[1] == 0.0
-<<<<<<< HEAD
-    @test reservoir.boundary_conditions.inflow[1] ≈ 5.703462938000151
-    @test reservoir.variables.storage[1] ≈ 1.895455274212049e8
-    @test reservoir.variables.outflow_av[1] ≈ 4.841273534298489
-=======
-    @test reservoir.boundary_conditions.inflow[1] ≈ 5.7375179314371225
-    @test reservoir.variables.storage[1] ≈ 1.895496683220998e8
-    @test reservoir.variables.outflow_av[1] ≈ 4.84140054568368
->>>>>>> c5ab130b
+    @test reservoir.boundary_conditions.inflow[1] ≈ 5.742102618978243
+    @test reservoir.variables.storage[1] ≈ 1.895500640290987e8
+    @test reservoir.variables.outflow_av[1] ≈ 4.841407860671789
 end
 
 @testitem "Piave: reservoir with cyclic external negative inflow (sbm model)" begin
@@ -352,15 +230,9 @@
     (; reservoir) = model.routing.river_flow.boundary_conditions
     @test reservoir.boundary_conditions.external_inflow[1] == -3.0
     @test reservoir.boundary_conditions.actual_external_abstraction_av[1] ≈ 3.0
-<<<<<<< HEAD
-    @test reservoir.boundary_conditions.inflow[1] ≈ 2.7034624582232096
-    @test reservoir.variables.storage[1] ≈ 1.8902961043739313e8
-    @test reservoir.variables.outflow_av[1] ≈ 4.821498186228839
-=======
-    @test reservoir.boundary_conditions.inflow[1] ≈ 2.737517449273689
-    @test reservoir.variables.storage[1] ≈ 1.8903375136457917e8
-    @test reservoir.variables.outflow_av[1] ≈ 4.821625016952349
->>>>>>> c5ab130b
+    @test reservoir.boundary_conditions.inflow[1] ≈ 2.742102137458466
+    @test reservoir.variables.storage[1] ≈ 1.8903414707267475e8
+    @test reservoir.variables.outflow_av[1] ≈ 4.8216323210981376
 end
 
 @testitem "Piave: reservoir with observed (cyclic) outflow (sbm model)" begin
@@ -378,13 +250,8 @@
     (; reservoir) = model.routing.river_flow.boundary_conditions
     @test reservoir.boundary_conditions.external_inflow[1] == 0.0
     @test reservoir.boundary_conditions.actual_external_abstraction_av[1] ≈ 0.0
-<<<<<<< HEAD
-    @test reservoir.boundary_conditions.inflow[1] ≈ 5.6829979459011115
-    @test reservoir.variables.storage[1] ≈ 1.9010714959114635e8
-=======
-    @test reservoir.boundary_conditions.inflow[1] ≈ 5.71697857643707
-    @test reservoir.variables.storage[1] ≈ 1.9011126436313578e8
->>>>>>> c5ab130b
+    @test reservoir.boundary_conditions.inflow[1] ≈ 5.721551868669384
+    @test reservoir.variables.storage[1] ≈ 1.901116596885563e8
     @test reservoir.variables.outflow_av[1] ≈ 3.0
     @test reservoir.variables.outflow[1] ≈ 3.0
 end
