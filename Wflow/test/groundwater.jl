@testitem "unit: connectivity" begin
    ncol = 2
    nrow = 3
    shape = (ncol, nrow)
    dx = [10.0, 20.0]
    dy = [5.0, 15.0, 25.0]
    collect_connections(con, cell_id) =
        [con.rowval[nzi] for nzi in Wflow.connections(con, cell_id)]

    @testset "connection_geometry: y" begin
        I = CartesianIndex(1, 1)
        J = CartesianIndex(2, 1)
        @test Wflow.connection_geometry(I, J, dx, dy) == (2.5, 7.5, 10.0)
        @test_throws Exception Wflow.connection_geometry(I, I, dx, dy)
    end

    @testset "connection_geometry: x" begin
        I = CartesianIndex(1, 1)
        J = CartesianIndex(1, 2)
        @test Wflow.connection_geometry(I, J, dx, dy) == (5.0, 10.0, 5.0)
        @test_throws Exception Wflow.connection_geometry(I, I, dx, dy)
    end

    @testset "Connectivity 1D(x)" begin
        # +---+---+
        # | 1 | 2 |
        # +---+---+
        domain = ones(Bool, (1, 2))
        indices, reverse_indices = Wflow.active_indices(domain, false)
        conn = Wflow.Connectivity(indices, reverse_indices, dx, [5.0])
        @test conn.ncell == 2
        @test conn.nconnection == 2
        @test conn.length1 == [5.0, 10.0]
        @test conn.length2 == [10.0, 5.0]
        @test conn.width == [5.0, 5.0]
        @test conn.colptr == [1, 2, 3]
        @test conn.rowval == [2, 1]
        @test collect_connections(conn, 1) == [2]
        @test collect_connections(conn, 2) == [1]
    end

    @testset "Connectivity 1D(y)" begin
        # +---+
        # | 1 |
        # +---+
        # | 2 |
        # +---+
        # | 3 |
        # +---+
        domain = ones(Bool, (3, 1))
        indices, reverse_indices = Wflow.active_indices(domain, false)
        conn = Wflow.Connectivity(indices, reverse_indices, [10.0], dy)
        @test conn.ncell == 3
        @test conn.nconnection == 4
        @test conn.length1 == [2.5, 7.5, 7.5, 12.5]
        @test conn.length2 == [7.5, 2.5, 12.5, 7.5]
        @test conn.width == [10.0, 10.0, 10.0, 10.0]
        @test conn.colptr == [1, 2, 4, 5]
        @test conn.rowval == [2, 1, 3, 2]
        @test collect_connections(conn, 1) == [2]
        @test collect_connections(conn, 2) == [1, 3]
        @test collect_connections(conn, 3) == [2]
    end

    @testset "Connectivity 2D" begin
        # +---+---+
        # | 1 | 4 |
        # +---+---+
        # | 2 | 5 |
        # +---+---+
        # | 3 | 6 |
        # +---+---+
        domain = ones(Bool, (nrow, ncol))
        indices, reverse_indices = Wflow.active_indices(domain, false)
        conn = Wflow.Connectivity(indices, reverse_indices, dx, dy)
        @test conn.ncell == 6
        @test conn.nconnection == 14
        @test conn.colptr == [1, 3, 6, 8, 10, 13, 15]
        @test conn.rowval == [2, 4, 1, 3, 5, 2, 6, 1, 5, 2, 4, 6, 3, 5]
        @test collect_connections(conn, 1) == [2, 4]
        @test collect_connections(conn, 2) == [1, 3, 5]
        @test collect_connections(conn, 3) == [2, 6]
        @test collect_connections(conn, 4) == [1, 5]
        @test collect_connections(conn, 5) == [2, 4, 6]
        @test collect_connections(conn, 6) == [3, 5]
    end

    @testset "Connectivity 2D - partially inactive" begin
        # +---+---+
        # | 1 | 3 |
        # +---+---+
        # | X | 4 |
        # +---+---+
        # | 2 | 5 |
        # +---+---+
        domain = ones(Bool, (nrow, ncol))
        domain[2, 1] = false
        indices, reverse_indices = Wflow.active_indices(domain, false)
        conn = Wflow.Connectivity(indices, reverse_indices, dx, dy)
        @test conn.ncell == 5
        @test conn.nconnection == 8
        @test conn.colptr == [1, 2, 3, 5, 7, 9]
        @test conn.rowval == [3, 5, 1, 4, 3, 5, 2, 4]
        @test collect_connections(conn, 1) == [3]
        @test collect_connections(conn, 2) == [5]
        @test collect_connections(conn, 3) == [1, 4]
        @test collect_connections(conn, 4) == [3, 5]
        @test collect_connections(conn, 5) == [2, 4]
    end
end

@testitem "unit: aquifer, boundary conditions" begin
    include("testing_utils.jl")
    @testset "harmonicmean_conductance" begin
        # harmonicmean_conductance(kH1, kH2, l1, l2, width)
        @test Wflow.harmonicmean_conductance(10.0 * 5.0, 10.0 * 5.0, 0.5, 0.5, 1.0) == 50.0
        @test Wflow.harmonicmean_conductance(10.0 * 0.0, 10.0 * 5.0, 0.5, 0.5, 1.0) == 0.0
        @test Wflow.harmonicmean_conductance(10.0 * 5.0, 10.0 * 0.0, 0.5, 0.5, 1.0) == 0.0
        # kD of 10 and 20 -> harmonicmean = 1/(1/10 + 1/20)
        @test Wflow.harmonicmean_conductance(10.0 * 1.0, 10.0 * 2.0, 1.0, 1.0, 1.0) ≈
              (6.0 + 2.0 / 3.0)
    end

    nrow = 1
    ncol = 3
    connectivity, conf_aqf, unconf_aqf = homogenous_aquifer(nrow, ncol)
    Wflow.initialize_conductance!(conf_aqf, connectivity)
    Wflow.initialize_conductance!(unconf_aqf, connectivity)
    ncell = connectivity.ncell

    @testset "saturated_thickness-confined" begin
        @test (
            Wflow.saturated_thickness(conf_aqf, 1) ==
            Wflow.saturated_thickness(conf_aqf, 2) ==
            Wflow.saturated_thickness(conf_aqf, 3) ==
            10.0
        )
    end

    @testset "saturated_thickness-unconfined" begin
        @test Wflow.saturated_thickness(unconf_aqf, 1) == 0.0
        @test Wflow.saturated_thickness(unconf_aqf, 2) == 7.5
        @test Wflow.saturated_thickness(unconf_aqf, 3) == 10.0
    end

    @testset "horizontal_conductance" begin
        @test (
            Wflow.horizontal_conductance(1, 2, 1, conf_aqf, connectivity) ==
            Wflow.harmonicmean_conductance(10.0 * 10.0, 10.0 * 10.0, 5.0, 5.0, 10.0)
        )
    end

    @testset "conductance" begin
        conductivity_profile = Wflow.GwfConductivityProfileType.uniform
        @test Wflow.conductance(conf_aqf, 2, 3, 3, conductivity_profile, connectivity) ==
              100.0
        @test Wflow.conductance(unconf_aqf, 2, 3, 3, conductivity_profile, connectivity) ==
              100.0  # upstream sat. thickness
        @test Wflow.conductance(unconf_aqf, 1, 2, 1, conductivity_profile, connectivity) ==
              75.0  # upstream sat. thickness
    end

    @testset "minimum_head-confined" begin
        original_head = copy(conf_aqf.variables.head)
        conf_aqf.variables.head[1] = -10.0
        @test Wflow.check_flux(-1.0, conf_aqf, 1) == -1.0
        @test Wflow.minimum_head(conf_aqf)[1] == -10.0
        conf_aqf.variables.head .= original_head
    end

    @testset "minimum_head-unconfined" begin
        original_head = copy(unconf_aqf.variables.head)
        unconf_aqf.variables.head[1] = -10.0
        @test Wflow.check_flux(-1.0, unconf_aqf, 1) == 0.0
        @test Wflow.minimum_head(conf_aqf)[1] == 0.0
        unconf_aqf.variables.head .= original_head
    end

    @testset "stable_timestep" begin
        conductivity_profile = Wflow.GwfConductivityProfileType.uniform
        cfl = 0.25
        @test Wflow.stable_timestep(conf_aqf, conductivity_profile, cfl) == 0.25
    end

    # Parametrization in setup is as follows:
    # [0.0, 7.5, 20.0],  # head
    # fill(10.0, ncell),  # k
    # fill(10.0, ncell),  # top
    # fill(0.0, ncell),  # bottom

    @testset "flux-confined" begin
        dt = 1.0
        conf_aqf.variables.q_net .= 0.0
        conductivity_profile = Wflow.GwfConductivityProfileType.uniform
        Wflow.flux!(conf_aqf, connectivity, conductivity_profile, dt)
        # kD = 10 * 10 = 100
        # dH = 7.5, 12.5
        @test conf_aqf.variables.q_net == [750.0, 500.0, -1250.0]
    end

    @testset "flux-unconfined" begin
        dt = 1.0
        unconf_aqf.variables.q_net .= 0.0
        conductivity_profile = Wflow.GwfConductivityProfileType.uniform
        Wflow.flux!(unconf_aqf, connectivity, conductivity_profile, dt)
        # KD is based on upstream saturated thickness, i.e. 7.5 m and 20.0 m (which is capped to 10.0)
        @test unconf_aqf.variables.q_net == [562.5, 687.5, -1250.0]
    end

    @testset "river" begin
        dt = 1.0
        n = 2
        parameters = Wflow.GwfRiverParameters(;
            infiltration_conductance = fill(100.0, n),
            exfiltration_conductance = fill(200.0, n),
            bottom = fill(1.0, n),
        )
        variables = Wflow.GwfRiverVariables(;
            n,
<<<<<<< HEAD
            stage = fill(2.0, n),
            storage = fill(20.0, n),
            flux = zeros(n),
            flux_av = zeros(n),
=======
            stage = [2.0, 2.0],
            storage = [20.0, 20.0],
            flux = [0.0, 0.0],
            flux_av = [0.0, 0.0],
>>>>>>> edf94e5f
        )
        river = Wflow.GwfRiver(; parameters, variables, index = [1, 3])
        conf_aqf.variables.q_net .= 0.0
        Wflow.flux!(river, conf_aqf, dt)
        # infiltration, below bottom, flux is (stage - bottom) * inf_cond, limited by
        # river storage (20.0)
        @test conf_aqf.variables.q_net[1] == 20.0
        # drainage, flux is (stage - head) * exf_cond
        @test conf_aqf.variables.q_net[3] == (2.0 - 20.0) * 200.0
    end

    @testset "drainage" begin
        dt = 1.0
        n = 2
        parameters =
            Wflow.DrainageParameters(; elevation = [2.0, 2.0], conductance = [100.0, 100.0])
        variables = Wflow.DrainageVariables(; n, flux = [0.0, 0.0], flux_av = [0.0, 0.0])
        drainage = Wflow.Drainage(; parameters, variables, index = [1, 2])
        conf_aqf.variables.q_net .= 0.0
        Wflow.flux!(drainage, conf_aqf, dt)
        @test conf_aqf.variables.q_net[1] == 0.0
        @test conf_aqf.variables.q_net[2] == 100.0 * (2.0 - 7.5)
    end

    @testset "headboundary" begin
        dt = 1.0
        parameters = Wflow.HeadBoundaryParameters(; conductance = [100.0, 100.0])
        variables = Wflow.HeadBoundaryVariables(;
            head = [2.0, 2.0],
            flux = [0.0, 0.0],
            flux_av = [0.0, 0.0],
        )

        headboundary = Wflow.HeadBoundary(; parameters, variables, index = [1, 2])
        conf_aqf.variables.q_net .= 0.0
        Wflow.flux!(headboundary, conf_aqf, dt)
        @test conf_aqf.variables.q_net[1] == 100.0 * (2.0 - 0.0)
        @test conf_aqf.variables.q_net[2] == 100.0 * (2.0 - 7.5)
    end

    @testset "recharge" begin
        dt = 1.0
        n = 3
<<<<<<< HEAD
        variables = Wflow.RechargeVariables(; n, rate = fill(1e-3, n))
=======
        variables = Wflow.RechargeVariables(;
            n,
            rate = [1.0e-3, 1.0e-3, 1.0e-3],
            flux = [0.0, 0.0, 0.0],
            flux_av = [0.0, 0.0, 0.0],
        )
>>>>>>> edf94e5f
        recharge = Wflow.Recharge(; n, variables, index = [1, 2, 3])
        conf_aqf.variables.q_net .= 0.0
        Wflow.flux!(recharge, conf_aqf, dt)
        @test all(conf_aqf.variables.q_net .== 1.0e-3 * 100.0)
    end

    @testset "well" begin
        dt = 1.0
        variables = Wflow.WellVariables(;
            volumetric_rate = [-1000.0],
            flux = [0.0],
            flux_av = [0.0],
        )
        well = Wflow.Well(; variables, index = [1])
        conf_aqf.variables.q_net .= 0.0
        Wflow.flux!(well, conf_aqf, dt)
        @test conf_aqf.variables.q_net[1] == -1000.0
    end
end

@testitem "integration: steady 1D" begin
    include("testing_utils.jl")
    connectivity, aquifer, _ = homogenous_aquifer(3, 1)
    variables = Wflow.ConstantHeadVariables(; head = [2.0, 4.0])
    constanthead = Wflow.ConstantHead(; variables, index = [1, 3])
    conductivity_profile = Wflow.GwfConductivityProfileType.uniform
    timestepping = Wflow.TimeStepping(; cfl = 0.25)
    gwf = Wflow.GroundwaterFlow(;
        timestepping,
        aquifer,
        connectivity,
        constanthead,
        boundaries = NamedTuple(),
    )
    # Set constant head (dirichlet) boundaries
    gwf.aquifer.variables.head[gwf.constanthead.index] .= gwf.constanthead.variables.head

    dt = 12.5 # days
    t = 0.0
    while t < dt
        global t
        dt_s = 0.25
        gwf.aquifer.variables.q_net .= 0.0
        Wflow.update_fluxes!(gwf, conductivity_profile, dt_s)
        Wflow.update_head!(gwf, dt_s)
        t = t + dt_s
    end
    @test gwf.aquifer.variables.head ≈ [2.0, 3.0, 4.0]
end

@testitem "integration: steady 1D, exponential conductivity" begin
    include("testing_utils.jl")
    connectivity, aquifer, _ = homogenous_aquifer(3, 1)
    variables = Wflow.ConstantHeadVariables(; head = [2.0, 4.0])
    constanthead = Wflow.ConstantHead(; variables, index = [1, 3])
    conductivity_profile = Wflow.GwfConductivityProfileType.exponential
    timestepping = Wflow.TimeStepping(; cfl = 0.25)
    gwf = Wflow.GroundwaterFlow(;
        timestepping,
        aquifer,
        connectivity,
        constanthead,
        boundaries = NamedTuple(),
    )
    # Set constant head (dirichlet) boundaries
    gwf.aquifer.variables.head[gwf.constanthead.index] .= gwf.constanthead.variables.head

    dt = 12.5 # days
    t = 0.0
    while t < dt
        global t
        dt_s = 0.25
        gwf.aquifer.variables.q_net .= 0.0
        Wflow.update_fluxes!(gwf, conductivity_profile, dt_s)
        Wflow.update_head!(gwf, dt_s)
        t = t + dt_s
    end
    @test gwf.aquifer.variables.head ≈ [2.0, 3.0, 4.0]
end

@testitem "integration: unconfined transient 1D" begin
    include("testing_utils.jl")

    nrow = 1
    ncol = 9
    shape = (nrow, ncol)
    conductivity = 200.0
    top = 150.0
    bottom = 0.0
    specific_yield = 0.15
    cellsize = 500.0
    beta = 1.12
    aquifer_length = cellsize * ncol
    gwf_f = 3.0
    conductivity_profile = Wflow.GwfConductivityProfileType.uniform

    # Domain, geometry
    domain = ones(Bool, shape)
    dx = fill(cellsize, ncol)
    dy = fill(cellsize, nrow)
    indices, reverse_indices = Wflow.active_indices(domain, false)
    connectivity = Wflow.Connectivity(indices, reverse_indices, dx, dy)
    ncell = connectivity.ncell
    xc = collect(range(0.0; stop = aquifer_length - cellsize, step = cellsize))

    variables = Wflow.AquiferVariables(;
        n = ncell,
        head = initial_head.(xc),
        conductance = fill(0.0, connectivity.nconnection),
        storage = fill(0.0, ncell),
        q_net = fill(0.0, ncell),
        q_in_av = fill(0.0, ncell),
        q_out_av = fill(0.0, ncell),
        exfiltwater = fill(0.0, ncell),
    )
    parameters = Wflow.UnconfinedAquiferParameters(;
        k = fill(conductivity, ncell),
        top = fill(top, ncell),
        bottom = fill(bottom, ncell),
        area = fill(cellsize * cellsize, ncell),
        specific_yield = fill(specific_yield, ncell),
        f = fill(gwf_f, ncell),
    )

    aquifer = Wflow.UnconfinedAquifer(; parameters, variables)
    # constant head on left boundary, 0 at 0
    variables = Wflow.ConstantHeadVariables(; head = [0.0])
    constanthead = Wflow.ConstantHead(; variables, index = [1])
    timestepping = Wflow.TimeStepping(; cfl = 0.25)
    gwf = Wflow.GroundwaterFlow(;
        timestepping,
        aquifer,
        connectivity,
        constanthead,
        boundaries = NamedTuple(),
    )

    time = 20.0
    t = 0.0
    (; cfl) = gwf.timestepping
    while t < time
        global t
        gwf.aquifer.variables.q_net .= 0.0
        dt_s = Wflow.stable_timestep(gwf.aquifer, conductivity_profile, cfl)
        dt_s = Wflow.check_timestepsize(dt_s, t, time)
        Wflow.update_fluxes!(gwf, conductivity_profile, dt_s)
        Wflow.update_head!(gwf, dt_s)
        t = t + dt_s
        # Gradient dh/dx is positive, all flow to the left
        @test all(diff(gwf.aquifer.variables.head) .> 0.0)
    end

    head_analytical = [
        transient_aquifer_1d(x, time, conductivity, specific_yield, aquifer_length, beta) for x in xc
    ]
    difference = gwf.aquifer.variables.head .- head_analytical
    # @test all(difference .< ?)  #TODO
end

@testitem "integration: unconfined transient 1D, exponential conductivity" begin
    include("testing_utils.jl")
    nrow = 1
    ncol = 9
    shape = (nrow, ncol)
    conductivity = 200.0
    top = 150.0
    bottom = 0.0
    specific_yield = 0.15
    cellsize = 500.0
    beta = 1.12
    aquifer_length = cellsize * ncol
    gwf_f = 3.0
    conductivity_profile = Wflow.GwfConductivityProfileType.exponential

    # Domain, geometry
    domain = ones(Bool, shape)
    dx = fill(cellsize, ncol)
    dy = fill(cellsize, nrow)
    indices, reverse_indices = Wflow.active_indices(domain, false)
    connectivity = Wflow.Connectivity(indices, reverse_indices, dx, dy)
    ncell = connectivity.ncell
    xc = collect(range(0.0; stop = aquifer_length - cellsize, step = cellsize))

    variables = Wflow.AquiferVariables(;
        n = ncell,
        head = initial_head.(xc),
        conductance = fill(0.0, connectivity.nconnection),
        storage = fill(0.0, ncell),
        q_net = fill(0.0, ncell),
        q_in_av = fill(0.0, ncell),
        q_out_av = fill(0.0, ncell),
        exfiltwater = fill(0.0, ncell),
    )
    parameters = Wflow.UnconfinedAquiferParameters(;
        k = fill(conductivity, ncell),
        top = fill(top, ncell),
        bottom = fill(bottom, ncell),
        area = fill(cellsize * cellsize, ncell),
        specific_yield = fill(specific_yield, ncell),
        f = fill(gwf_f, ncell),
    )

    aquifer = Wflow.UnconfinedAquifer(; parameters, variables)
    # constant head on left boundary, 0 at 0
    variables = Wflow.ConstantHeadVariables(; head = [0.0])
    constanthead = Wflow.ConstantHead(; variables, index = [1])
    timestepping = Wflow.TimeStepping(; cfl = 0.25)
    gwf = Wflow.GroundwaterFlow(;
        timestepping,
        aquifer,
        connectivity,
        constanthead,
        boundaries = NamedTuple(),
    )

    time = 20.0
    t = 0.0
    (; cfl) = gwf.timestepping
    while t < time
        global t
        gwf.aquifer.variables.q_net .= 0.0
        dt_s = Wflow.stable_timestep(gwf.aquifer, conductivity_profile, cfl)
        dt_s = Wflow.check_timestepsize(dt_s, t, time)
        Wflow.update_fluxes!(gwf, conductivity_profile, dt_s)
        Wflow.update_head!(gwf, dt_s)
        t = t + dt_s
        # Gradient dh/dx is positive, all flow to the left
        @test all(diff(gwf.aquifer.variables.head) .> 0.0)
    end

    head_analytical = [
        transient_aquifer_1d(x, time, conductivity, specific_yield, aquifer_length, beta) for x in xc
    ]
    difference = gwf.aquifer.variables.head .- head_analytical
    # @test all(difference .< ?)  #TODO
end

@testitem "integration: confined transient radial 2D" begin
    include("testing_utils.jl")
    halfnrow = 20
    wellrow = halfnrow + 1
    nrow = halfnrow * 2 + 1
    ncol = nrow
    shape = (nrow, ncol)
    conductivity = 5.0
    top = 10.0
    bottom = 0.0
    transmissivity = (top - bottom) * conductivity
    cellsize = 10.0
    startinghead = top
    specific_storage = 0.015
    storativity = 0.15
    aquifer_length = cellsize * ncol
    discharge = -50.0
    conductivity_profile = Wflow.GwfConductivityProfileType.uniform

    # Domain, geometry
    domain = ones(Bool, shape)
    dx = fill(cellsize, ncol)
    dy = fill(cellsize, nrow)
    indices, reverse_indices = Wflow.active_indices(domain, false)
    connectivity = Wflow.Connectivity(indices, reverse_indices, dx, dy)
    ncell = connectivity.ncell

    parameters = Wflow.ConfinedAquiferParameters(;
        k = fill(conductivity, ncell),
        top = fill(top, ncell),
        bottom = fill(bottom, ncell),
        area = fill(cellsize * cellsize, ncell),
        specific_storage = fill(specific_storage, ncell),
        storativity = fill(storativity, ncell),
    )
    variables = Wflow.AquiferVariables(;
        n = ncell,
        head = fill(startinghead, ncell),
        conductance = fill(0.0, connectivity.nconnection),
        storage = fill(0.0, ncell),
        q_net = fill(0.0, ncell),
        q_in_av = fill(0.0, ncell),
        q_out_av = fill(0.0, ncell),
        exfiltwater = fill(0.0, ncell),
    )
    aquifer = Wflow.ConfinedAquifer(; parameters, variables)

    cell_index = reshape(collect(range(1, ncell; step = 1)), shape)
    indices = vcat(cell_index[1, :], cell_index[end, :])# , cell_index[:, 1], cell_index[:, end],)
    variables = Wflow.ConstantHeadVariables(; head = fill(10.0, size(indices)))
    constanthead = Wflow.ConstantHead(; variables, index = indices)
    # Place a well in the middle of the domain
    variables =
        Wflow.WellVariables(; volumetric_rate = [discharge], flux = [0.0], flux_av = [0.0])
    well = Wflow.Well(; variables, index = [reverse_indices[wellrow, wellrow]])
    timestepping = Wflow.TimeStepping(; cfl = 0.25)
    gwf = Wflow.GroundwaterFlow(;
        timestepping,
        aquifer,
        connectivity,
        constanthead,
        boundaries = (; well,),
    )

    time = 20.0
    t = 0.0
    (; cfl) = gwf.timestepping
    while t < time
        global t
        gwf.aquifer.variables.q_net .= 0.0
        dt_s = Wflow.stable_timestep(gwf.aquifer, conductivity_profile, cfl)
        dt_s = Wflow.check_timestepsize(dt_s, t, time)
        Wflow.update_fluxes!(gwf, conductivity_profile, dt_s)
        Wflow.update_head!(gwf, dt_s)
        t = t + dt_s
    end

    # test for symmetry on x and y axes
    head = reshape(gwf.aquifer.variables.head, shape)
    @test head[1:halfnrow, :] ≈ head[end:-1:(halfnrow + 2), :]
    @test head[:, 1:halfnrow] ≈ head[:, end:-1:(halfnrow + 2)]

    # compare with analytical solution
    start = -0.5 * aquifer_length + 0.5 * cellsize
    stop = 0.5 * aquifer_length - 0.5 * cellsize
    X = collect(range(start; stop = stop, step = cellsize))
    head_analytical =
        [drawdown_theis(x, time, discharge, transmissivity, storativity) for x in X] .+ 10.0
    # compare left-side, since it's symmetric anyway. Skip the well cell, and its first neighbor
    difference = head[1:(halfnrow - 1), halfnrow] - head_analytical[1:(halfnrow - 1)]
    @test all(difference .< 0.02)
end<|MERGE_RESOLUTION|>--- conflicted
+++ resolved
@@ -217,17 +217,10 @@
         )
         variables = Wflow.GwfRiverVariables(;
             n,
-<<<<<<< HEAD
             stage = fill(2.0, n),
             storage = fill(20.0, n),
             flux = zeros(n),
             flux_av = zeros(n),
-=======
-            stage = [2.0, 2.0],
-            storage = [20.0, 20.0],
-            flux = [0.0, 0.0],
-            flux_av = [0.0, 0.0],
->>>>>>> edf94e5f
         )
         river = Wflow.GwfRiver(; parameters, variables, index = [1, 3])
         conf_aqf.variables.q_net .= 0.0
@@ -271,16 +264,7 @@
     @testset "recharge" begin
         dt = 1.0
         n = 3
-<<<<<<< HEAD
         variables = Wflow.RechargeVariables(; n, rate = fill(1e-3, n))
-=======
-        variables = Wflow.RechargeVariables(;
-            n,
-            rate = [1.0e-3, 1.0e-3, 1.0e-3],
-            flux = [0.0, 0.0, 0.0],
-            flux_av = [0.0, 0.0, 0.0],
-        )
->>>>>>> edf94e5f
         recharge = Wflow.Recharge(; n, variables, index = [1, 2, 3])
         conf_aqf.variables.q_net .= 0.0
         Wflow.flux!(recharge, conf_aqf, dt)
