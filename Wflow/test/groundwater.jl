@testitem "unit: connectivity" begin
    ncol = 2
    nrow = 3
    shape = (ncol, nrow)
    dx = [10.0, 20.0]
    dy = [5.0, 15.0, 25.0]
    collect_connections(con, cell_id) =
        [con.rowval[nzi] for nzi in Wflow.connections(con, cell_id)]

    @testset "connection_geometry: y" begin
        I = CartesianIndex(1, 1)
        J = CartesianIndex(2, 1)
        @test Wflow.connection_geometry(I, J, dx, dy) == (2.5, 7.5, 10.0)
        @test_throws Exception Wflow.connection_geometry(I, I, dx, dy)
    end

    @testset "connection_geometry: x" begin
        I = CartesianIndex(1, 1)
        J = CartesianIndex(1, 2)
        @test Wflow.connection_geometry(I, J, dx, dy) == (5.0, 10.0, 5.0)
        @test_throws Exception Wflow.connection_geometry(I, I, dx, dy)
    end

    @testset "Connectivity 1D(x)" begin
        # +---+---+
        # | 1 | 2 |
        # +---+---+
        domain = ones(Bool, (1, 2))
        indices, reverse_indices = Wflow.active_indices(domain, false)
        conn = Wflow.Connectivity(indices, reverse_indices, dx, [5.0])
        @test conn.ncell == 2
        @test conn.nconnection == 2
        @test conn.length1 == [5.0, 10.0]
        @test conn.length2 == [10.0, 5.0]
        @test conn.width == [5.0, 5.0]
        @test conn.colptr == [1, 2, 3]
        @test conn.rowval == [2, 1]
        @test collect_connections(conn, 1) == [2]
        @test collect_connections(conn, 2) == [1]
    end

    @testset "Connectivity 1D(y)" begin
        # +---+
        # | 1 |
        # +---+
        # | 2 |
        # +---+
        # | 3 |
        # +---+
        domain = ones(Bool, (3, 1))
        indices, reverse_indices = Wflow.active_indices(domain, false)
        conn = Wflow.Connectivity(indices, reverse_indices, [10.0], dy)
        @test conn.ncell == 3
        @test conn.nconnection == 4
        @test conn.length1 == [2.5, 7.5, 7.5, 12.5]
        @test conn.length2 == [7.5, 2.5, 12.5, 7.5]
        @test conn.width == [10.0, 10.0, 10.0, 10.0]
        @test conn.colptr == [1, 2, 4, 5]
        @test conn.rowval == [2, 1, 3, 2]
        @test collect_connections(conn, 1) == [2]
        @test collect_connections(conn, 2) == [1, 3]
        @test collect_connections(conn, 3) == [2]
    end

    @testset "Connectivity 2D" begin
        # +---+---+
        # | 1 | 4 |
        # +---+---+
        # | 2 | 5 |
        # +---+---+
        # | 3 | 6 |
        # +---+---+
        domain = ones(Bool, (nrow, ncol))
        indices, reverse_indices = Wflow.active_indices(domain, false)
        conn = Wflow.Connectivity(indices, reverse_indices, dx, dy)
        @test conn.ncell == 6
        @test conn.nconnection == 14
        @test conn.colptr == [1, 3, 6, 8, 10, 13, 15]
        @test conn.rowval == [2, 4, 1, 3, 5, 2, 6, 1, 5, 2, 4, 6, 3, 5]
        @test collect_connections(conn, 1) == [2, 4]
        @test collect_connections(conn, 2) == [1, 3, 5]
        @test collect_connections(conn, 3) == [2, 6]
        @test collect_connections(conn, 4) == [1, 5]
        @test collect_connections(conn, 5) == [2, 4, 6]
        @test collect_connections(conn, 6) == [3, 5]
    end

    @testset "Connectivity 2D - partially inactive" begin
        # +---+---+
        # | 1 | 3 |
        # +---+---+
        # | X | 4 |
        # +---+---+
        # | 2 | 5 |
        # +---+---+
        domain = ones(Bool, (nrow, ncol))
        domain[2, 1] = false
        indices, reverse_indices = Wflow.active_indices(domain, false)
        conn = Wflow.Connectivity(indices, reverse_indices, dx, dy)
        @test conn.ncell == 5
        @test conn.nconnection == 8
        @test conn.colptr == [1, 2, 3, 5, 7, 9]
        @test conn.rowval == [3, 5, 1, 4, 3, 5, 2, 4]
        @test collect_connections(conn, 1) == [3]
        @test collect_connections(conn, 2) == [5]
        @test collect_connections(conn, 3) == [1, 4]
        @test collect_connections(conn, 4) == [3, 5]
        @test collect_connections(conn, 5) == [2, 4]
    end
end

@testitem "unit: aquifer, boundary conditions" begin
    include("testing_utils.jl")
    @testset "harmonicmean_conductance" begin
        # harmonicmean_conductance(kH1, kH2, l1, l2, width)
        @test Wflow.harmonicmean_conductance(10.0 * 5.0, 10.0 * 5.0, 0.5, 0.5, 1.0) == 50.0
        @test Wflow.harmonicmean_conductance(10.0 * 0.0, 10.0 * 5.0, 0.5, 0.5, 1.0) == 0.0
        @test Wflow.harmonicmean_conductance(10.0 * 5.0, 10.0 * 0.0, 0.5, 0.5, 1.0) == 0.0
        # kD of 10 and 20 -> harmonicmean = 1/(1/10 + 1/20)
        @test Wflow.harmonicmean_conductance(10.0 * 1.0, 10.0 * 2.0, 1.0, 1.0, 1.0) ≈
              (6.0 + 2.0 / 3.0)
    end

    nrow = 1
    ncol = 3
    connectivity, conf_aqf, unconf_aqf = homogenous_aquifer(nrow, ncol)
    Wflow.initialize_conductance!(conf_aqf, connectivity)
    Wflow.initialize_conductance!(unconf_aqf, connectivity)
    ncell = connectivity.ncell

    @testset "saturated_thickness-confined" begin
        @test (
            Wflow.saturated_thickness(conf_aqf, 1) ==
            Wflow.saturated_thickness(conf_aqf, 2) ==
            Wflow.saturated_thickness(conf_aqf, 3) ==
            10.0
        )
    end

    @testset "saturated_thickness-unconfined" begin
        @test Wflow.saturated_thickness(unconf_aqf, 1) == 0.0
        @test Wflow.saturated_thickness(unconf_aqf, 2) == 7.5
        @test Wflow.saturated_thickness(unconf_aqf, 3) == 10.0
    end

    @testset "horizontal_conductance" begin
        @test (
            Wflow.horizontal_conductance(1, 2, 1, conf_aqf, connectivity) ==
            Wflow.harmonicmean_conductance(10.0 * 10.0, 10.0 * 10.0, 5.0, 5.0, 10.0)
        )
    end

    @testset "conductance" begin
        conductivity_profile = Wflow.GwfConductivityProfileType.uniform
        @test Wflow.conductance(conf_aqf, 2, 3, 3, conductivity_profile, connectivity) ==
              100.0
        @test Wflow.conductance(unconf_aqf, 2, 3, 3, conductivity_profile, connectivity) ==
              100.0  # upstream sat. thickness
        @test Wflow.conductance(unconf_aqf, 1, 2, 1, conductivity_profile, connectivity) ==
              75.0  # upstream sat. thickness
    end

    @testset "check_flux-confined" begin
        original_head = copy(conf_aqf.variables.head)
        conf_aqf.variables.head[1] = -10.0
        @test Wflow.check_flux(-1.0, conf_aqf, 1) == -1.0
        conf_aqf.variables.head .= original_head
    end

    @testset "check_flux-unconfined" begin
        original_head = copy(unconf_aqf.variables.head)
        unconf_aqf.variables.head[1] = -10.0
        @test Wflow.check_flux(-1.0, unconf_aqf, 1) == 0.0
        unconf_aqf.variables.head .= original_head
    end

    @testset "stable_timestep" begin
        conductivity_profile = Wflow.GwfConductivityProfileType.uniform
        cfl = 0.25
        @test Wflow.stable_timestep(conf_aqf, conductivity_profile, cfl) == 0.25
    end

    # Parametrization in setup is as follows:
    # [0.0, 7.5, 20.0],  # head
    # fill(10.0, ncell),  # k
    # fill(10.0, ncell),  # top
    # fill(0.0, ncell),  # bottom

    @testset "flux-confined" begin
        dt = 1.0
        conf_aqf.variables.q_net .= 0.0
        conductivity_profile = Wflow.GwfConductivityProfileType.uniform
        Wflow.flux!(conf_aqf, connectivity, conductivity_profile, dt)
        # kD = 10 * 10 = 100
        # dH = 7.5, 12.5
        @test conf_aqf.variables.q_net == [750.0, 500.0, -1250.0]
    end

    @testset "flux-unconfined" begin
        dt = 1.0
        unconf_aqf.variables.q_net .= 0.0
        conductivity_profile = Wflow.GwfConductivityProfileType.uniform
        Wflow.flux!(unconf_aqf, connectivity, conductivity_profile, dt)
        # KD is based on upstream saturated thickness, i.e. 7.5 m and 20.0 m (which is capped to 10.0)
        @test unconf_aqf.variables.q_net == [562.5, 687.5, -1250.0]
    end

    @testset "river" begin
        dt = 1.0
        n = 2
        parameters = Wflow.GwfRiverParameters(;
            infiltration_conductance = [100.0, 100.0],
            exfiltration_conductance = [200.0, 200.0],
            bottom = [1.0, 1.0],
        )
        variables = Wflow.GwfRiverVariables(;
            n,
            stage = [2.0, 2.0],
            storage = [20.0, 20.0],
            flux = [0.0, 0.0],
            flux_av = [0.0, 0.0],
        )
        river = Wflow.GwfRiver(; parameters, variables, index = [1, 3])
        conf_aqf.variables.q_net .= 0.0
        Wflow.flux!(river, conf_aqf, dt)
        # infiltration, below bottom, flux is (stage - bottom) * inf_cond, limited by
        # river storage (20.0)
        @test conf_aqf.variables.q_net[1] == 20.0
        # drainage, flux is (stage - head) * exf_cond
        @test conf_aqf.variables.q_net[3] == (2.0 - 20.0) * 200.0
    end

    @testset "drainage" begin
        dt = 1.0
        n = 2
        parameters =
            Wflow.DrainageParameters(; elevation = [2.0, 2.0], conductance = [100.0, 100.0])
        variables = Wflow.DrainageVariables(; n, flux = [0.0, 0.0], flux_av = [0.0, 0.0])
        drainage = Wflow.Drainage(; parameters, variables, index = [1, 2])
        conf_aqf.variables.q_net .= 0.0
        Wflow.flux!(drainage, conf_aqf, dt)
        @test conf_aqf.variables.q_net[1] == 0.0
        @test conf_aqf.variables.q_net[2] == 100.0 * (2.0 - 7.5)
    end

    @testset "headboundary" begin
        dt = 1.0
        parameters = Wflow.HeadBoundaryParameters(; conductance = [100.0, 100.0])
        variables = Wflow.HeadBoundaryVariables(;
            head = [2.0, 2.0],
            flux = [0.0, 0.0],
            flux_av = [0.0, 0.0],
        )

        headboundary = Wflow.HeadBoundary(; parameters, variables, index = [1, 2])
        conf_aqf.variables.q_net .= 0.0
        Wflow.flux!(headboundary, conf_aqf, dt)
        @test conf_aqf.variables.q_net[1] == 100.0 * (2.0 - 0.0)
        @test conf_aqf.variables.q_net[2] == 100.0 * (2.0 - 7.5)
    end

    @testset "recharge" begin
        dt = 1.0
        n = 3
        variables = Wflow.RechargeVariables(;
            n,
            rate = [1.0e-3, 1.0e-3, 1.0e-3],
            flux = [0.0, 0.0, 0.0],
            flux_av = [0.0, 0.0, 0.0],
        )
        recharge = Wflow.Recharge(; n, variables, index = [1, 2, 3])
        conf_aqf.variables.q_net .= 0.0
        Wflow.flux!(recharge, conf_aqf, dt)
        @test all(conf_aqf.variables.q_net .== 1.0e-3 * 100.0)
    end

    @testset "well" begin
        dt = 1.0
        variables = Wflow.WellVariables(;
            volumetric_rate = [-1000.0],
            flux = [0.0],
            flux_av = [0.0],
        )
        well = Wflow.Well(; variables, index = [1])
        conf_aqf.variables.q_net .= 0.0
        Wflow.flux!(well, conf_aqf, dt)
        @test conf_aqf.variables.q_net[1] == -1000.0
    end
end

@testitem "integration: steady 1D" begin
    include("testing_utils.jl")
    connectivity, aquifer, _ = homogenous_aquifer(3, 1)
    variables = Wflow.ConstantHeadVariables(; head = [2.0, 4.0])
    constanthead = Wflow.ConstantHead(; variables, index = [1, 3])
    conductivity_profile = Wflow.GwfConductivityProfileType.uniform
    timestepping = Wflow.TimeStepping(; cfl = 0.25)
<<<<<<< HEAD
    gwf = Wflow.GroundwaterFlow(;
        timestepping,
        aquifer,
        connectivity,
        constanthead,
        boundaries = Wflow.AquiferBC(),
    )
    # Set constant head (dirichlet) boundaries
    gwf.aquifer.variables.head[gwf.constanthead.index] .= gwf.constanthead.variables.head

    Wflow.update!(gwf, 12.5, conductivity_profile)
=======
    gwf = Wflow.GroundwaterFlow(; timestepping, aquifer, connectivity, constanthead)
    # Set constant head (dirichlet) boundaries
    gwf.aquifer.variables.head[gwf.constanthead.index] .= gwf.constanthead.variables.head

    dt = 12.5 # days
    t = 0.0
    while t < dt
        global t
        dt_s = 0.25
        gwf.aquifer.variables.q_net .= 0.0
        Wflow.update_fluxes!(gwf, conductivity_profile, dt_s)
        Wflow.update_head!(gwf, dt_s)
        t = t + dt_s
    end
    @test gwf.aquifer.variables.head ≈ [2.0, 3.0, 4.0]
end

@testitem "integration: steady 1D, exponential conductivity" begin
    include("testing_utils.jl")
    connectivity, aquifer, _ = homogenous_aquifer(3, 1)
    variables = Wflow.ConstantHeadVariables(; head = [2.0, 4.0])
    constanthead = Wflow.ConstantHead(; variables, index = [1, 3])
    conductivity_profile = Wflow.GwfConductivityProfileType.exponential
    timestepping = Wflow.TimeStepping(; cfl = 0.25)
    gwf = Wflow.GroundwaterFlow(; timestepping, aquifer, connectivity, constanthead)
    # Set constant head (dirichlet) boundaries
    gwf.aquifer.variables.head[gwf.constanthead.index] .= gwf.constanthead.variables.head

    dt = 12.5 # days
    t = 0.0
    while t < dt
        global t
        dt_s = 0.25
        gwf.aquifer.variables.q_net .= 0.0
        Wflow.update_fluxes!(gwf, conductivity_profile, dt_s)
        Wflow.update_head!(gwf, dt_s)
        t = t + dt_s
    end
>>>>>>> 25dd292e
    @test gwf.aquifer.variables.head ≈ [2.0, 3.0, 4.0]
end

@testitem "integration: unconfined transient 1D" begin
    include("testing_utils.jl")
    using StaticArrays: SVector

    nrow = 1
    ncol = 9
    shape = (nrow, ncol)
    conductivity = 200.0
    top = 150.0
    bottom = 0.0
    specific_yield = 0.15
    cellsize = 500.0
    beta = 1.12
    aquifer_length = cellsize * ncol
    gwf_f = 3.0
    conductivity_profile = Wflow.GwfConductivityProfileType.uniform

    # Domain, geometry
    domain = ones(Bool, shape)
    dx = fill(cellsize, ncol)
    dy = fill(cellsize, nrow)
    indices, reverse_indices = Wflow.active_indices(domain, false)
    connectivity = Wflow.Connectivity(indices, reverse_indices, dx, dy)
    ncell = connectivity.ncell
    xc = collect(range(0.0; stop = aquifer_length - cellsize, step = cellsize))

    variables = Wflow.AquiferVariables(;
        n = ncell,
        head = initial_head.(xc),
        conductance = fill(0.0, connectivity.nconnection),
        storage = fill(0.0, ncell),
        q_net = fill(0.0, ncell),
        q_in_av = fill(0.0, ncell),
        q_out_av = fill(0.0, ncell),
        exfiltwater = fill(0.0, ncell),
    )
    parameters = Wflow.UnconfinedAquiferParameters(;
        k = fill(conductivity, ncell),
        top = fill(top, ncell),
        bottom = fill(bottom, ncell),
        area = fill(cellsize * cellsize, ncell),
        specific_yield = fill(specific_yield, ncell),
        specific_yield_dyn = fill(Wflow.MISSING_VALUE, ncell),
        f = fill(gwf_f, ncell),
    )

    aquifer = Wflow.UnconfinedAquifer(; parameters, variables)
    # constant head on left boundary, 0 at 0
    variables = Wflow.ConstantHeadVariables(; head = [0.0])
    constanthead = Wflow.ConstantHead(; variables, index = [1])
    timestepping = Wflow.TimeStepping(; cfl = 0.25)
<<<<<<< HEAD
    gwf = Wflow.GroundwaterFlow(;
        timestepping,
        aquifer,
        connectivity,
        constanthead,
        boundaries = Wflow.AquiferBC(),
    )
=======
    gwf = Wflow.GroundwaterFlow(; timestepping, aquifer, connectivity, constanthead)
>>>>>>> 25dd292e

    maxlayers = 1
    n_unsatlayers = fill(maxlayers, ncell)
    ustorelayerthickness = Wflow.svectorscopy(
        reshape(
            1000.0 .* (aquifer.parameters.top - aquifer.variables.head),
            maxlayers,
            ncell,
        ),
        Val{maxlayers}(),
    )
    ustorelayerdepth = fill(SVector{1}(0), ncell)
    theta_r = fill(0.05, ncell)
    theta_s = fill(0.45, ncell)

    time = 20.0
    t = 0.0
    (; cfl) = gwf.timestepping
    while t < time
        global t
        gwf.aquifer.variables.q_net .= 0.0
        dt_s = Wflow.stable_timestep(gwf.aquifer, conductivity_profile, cfl)
        dt_s = Wflow.check_timestepsize(dt_s, t, time)
        Wflow.update_fluxes!(gwf, conductivity_profile, dt_s)
        Wflow.update_head!(
            gwf,
            n_unsatlayers,
            ustorelayerthickness,
            ustorelayerdepth,
            theta_s,
            theta_r,
            dt_s,
        )
        t += dt_s
        # Gradient dh/dx is positive, all flow to the left
        @test all(diff(gwf.aquifer.variables.head) .> 0.0)
    end

    head_analytical = [
        transient_aquifer_1d(x, time, conductivity, specific_yield, aquifer_length, beta) for x in xc
    ]
    difference = gwf.aquifer.variables.head .- head_analytical
    # @test all(difference .< ?)  #TODO
end

@testitem "integration: unconfined transient 1D, exponential conductivity" begin
    include("testing_utils.jl")
    using StaticArrays: SVector
    nrow = 1
    ncol = 9
    shape = (nrow, ncol)
    conductivity = 200.0
    top = 150.0
    bottom = 0.0
    specific_yield = 0.15
    cellsize = 500.0
    beta = 1.12
    aquifer_length = cellsize * ncol
    gwf_f = 3.0
    conductivity_profile = Wflow.GwfConductivityProfileType.exponential

    # Domain, geometry
    domain = ones(Bool, shape)
    dx = fill(cellsize, ncol)
    dy = fill(cellsize, nrow)
    indices, reverse_indices = Wflow.active_indices(domain, false)
    connectivity = Wflow.Connectivity(indices, reverse_indices, dx, dy)
    ncell = connectivity.ncell
    xc = collect(range(0.0; stop = aquifer_length - cellsize, step = cellsize))

    variables = Wflow.AquiferVariables(;
        n = ncell,
        head = initial_head.(xc),
        conductance = fill(0.0, connectivity.nconnection),
        storage = fill(0.0, ncell),
        q_net = fill(0.0, ncell),
        q_in_av = fill(0.0, ncell),
        q_out_av = fill(0.0, ncell),
        exfiltwater = fill(0.0, ncell),
    )
    parameters = Wflow.UnconfinedAquiferParameters(;
        k = fill(conductivity, ncell),
        top = fill(top, ncell),
        bottom = fill(bottom, ncell),
        area = fill(cellsize * cellsize, ncell),
        specific_yield = fill(specific_yield, ncell),
        specific_yield_dyn = fill(Wflow.MISSING_VALUE, ncell),
        f = fill(gwf_f, ncell),
    )

    aquifer = Wflow.UnconfinedAquifer(; parameters, variables)
    # constant head on left boundary, 0 at 0
    variables = Wflow.ConstantHeadVariables(; head = [0.0])
    constanthead = Wflow.ConstantHead(; variables, index = [1])
    timestepping = Wflow.TimeStepping(; cfl = 0.25)
<<<<<<< HEAD
    gwf = Wflow.GroundwaterFlow(;
        timestepping,
        aquifer,
        connectivity,
        constanthead,
        boundaries = Wflow.AquiferBC(),
    )

    maxlayers = 1
    n_unsatlayers = fill(maxlayers, ncell)
    ustorelayerthickness = Wflow.svectorscopy(
        reshape(
            1000.0 .* (aquifer.parameters.top - aquifer.variables.head),
            maxlayers,
            ncell,
        ),
        Val{maxlayers}(),
    )
    ustorelayerdepth = fill(SVector{1}(0), ncell)
    theta_r = fill(0.05, ncell)
    theta_s = fill(0.45, ncell)
=======
    gwf = Wflow.GroundwaterFlow(; timestepping, aquifer, connectivity, constanthead)
>>>>>>> 25dd292e

    time = 20.0
    t = 0.0
    (; cfl) = gwf.timestepping
    while t < time
        global t
        gwf.aquifer.variables.q_net .= 0.0
        dt_s = Wflow.stable_timestep(gwf.aquifer, conductivity_profile, cfl)
        dt_s = Wflow.check_timestepsize(dt_s, t, time)
        Wflow.update_fluxes!(gwf, conductivity_profile, dt_s)
        Wflow.update_head!(
            gwf,
            n_unsatlayers,
            ustorelayerthickness,
            ustorelayerdepth,
            theta_s,
            theta_r,
            dt_s,
        )
        t += dt_s
        # Gradient dh/dx is positive, all flow to the left
        @test all(diff(gwf.aquifer.variables.head) .> 0.0)
    end

    head_analytical = [
        transient_aquifer_1d(x, time, conductivity, specific_yield, aquifer_length, beta) for x in xc
    ]
    difference = gwf.aquifer.variables.head .- head_analytical
    # @test all(difference .< ?)  #TODO
end

@testitem "integration: confined transient radial 2D" begin
    include("testing_utils.jl")
    halfnrow = 20
    wellrow = halfnrow + 1
    nrow = halfnrow * 2 + 1
    ncol = nrow
    shape = (nrow, ncol)
    conductivity = 5.0
    top = 10.0
    bottom = 0.0
    transmissivity = (top - bottom) * conductivity
    cellsize = 10.0
    startinghead = top
    specific_storage = 0.015
    storativity = 0.15
    aquifer_length = cellsize * ncol
    discharge = -50.0
    conductivity_profile = Wflow.GwfConductivityProfileType.uniform

    # Domain, geometry
    domain = ones(Bool, shape)
    dx = fill(cellsize, ncol)
    dy = fill(cellsize, nrow)
    indices, reverse_indices = Wflow.active_indices(domain, false)
    connectivity = Wflow.Connectivity(indices, reverse_indices, dx, dy)
    ncell = connectivity.ncell

    parameters = Wflow.ConfinedAquiferParameters(;
        k = fill(conductivity, ncell),
        top = fill(top, ncell),
        bottom = fill(bottom, ncell),
        area = fill(cellsize * cellsize, ncell),
        specific_storage = fill(specific_storage, ncell),
        storativity = fill(storativity, ncell),
    )
    variables = Wflow.AquiferVariables(;
        n = ncell,
        head = fill(startinghead, ncell),
        conductance = fill(0.0, connectivity.nconnection),
        storage = fill(0.0, ncell),
        q_net = fill(0.0, ncell),
        q_in_av = fill(0.0, ncell),
        q_out_av = fill(0.0, ncell),
        exfiltwater = fill(0.0, ncell),
    )
    aquifer = Wflow.ConfinedAquifer(; parameters, variables)

    cell_index = reshape(collect(range(1, ncell; step = 1)), shape)
    indices = vcat(cell_index[1, :], cell_index[end, :])# , cell_index[:, 1], cell_index[:, end],)
    variables = Wflow.ConstantHeadVariables(; head = fill(10.0, size(indices)))
    constanthead = Wflow.ConstantHead(; variables, index = indices)
    # Place a well in the middle of the domain
    variables =
        Wflow.WellVariables(; volumetric_rate = [discharge], flux = [0.0], flux_av = [0.0])
    well = Wflow.Well(; variables, index = [reverse_indices[wellrow, wellrow]])
    active = [:well]
    boundaries = Wflow.AquiferBC(; active, well)
    timestepping = Wflow.TimeStepping(; cfl = 0.25)
    gwf = Wflow.GroundwaterFlow(;
        timestepping,
        aquifer,
        connectivity,
        constanthead,
<<<<<<< HEAD
        boundaries,
=======
        boundaries = Wflow.AquiferBoundaries(; well),
>>>>>>> 25dd292e
    )

    time = 20.0
    Wflow.update!(gwf, time, conductivity_profile)

    # test for symmetry on x and y axes
    head = reshape(gwf.aquifer.variables.head, shape)
    @test head[1:halfnrow, :] ≈ head[end:-1:(halfnrow + 2), :]
    @test head[:, 1:halfnrow] ≈ head[:, end:-1:(halfnrow + 2)]

    # compare with analytical solution
    start = -0.5 * aquifer_length + 0.5 * cellsize
    stop = 0.5 * aquifer_length - 0.5 * cellsize
    X = collect(range(start; stop = stop, step = cellsize))
    head_analytical =
        [drawdown_theis(x, time, discharge, transmissivity, storativity) for x in X] .+ 10.0
    # compare left-side, since it's symmetric anyway. Skip the well cell, and its first neighbor
    difference = head[1:(halfnrow - 1), halfnrow] - head_analytical[1:(halfnrow - 1)]
    @test all(difference .< 0.02)
end<|MERGE_RESOLUTION|>--- conflicted
+++ resolved
@@ -295,58 +295,17 @@
     constanthead = Wflow.ConstantHead(; variables, index = [1, 3])
     conductivity_profile = Wflow.GwfConductivityProfileType.uniform
     timestepping = Wflow.TimeStepping(; cfl = 0.25)
-<<<<<<< HEAD
     gwf = Wflow.GroundwaterFlow(;
         timestepping,
         aquifer,
         connectivity,
         constanthead,
-        boundaries = Wflow.AquiferBC(),
+        boundaries = Wflow.AquiferBoundaries(),
     )
     # Set constant head (dirichlet) boundaries
     gwf.aquifer.variables.head[gwf.constanthead.index] .= gwf.constanthead.variables.head
 
     Wflow.update!(gwf, 12.5, conductivity_profile)
-=======
-    gwf = Wflow.GroundwaterFlow(; timestepping, aquifer, connectivity, constanthead)
-    # Set constant head (dirichlet) boundaries
-    gwf.aquifer.variables.head[gwf.constanthead.index] .= gwf.constanthead.variables.head
-
-    dt = 12.5 # days
-    t = 0.0
-    while t < dt
-        global t
-        dt_s = 0.25
-        gwf.aquifer.variables.q_net .= 0.0
-        Wflow.update_fluxes!(gwf, conductivity_profile, dt_s)
-        Wflow.update_head!(gwf, dt_s)
-        t = t + dt_s
-    end
-    @test gwf.aquifer.variables.head ≈ [2.0, 3.0, 4.0]
-end
-
-@testitem "integration: steady 1D, exponential conductivity" begin
-    include("testing_utils.jl")
-    connectivity, aquifer, _ = homogenous_aquifer(3, 1)
-    variables = Wflow.ConstantHeadVariables(; head = [2.0, 4.0])
-    constanthead = Wflow.ConstantHead(; variables, index = [1, 3])
-    conductivity_profile = Wflow.GwfConductivityProfileType.exponential
-    timestepping = Wflow.TimeStepping(; cfl = 0.25)
-    gwf = Wflow.GroundwaterFlow(; timestepping, aquifer, connectivity, constanthead)
-    # Set constant head (dirichlet) boundaries
-    gwf.aquifer.variables.head[gwf.constanthead.index] .= gwf.constanthead.variables.head
-
-    dt = 12.5 # days
-    t = 0.0
-    while t < dt
-        global t
-        dt_s = 0.25
-        gwf.aquifer.variables.q_net .= 0.0
-        Wflow.update_fluxes!(gwf, conductivity_profile, dt_s)
-        Wflow.update_head!(gwf, dt_s)
-        t = t + dt_s
-    end
->>>>>>> 25dd292e
     @test gwf.aquifer.variables.head ≈ [2.0, 3.0, 4.0]
 end
 
@@ -401,17 +360,13 @@
     variables = Wflow.ConstantHeadVariables(; head = [0.0])
     constanthead = Wflow.ConstantHead(; variables, index = [1])
     timestepping = Wflow.TimeStepping(; cfl = 0.25)
-<<<<<<< HEAD
     gwf = Wflow.GroundwaterFlow(;
         timestepping,
         aquifer,
         connectivity,
         constanthead,
-        boundaries = Wflow.AquiferBC(),
-    )
-=======
-    gwf = Wflow.GroundwaterFlow(; timestepping, aquifer, connectivity, constanthead)
->>>>>>> 25dd292e
+        boundaries = Wflow.AquiferBoundaries(),
+    )
 
     maxlayers = 1
     n_unsatlayers = fill(maxlayers, ncell)
@@ -507,13 +462,12 @@
     variables = Wflow.ConstantHeadVariables(; head = [0.0])
     constanthead = Wflow.ConstantHead(; variables, index = [1])
     timestepping = Wflow.TimeStepping(; cfl = 0.25)
-<<<<<<< HEAD
     gwf = Wflow.GroundwaterFlow(;
         timestepping,
         aquifer,
         connectivity,
         constanthead,
-        boundaries = Wflow.AquiferBC(),
+        boundaries = Wflow.AquiferBoundaries(),
     )
 
     maxlayers = 1
@@ -529,9 +483,6 @@
     ustorelayerdepth = fill(SVector{1}(0), ncell)
     theta_r = fill(0.05, ncell)
     theta_s = fill(0.45, ncell)
-=======
-    gwf = Wflow.GroundwaterFlow(; timestepping, aquifer, connectivity, constanthead)
->>>>>>> 25dd292e
 
     time = 20.0
     t = 0.0
@@ -618,19 +569,13 @@
     variables =
         Wflow.WellVariables(; volumetric_rate = [discharge], flux = [0.0], flux_av = [0.0])
     well = Wflow.Well(; variables, index = [reverse_indices[wellrow, wellrow]])
-    active = [:well]
-    boundaries = Wflow.AquiferBC(; active, well)
     timestepping = Wflow.TimeStepping(; cfl = 0.25)
     gwf = Wflow.GroundwaterFlow(;
         timestepping,
         aquifer,
         connectivity,
         constanthead,
-<<<<<<< HEAD
-        boundaries,
-=======
         boundaries = Wflow.AquiferBoundaries(; well),
->>>>>>> 25dd292e
     )
 
     time = 20.0
