--- conflicted
+++ resolved
@@ -49,15 +49,12 @@
         conductance = fill(0.0, connectivity.nconnection),
         storage = fill(0.0, ncell),
         q_net = fill(0.0, ncell),
-<<<<<<< HEAD
         q_in = fill(0.0, ncell),
         q_out = fill(0.0, ncell),
         q_in_av = fill(0.0, ncell),
         q_out_av = fill(0.0, ncell),
-=======
         exfiltwater = fill(0.0, ncell),
         exfiltwater_av = fill(0.0, ncell),
->>>>>>> 484d2bd6
     )
     conf_aqf = Wflow.ConfinedAquifer(; parameters, variables)
 
@@ -75,15 +72,12 @@
         conductance = fill(0.0, connectivity.nconnection),
         storage = fill(0.0, ncell),
         q_net = fill(0.0, ncell),
-<<<<<<< HEAD
         q_in = fill(0.0, ncell),
         q_out = fill(0.0, ncell),
         q_in_av = fill(0.0, ncell),
         q_out_av = fill(0.0, ncell),
-=======
         exfiltwater = fill(0.0, ncell),
         exfiltwater_av = fill(0.0, ncell),
->>>>>>> 484d2bd6
     )
     unconf_aqf = Wflow.UnconfinedAquifer(; parameters, variables)
     return (connectivity, conf_aqf, unconf_aqf)
@@ -479,15 +473,12 @@
             conductance = fill(0.0, connectivity.nconnection),
             storage = fill(0.0, ncell),
             q_net = fill(0.0, ncell),
-<<<<<<< HEAD
             q_in = fill(0.0, ncell),
             q_out = fill(0.0, ncell),
             q_in_av = fill(0.0, ncell),
             q_out_av = fill(0.0, ncell),
-=======
             exfiltwater = fill(0.0, ncell),
             exfiltwater_av = fill(0.0, ncell),
->>>>>>> 484d2bd6
         )
         parameters = Wflow.UnconfinedAquiferParameters(;
             k = fill(conductivity, ncell),
@@ -568,15 +559,12 @@
             conductance = fill(0.0, connectivity.nconnection),
             storage = fill(0.0, ncell),
             q_net = fill(0.0, ncell),
-<<<<<<< HEAD
             q_in = fill(0.0, ncell),
             q_out = fill(0.0, ncell),
             q_in_av = fill(0.0, ncell),
             q_out_av = fill(0.0, ncell),
-=======
             exfiltwater = fill(0.0, ncell),
             exfiltwater_av = fill(0.0, ncell),
->>>>>>> 484d2bd6
         )
         parameters = Wflow.UnconfinedAquiferParameters(;
             k = fill(conductivity, ncell),
@@ -668,15 +656,12 @@
             conductance = fill(0.0, connectivity.nconnection),
             storage = fill(0.0, ncell),
             q_net = fill(0.0, ncell),
-<<<<<<< HEAD
             q_in = fill(0.0, ncell),
             q_out = fill(0.0, ncell),
             q_in_av = fill(0.0, ncell),
             q_out_av = fill(0.0, ncell),
-=======
             exfiltwater = fill(0.0, ncell),
             exfiltwater_av = fill(0.0, ncell),
->>>>>>> 484d2bd6
         )
         aquifer = Wflow.ConfinedAquifer(; parameters, variables)
 
