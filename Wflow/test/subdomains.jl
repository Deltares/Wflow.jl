--- conflicted
+++ resolved
@@ -7,17 +7,10 @@
 
     (; domain) = model
 
-<<<<<<< HEAD
-    min_sto_river = get(config.model, "min_streamorder_river", 6)
-    min_sto_land = get(config.model, "min_streamorder_land", 5)
+    min_sto_river = config.model.river_streamorder__min_count
+    min_sto_land = config.model.land_streamorder__min_count
     index_pit = [domain.land.network.order[end]]
     @test min_sto_river == 6
-=======
-min_sto_river = config.model.river_streamorder__min_count
-min_sto_land = config.model.land_streamorder__min_count
-index_pit = [domain.land.network.order[end]]
-@test min_sto_river == 6
->>>>>>> c073a01e
 
     streamorder = Wflow.stream_order(domain.land.network.graph, domain.land.network.order)
     subbas_order, indices_subbas, topo_subbas = Wflow.kinwave_set_subdomains(
