--- conflicted
+++ resolved
@@ -1,4 +1,3 @@
-<<<<<<< HEAD
 @testitem "Run SBM" begin
     using Dates
     using Statistics: mean
@@ -10,310 +9,6 @@
     model = Wflow.Model(config)
     (; domain) = model
 
-=======
-using Dates
-
-tomlpath = joinpath(@__DIR__, "sbm_config.toml")
-config = Wflow.Config(tomlpath)
-
-model = Wflow.Model(config)
-(; domain) = model
-
-Wflow.run_timestep!(model)
-
-# test if the first timestep was written to the CSV file
-flush(model.writer.csv_io)  # ensure the buffer is written fully to disk
-@testset "CSV output" begin
-    row = csv_first_row(model.writer.csv_path)
-
-    @test row.time == DateTime("2000-01-02T00:00:00")
-    @test row.Q ≈ 6.873232832284681
-    @test row.storage ≈ 2.7543324658385325e7
-    @test row.temp_bycoord ≈ 2.390000104904175
-    @test row.vwc_layer2_bycoord ≈ 0.25938809638672006
-    @test row.temp_byindex ≈ 2.390000104904175
-    @test row.Q_6336050 ≈ 0.003199581692927209
-    @test row.Q_6336510 ≈ 0.012862611828173352
-    @test row.Q_6836100 ≈ 0.00875995439640751
-    @test row.Q_6336500 ≈ 0.0024066827521196437
-    @test row.Q_6836190 ≈ 0.002527417212072159
-    @test row.Q_6336800 ≈ 0.004389783779801617
-    @test row.Q_6336900 ≈ 0.003937679133692149
-    @test row.Q_6336930 ≈ 0.013838197736695087
-    @test row.Q_6336910 ≈ 0.0030751269759244286
-    @test row.Q_6136500 ≈ 0.0004352908448117654
-    @test row.Q_6136520 ≈ 0.0004120247552775616
-    @test row.Q_6136150 ≈ 0.002963633332122439
-    @test row.Q_6136151 ≈ 0.0027878183390109136
-    @test row.Q_6136160 ≈ 3.5796610032021494
-    @test row.Q_6136202 ≈ 1.3584953239771165
-    @test row.recharge_1 ≈ -0.002257181032501202
-end
-
-@testset "NetCDF scalar output" begin
-    ds = model.writer.dataset_scalar
-    @test ds["time"][1] == DateTime("2000-01-02T00:00:00")
-    @test ds["Q"][:][1:20] ≈ [
-        0.79544294,
-        1.8472399,
-        1.8459954,
-        1.5499605,
-        13.334657,
-        4.865496,
-        0.09143141,
-        4.437221,
-        0.010515818,
-        6.1864867,
-        6.1764274,
-        0.0060072034,
-        0.0066146287,
-        0.006407934,
-        0.00416659,
-        1.2095966,
-        0.002213421,
-        1.832764,
-        8.601765,
-        2.7730224,
-    ]
-    @test ds["river_gauge__count"].attrib["cf_role"] == "timeseries_id"
-    @test ds["temp_index"][:] ≈ [2.39]
-    @test ds["temp_coord"][:] ≈ [2.39]
-    @test keys(ds.dim) ==
-          ["time", "layer", "river_gauge__count", "temp_bycoord", "temp_byindex"]
-end
-
-@testset "first timestep" begin
-    sbm = model.land.soil
-    snow = model.land.snow
-    @test snow.parameters.tt[50063] ≈ 0.0
-
-    @test model.clock.iteration == 1
-
-    @test sbm.parameters.theta_s[50063] ≈ 0.48755401372909546
-    @test sbm.parameters.theta_r[50063] ≈ 0.15943120419979095
-    @test mean(sbm.variables.runoff) ≈ 0.04177459898728149
-    @test mean(sbm.variables.soilevap) ≈ 0.02122698830889417
-    @test mean(sbm.variables.actevap) ≈ 0.33545623834952143
-    @test mean(sbm.variables.actinfilt) ≈ 1.6444774688444848
-    @test snow.variables.snow_storage[5] ≈ 3.768513390588815
-    @test mean(snow.variables.snow_storage) ≈ 0.038019723676094325
-    @test sbm.variables.total_storage[50063] ≈ 559.9035608052374
-    @test sbm.variables.total_storage[429] ≈ 597.1794136370914 # river cell
-end
-
-# run the second timestep
-Wflow.run_timestep!(model)
-
-@testset "second timestep" begin
-    sbm = model.land.soil
-    snow = model.land.snow
-    @test sbm.parameters.theta_s[50063] ≈ 0.48755401372909546
-    @test sbm.parameters.theta_r[50063] ≈ 0.15943120419979095
-    @test mean(sbm.variables.net_runoff) ≈ 0.23711326799150073
-    @test mean(sbm.variables.runoff) ≈ 0.23748172993345834
-    @test mean(sbm.variables.soilevap) ≈ 0.018750808322054
-    @test mean(sbm.variables.actevap) ≈ 0.27366312063874443
-    @test mean(sbm.variables.actinfilt) ≈ 0.08863102527394363
-    @test snow.variables.snow_storage[5] ≈ 3.843412524052313
-    @test mean(snow.variables.snow_storage) ≈ 0.03461317061870949
-    @test sbm.variables.total_storage[50063] ≈ 560.0152135062889
-    @test sbm.variables.total_storage[429] ≈ 616.8916185820142  # river cell
-end
-
-@testset "subsurface flow" begin
-    ssf = model.routing.subsurface_flow.variables.ssf
-    @test sum(ssf) ≈ 6.371790004604776e7
-    @test ssf[domain.land.network.order[1]] ≈ 717.0520437557641
-    @test ssf[domain.land.network.order[end - 100]] ≈ 2333.80105657076
-    @test ssf[domain.land.network.order[end]] ≈ 288.19428729403984
-end
-
-@testset "overland flow" begin
-    q = model.routing.overland_flow.variables.q_av
-    @test sum(q) ≈ 285.29655590226673
-    @test q[26625] ≈ 0.0
-    @test q[39308] ≈ 0.0
-    @test q[domain.land.network.order[end]] ≈ 1.0e-30
-end
-
-@testset "river flow" begin
-    q = model.routing.river_flow.variables.q_av
-    @test sum(q) ≈ 3846.1068741546355
-    @test q[1622] ≈ 0.0007514485505472345
-    @test q[43] ≈ 11.928086691686428
-    @test q[domain.river.network.order[end]] ≈ 0.044189018390543434
-end
-
-@testset "reservoir simple" begin
-    res = model.routing.river_flow.boundary_conditions.reservoir
-    @test res.variables.outflow[1] ≈ 0.2174998614438593
-    @test res.variables.outflow_av[1] ≈ 0.21749986282401396
-    @test res.boundary_conditions.inflow[1] ≈ 0.00051287944327482
-    @test res.variables.storage[1] ≈ 2.751299001489657f7
-    @test res.variables.storage_av[1] ≈ 2.752388968718314f7
-    @test res.variables.actevap[1] ≈ 0.5400000810623169
-    @test res.boundary_conditions.precipitation[1] ≈ 0.17999997735023499
-    @test res.boundary_conditions.evaporation[1] ≈ 0.5400000810623169
-end
-
-# set these variables for comparison in "changed dynamic parameters"
-precip = copy(model.land.atmospheric_forcing.precipitation)
-evap = copy(model.land.atmospheric_forcing.potential_evaporation)
-lai = copy(model.land.vegetation_parameters.leaf_area_index)
-res_evap = copy(
-    model.routing.river_flow.boundary_conditions.reservoir.boundary_conditions.evaporation,
-)
-
-Wflow.close_files(model; delete_output = false)
-
-# test without lateral snow transport
-tomlpath = joinpath(@__DIR__, "sbm_config.toml")
-
-config = Wflow.Config(tomlpath)
-config.model.snow_gravitational_transport__flag = false
-model = Wflow.Model(config)
-Wflow.run_timestep!(model)
-
-@testset "lateral snow transport off" begin
-    snow = model.land.snow
-    @test snow.variables.snow_storage[5] ≈ 3.7686103651001375
-    @test mean(snow.variables.snow_storage) ≈ 0.03801972367609432
-    @test mean(snow.variables.snow_water) ≈ 0.0025756728488273866
-    @test mean(snow.variables.swe) ≈ 0.0405953965249217
-end
-
-# test without snow model
-config = Wflow.Config(tomlpath)
-config.model.snow__flag = false
-pop!(config.output.netcdf_grid.variables, "snowpack_dry_snow__leq_depth")
-pop!(config.output.netcdf_grid.variables, "snowpack_liquid_water__depth")
-model = Wflow.Model(config)
-Wflow.run_timestep!(model)
-
-@testset "snow model not included" begin
-    snow = model.land.snow
-    @test typeof(model.land.snow) == Wflow.NoSnowModel
-end
-Wflow.close_files(model; delete_output = false)
-
-# test for setting a pit and multithreading multiple basins (by setting 2 extra pits
-# resulting in 3 basins)
-tomlpath = joinpath(@__DIR__, "sbm_config.toml")
-config = Wflow.Config(tomlpath)
-config.model.pit__flag = true
-config.input.basin_pit_location__mask = "wflow_pits"
-config.time.endtime = DateTime(2000, 1, 9)
-config.logging.loglevel = "info"
-
-model = Wflow.run(config)
-
-@testset "timing" begin
-    # clock has been reset
-    @test model.clock.time == Wflow.cftime(config.time.starttime, config.time.calendar)
-    @test model.clock.iteration == 0
-end
-
-@testset "river flow at basin outlets and downstream of one pit" begin
-    q = model.routing.river_flow.variables.q_av
-    @test q[4009] ≈ 8.533285784984278 # pit/ outlet, CartesianIndex(141, 228)
-    @test q[4020] ≈ 0.006779712743030111 # downstream of pit 4009, CartesianIndex(141, 229)
-    @test q[2508] ≈ 150.2672574147025 # pit/ outlet
-    @test q[5808] ≈ 0.12319287597731672 # pit/ outlet
-end
-
-# test changing forcing and cyclic LAI parameter
-tomlpath = joinpath(@__DIR__, "sbm_config.toml")
-config = Wflow.Config(tomlpath)
-
-config.input.forcing["atmosphere_water__precipitation_volume_flux"] =
-    Wflow.init_config_section(
-        Wflow.InputEntry,
-        Dict("scale" => 2.0, "netcdf_variable_name" => "precip"),
-    )
-config.input.forcing["land_surface_water__potential_evaporation_volume_flux"] =
-    Wflow.init_config_section(
-        Wflow.InputEntry,
-        Dict("scale" => 3.0, "offset" => 1.50, "netcdf_variable_name" => "pet"),
-    )
-config.input.cyclic["vegetation__leaf_area_index"] = Wflow.init_config_section(
-    Wflow.InputEntry,
-    Dict("scale" => 1.6, "netcdf_variable_name" => "LAI"),
-)
-
-model = Wflow.Model(config)
-Wflow.run_timestep!(model)
-Wflow.run_timestep!(model)
-
-@testset "changed dynamic parameters" begin
-    res = model.routing.river_flow.boundary_conditions.reservoir
-    land = model.land
-    @test land.atmospheric_forcing.precipitation[2] / precip[2] ≈ 2.0f0
-    @test (land.atmospheric_forcing.potential_evaporation[100] - 1.50) / evap[100] ≈ 3.0f0
-    @test land.vegetation_parameters.leaf_area_index[100] / lai[100] ≈ 1.6f0
-    @test (res.boundary_conditions.evaporation[2] - 1.50) / res_evap[2] ≈ 3.0f0
-end
-
-# test cyclic river and reservoir external inflow (kinematic wave routing)
-tomlpath = joinpath(@__DIR__, "sbm_config.toml")
-config = Wflow.Config(tomlpath)
-
-config.input.cyclic["river_water__external_inflow_volume_flow_rate"] = "inflow"
-config.input.cyclic["reservoir_water__external_inflow_volume_flow_rate"] = "reservoir_inflow"
-
-model = Wflow.Model(config)
-Wflow.run_timestep!(model)
-Wflow.run_timestep!(model)
-
-@testset "kinematic wave routing: river and reservoir external inflow (cyclic)" begin
-    (; reservoir) = model.routing.river_flow.boundary_conditions
-    @test model.routing.river_flow.boundary_conditions.external_inflow[44] ≈ 0.75
-    @test model.routing.river_flow.boundary_conditions.actual_external_abstraction_av[44] ==
-          0.0
-    @test model.routing.river_flow.variables.q_av[44] ≈ 10.545108098407255
-    @test reservoir.boundary_conditions.external_inflow[2] == -1.0
-    @test reservoir.boundary_conditions.actual_external_abstraction_av[2] == 1.0
-    @test reservoir.boundary_conditions.inflow[2] ≈ -0.9034940832803586
-    @test reservoir.variables.storage_av[2] ≈ 4.621644103995512e7
-    @test reservoir.variables.outflow_av[2] ≈ 3.000999922024245
-end
-
-# test cyclic river and reservoir external inflow (local inertial routing)
-tomlpath = joinpath(@__DIR__, "sbm_river-local-inertial_config.toml")
-config = Wflow.Config(tomlpath)
-
-config.input.cyclic["river_water__external_inflow_volume_flow_rate"] = "inflow"
-config.input.cyclic["reservoir_water__external_inflow_volume_flow_rate"] = "reservoir_inflow"
-
-model = Wflow.Model(config)
-Wflow.run_timestep!(model)
-Wflow.run_timestep!(model)
-
-@testset "local inertial routing: river and reservoir external inflow (cyclic)" begin
-    (; reservoir) = model.routing.river_flow.boundary_conditions
-    @test model.routing.river_flow.boundary_conditions.external_inflow[44] ≈ 0.75
-    @test model.routing.river_flow.boundary_conditions.actual_external_abstraction_av[44] ==
-          0.0
-    @test model.routing.river_flow.variables.q_av[44] ≈ 10.506442564804969
-    @test reservoir.boundary_conditions.external_inflow[2] == -1.0
-    @test reservoir.boundary_conditions.actual_external_abstraction_av[2] == 1.0
-    @test reservoir.boundary_conditions.inflow[2] ≈ -0.9071721542108732
-    @test reservoir.variables.storage_av[2] ≈ 4.6218243987631395e7
-    @test reservoir.variables.outflow_av[2] ≈ 3.000999922022744
-end
-
-# test external negative inflow
-tomlpath = joinpath(@__DIR__, "sbm_config.toml")
-config = Wflow.Config(tomlpath)
-model = Wflow.Model(config)
-model.routing.river_flow.boundary_conditions.external_inflow[44] = -10.0
-(; actual_external_abstraction_av, external_inflow) =
-    model.routing.river_flow.boundary_conditions
-(; q_av) = model.routing.river_flow.variables
-@testset "river external negative inflow" begin
-    Wflow.run_timestep!(model)
-    @test actual_external_abstraction_av[44] ≈ 1.5977234689598292
-    @test q_av[44] ≈ 1.4346381048266201
->>>>>>> c073a01e
     Wflow.run_timestep!(model)
 
     # test if the first timestep was written to the CSV file
@@ -398,7 +93,6 @@
 
     # run the second timestep
     Wflow.run_timestep!(model)
-<<<<<<< HEAD
 
     @testset "second timestep" begin
         sbm = model.land.soil
@@ -458,27 +152,6 @@
     lai = copy(model.land.vegetation_parameters.leaf_area_index)
     res_evap = copy(
         model.routing.river_flow.boundary_conditions.reservoir.boundary_conditions.evaporation,
-=======
-    @test actual_external_abstraction_av[44] ≈ 9.85199447859229
-    @test external_inflow[44] == -10.0
-    @test q_av[44] ≈ 8.159414181574551
-end
-
-# test fixed forcing (precipitation = 2.5)
-config = Wflow.Config(tomlpath)
-config.input.forcing["atmosphere_water__precipitation_volume_flux"] = 2.5
-model = Wflow.Model(config)
-Wflow.load_fixed_forcing!(model)
-
-@testset "fixed precipitation forcing (initialize)" begin
-    @test maximum(model.land.atmospheric_forcing.precipitation) ≈ 2.5
-    @test minimum(model.land.atmospheric_forcing.precipitation) ≈ 0.0
-    @test all(
-        isapprox.(
-            model.routing.river_flow.boundary_conditions.reservoir.boundary_conditions.precipitation,
-            2.5,
-        ),
->>>>>>> c073a01e
     )
 
     Wflow.close_files(model; delete_output = false)
@@ -486,7 +159,7 @@
     # test without lateral snow transport
     tomlpath = joinpath(@__DIR__, "sbm_config.toml")
     config = Wflow.Config(tomlpath)
-    config.model.snow_gravitional_transport__flag = false
+    config.model.snow_gravitational_transport__flag = false
 
     model = Wflow.Model(config)
     Wflow.run_timestep!(model)
@@ -500,10 +173,10 @@
     end
 
     # test without snow model
+    config = Wflow.Config(tomlpath)
     config.model.snow__flag = false
-    config.model.snow_gravitional_transport__flag = true # this should not throw an error
-    pop!(Dict(config.output.netcdf_grid.variables), "snowpack_dry_snow__leq_depth")
-    pop!(Dict(config.output.netcdf_grid.variables), "snowpack_liquid_water__depth")
+    pop!(config.output.netcdf_grid.variables, "snowpack_dry_snow__leq_depth")
+    pop!(config.output.netcdf_grid.variables, "snowpack_liquid_water__depth")
     model = Wflow.Model(config)
     Wflow.run_timestep!(model)
 
@@ -517,8 +190,8 @@
     # resulting in 3 basins)
     tomlpath = joinpath(@__DIR__, "sbm_config.toml")
     config = Wflow.Config(tomlpath)
-    config["model"]["pit__flag"] = true
-    config["input"]["basin_pit_location__mask"] = "wflow_pits"
+    config.model.pit__flag = true
+    config.input.basin_pit_location__mask = "wflow_pits"
     config.time.endtime = DateTime(2000, 1, 9)
     config.logging.loglevel = "info"
 
@@ -526,8 +199,7 @@
 
     @testset "timing" begin
         # clock has been reset
-        calendar = get(config.time, "calendar", "standard")::String
-        @test model.clock.time == Wflow.cftime(config.time.starttime, calendar)
+        @test model.clock.time == Wflow.cftime(config.time.starttime, config.time.calendar)
         @test model.clock.iteration == 0
     end
 
@@ -543,15 +215,20 @@
     tomlpath = joinpath(@__DIR__, "sbm_config.toml")
     config = Wflow.Config(tomlpath)
 
-    config.input.forcing.atmosphere_water__precipitation_volume_flux =
-        Dict("scale" => 2.0, "netcdf" => Dict("variable" => Dict("name" => "precip")))
-    config.input.forcing.land_surface_water__potential_evaporation_volume_flux = Dict(
-        "scale" => 3.0,
-        "offset" => 1.50,
-        "netcdf" => Dict("variable" => Dict("name" => "pet")),
+    config.input.forcing["atmosphere_water__precipitation_volume_flux"] =
+        Wflow.init_config_section(
+            Wflow.InputEntry,
+            Dict("scale" => 2.0, "netcdf_variable_name" => "precip"),
+        )
+    config.input.forcing["land_surface_water__potential_evaporation_volume_flux"] =
+        Wflow.init_config_section(
+            Wflow.InputEntry,
+            Dict("scale" => 3.0, "offset" => 1.50, "netcdf_variable_name" => "pet"),
+        )
+    config.input.cyclic["vegetation__leaf_area_index"] = Wflow.init_config_section(
+        Wflow.InputEntry,
+        Dict("scale" => 1.6, "netcdf_variable_name" => "LAI"),
     )
-    config.input.cyclic["vegetation__leaf_area_index"] =
-        Dict("scale" => 1.6, "netcdf" => Dict("variable" => Dict("name" => "LAI")))
 
     model = Wflow.Model(config)
     Wflow.run_timestep!(model)
@@ -600,7 +277,6 @@
 
     model = Wflow.Model(config)
     Wflow.run_timestep!(model)
-<<<<<<< HEAD
     Wflow.run_timestep!(model)
 
     @testset "local inertial routing: river and reservoir external inflow (cyclic)" begin
@@ -639,7 +315,7 @@
 
     # test fixed forcing (precipitation = 2.5)
     config = Wflow.Config(tomlpath)
-    config.input.forcing.atmosphere_water__precipitation_volume_flux = Dict("value" => 2.5)
+    config.input.forcing["atmosphere_water__precipitation_volume_flux"] = 2.5
     model = Wflow.Model(config)
     Wflow.load_fixed_forcing!(model)
 
@@ -689,265 +365,6 @@
         @test h[501] ≈ 0.0563033301985948
         q_channel = model.routing.river_flow.variables.q_channel_av
         @test q ≈ q_channel
-=======
-    @test actual_external_abstraction_av[44] ≈ 10.0
-    @test external_inflow[44] == -10.0
-    @test q_av[44] ≈ 7.904126692597465
-end
-model = Wflow.Model(config)
-
-Wflow.close_files(model; delete_output = false)
-
-# test local-inertial option for river and overland flow
-tomlpath = joinpath(@__DIR__, "sbm_river-land-local-inertial_config.toml")
-config = Wflow.Config(tomlpath)
-
-model = Wflow.Model(config)
-Wflow.run_timestep!(model)
-Wflow.run_timestep!(model)
-
-@testset "river and overland flow and depth (local inertial)" begin
-    q = model.routing.river_flow.variables.q_av
-    @test sum(q) ≈ 2495.9569197351266
-    @test q[1622] ≈ 7.300041557915818e-5
-    @test q[43] ≈ 5.361194661421843
-    @test q[501] ≈ 1.6008404903133953
-    h = model.routing.river_flow.variables.h_av
-    @test h[1622] ≈ 0.001986911257475209
-    @test h[43] ≈ 0.30038092757954926
-    @test h[501] ≈ 0.031910646103667804
-    qx = model.routing.overland_flow.variables.qx
-    qy = model.routing.overland_flow.variables.qy
-    @test qx[[26, 35, 631]] ≈ [0.19370097955175714, 0.026749121396015898, 0.0]
-    @test qy[[26, 35, 631]] ≈ [0.1284818298277494, 1.7209662222437763, 0.0]
-    h = model.routing.overland_flow.variables.h
-    @test h[[26, 35, 631]] ≈
-          [0.07360961858558272, 0.009134592417481706, 0.000726454163107432]
-end
-
-Wflow.close_files(model; delete_output = false)
-
-# test local-inertial option for river flow including 1D floodplain schematization
-tomlpath = joinpath(@__DIR__, "sbm_river-floodplain-local-inertial_config.toml")
-config = Wflow.Config(tomlpath)
-model = Wflow.Model(config)
-
-(; flow_length, flow_length) = model.domain.river.parameters
-fp = model.routing.river_flow.floodplain.parameters.profile
-river = model.routing.river_flow
-dh = diff(fp.depth)
-Δv = diff(fp.storage[:, 3])
-Δa = diff(fp.a[:, 3])
-
-@testset "river flow (local inertial) floodplain schematization" begin
-    # floodplain geometry checks (index 3)
-    @test fp.storage[:, 3] ≈ [0.0, 8641.0, 19011.0, 31685.0, 51848.0, 80653.0]
-    @test fp.width[:, 3] ≈ [
-        30.0,
-        99.28617594254938,
-        119.15260323159785,
-        145.6258527827648,
-        231.6754039497307,
-        330.9730700179533,
-    ]
-    @test fp.p[:, 3] ≈ [
-        69.28617594254938,
-        70.28617594254938,
-        91.15260323159785,
-        118.62585278276481,
-        205.6754039497307,
-        305.9730700179533,
-    ]
-    @test fp.a[:, 3] ≈ [
-        0.0,
-        49.64308797127469,
-        109.21938958707361,
-        182.032315978456,
-        297.8700179533214,
-        463.35655296229805,
-    ]
-    @test dh .* fp.width[2:end, 3] * flow_length[3] ≈ Δv
-    @test fp.a[:, 3] * flow_length[3] ≈ fp.storage[:, 3]
-    # flood depth from flood storage (8000.0)
-    flood_vol = 8000.0
-    river.variables.storage[3] = flood_vol + river.parameters.bankfull_storage[3]
-    i1, i2 = Wflow.interpolation_indices(flood_vol, fp.storage[:, 3])
-    @test (i1, i2) == (1, 2)
-    flood_depth = Wflow.flood_depth(fp, flood_vol, flow_length[3], 3)
-    @test flood_depth ≈ 0.46290938548779076
-    @test (flood_depth - fp.depth[i1]) * fp.width[i2, 3] * flow_length[3] +
-          fp.storage[i1, 3] ≈ flood_vol
-    # flood depth from flood storage (12000.0)
-    flood_vol = 12000.0
-    river.variables.storage[3] = flood_vol + river.parameters.bankfull_storage[3]
-    i1, i2 = Wflow.interpolation_indices(flood_vol, fp.storage[:, 3])
-    @test (i1, i2) == (2, 3)
-    flood_depth = Wflow.flood_depth(fp, flood_vol, flow_length[3], 3)
-    @test flood_depth ≈ 0.6619575699132112
-    @test (flood_depth - fp.depth[i1]) * fp.width[i2, 3] * flow_length[3] +
-          fp.storage[i1, 3] ≈ flood_vol
-    # test extrapolation of segment
-    flood_vol = 95000.0
-    river.variables.storage[3] = flood_vol + river.parameters.bankfull_storage[3]
-    i1, i2 = Wflow.interpolation_indices(flood_vol, fp.storage[:, 3])
-    @test (i1, i2) == (6, 6)
-    flood_depth = Wflow.flood_depth(fp, flood_vol, flow_length[3], 3)
-    @test flood_depth ≈ 2.749036625585836
-    @test (flood_depth - fp.depth[i1]) * fp.width[i2, 3] * flow_length[3] +
-          fp.storage[i1, 3] ≈ flood_vol
-    river.variables.storage[3] = 0.0 # reset storage
-    # flow area and wetted perimeter based on hf
-    h = 0.5
-    i1, i2 = Wflow.interpolation_indices(h, fp.depth)
-    @test Wflow.flow_area(fp.width[i2, 3], fp.a[i1, 3], fp.depth[i1], h) ≈ 49.64308797127469
-    @test Wflow.wetted_perimeter(fp.p[i1, 3], fp.depth[i1], h) ≈ 70.28617594254938
-    h = 1.5
-    i1, i2 = Wflow.interpolation_indices(h, fp.depth)
-    @test Wflow.flow_area(fp.width[i2, 3], fp.a[i1, 3], fp.depth[i1], h) ≈ 182.032315978456
-    @test Wflow.wetted_perimeter(fp.p[i1, 3], fp.depth[i1], h) ≈ 118.62585278276481
-    h = 1.7
-    i1, i2 = Wflow.interpolation_indices(h, fp.depth)
-    @test Wflow.flow_area(fp.width[i2, 3], fp.a[i1, 3], fp.depth[i1], h) ≈
-          228.36739676840216
-    @test Wflow.wetted_perimeter(fp.p[i1, 3], fp.depth[i1], h) ≈ 119.02585278276482
-    h = 3.2
-    i1, i2 = Wflow.interpolation_indices(h, fp.depth)
-    @test Wflow.flow_area(fp.width[i2, 3], fp.a[i1, 3], fp.depth[i1], h) ≈ 695.0377019748654
-    @test Wflow.wetted_perimeter(fp.p[i1, 3], fp.depth[i1], h) ≈ 307.3730700179533
-    h = 4.0
-    i1, i2 = Wflow.interpolation_indices(h, fp.depth)
-    @test Wflow.flow_area(fp.width[i2, 3], fp.a[i1, 3], fp.depth[i1], h) ≈ 959.816157989228
-    @test Wflow.wetted_perimeter(fp.p[i1, 3], fp.depth[i1], h) ≈ 308.9730700179533
-    @test Wflow.flow_area(fp.width[i2, 4], fp.a[i1, 4], fp.depth[i1], h) ≈ 407.6395313908081
-    @test Wflow.wetted_perimeter(fp.p[i1, 4], fp.depth[i1], h) ≈ 90.11775307900271
-end
-
-Wflow.run_timestep!(model)
-Wflow.run_timestep!(model)
-
-@testset "river flow (local inertial) with floodplain schematization simulation" begin
-    q = model.routing.river_flow.variables.q_av
-    @test sum(q) ≈ 3841.1358969211033
-    @test q[1622] ≈ 7.289980623447371e-5
-    @test q[43] ≈ 11.708212586581894
-    @test q[501] ≈ 3.4204477934334836
-    @test q[5808] ≈ 0.0022226684528054044
-    h = model.routing.river_flow.variables.h_av
-    @test h[1622] ≈ 0.0019859331038689374
-    @test h[43] ≈ 0.4329730866994521
-    @test h[501] ≈ 0.05578682441669217
-    @test h[5808] ≈ 0.005930509404131392
-end
-
-# set boundary condition local inertial routing from netCDF file
-config.input.static["model_boundary_condition_river__length"] = "riverlength_bc"
-config.input.static["model_boundary_condition_river_bank_water__depth"] = "riverdepth_bc"
-model = Wflow.Model(config)
-Wflow.run_timestep!(model)
-Wflow.run_timestep!(model)
-
-@testset "change boundary condition for local inertial routing (including floodplain)" begin
-    q = model.routing.river_flow.variables.q_av
-    @test sum(q) ≈ 3841.325252009684
-    @test q[1622] ≈ 7.289980623447371e-5
-    @test q[43] ≈ 11.708212586581894
-    @test q[501] ≈ 3.4204477934334836
-    @test q[5808] ≈ 0.055273361881645354
-    h = model.routing.river_flow.variables.h_av
-    @test h[1622] ≈ 0.0019859331038689374
-    @test h[43] ≈ 0.4329730866994521
-    @test h[501] ≈ 0.05578682441669217
-    @test h[5808] ≈ 1.9999993313276971
-end
-Wflow.close_files(model; delete_output = false)
-
-# test different ksat profiles
-@testset "ksat profiles (SBM)" begin
-    tomlpath = joinpath(@__DIR__, "sbm_config.toml")
-
-    function get_config(profile)
-        config = Wflow.Config(tomlpath)
-        config.model.saturated_hydraulic_conductivity_profile = profile
-        config.input.static["soil_layer_water__vertical_saturated_hydraulic_conductivity"] = "kv"
-        config.input.static["soil_exponential_vertical_saturated_hydraulic_conductivity_profile_below_surface__depth"] =
-            400.0
-        config.input.static["soil_layered_vertical_saturated_hydraulic_conductivity_profile_below_surface__depth"] =
-            400.0
-        config
-    end
-
-    i = 100
-    config = get_config("exponential")
-
-    @testset "exponential profile" begin
-        config = get_config("exponential")
-        model = Wflow.Model(config)
-        (; soil) = model.land
-        (; kv_profile) = soil.parameters
-        (; subsurface_flow) = model.routing
-        z = soil.variables.zi[i]
-        kvfrac = soil.parameters.kvfrac
-        kv_z = Wflow.hydraulic_conductivity_at_depth(kv_profile, kvfrac, z, i, 2)
-        @test kv_z ≈ kvfrac[i][2] * kv_profile.kv_0[i] * exp(-kv_profile.f[i] * z)
-        @test subsurface_flow.variables.ssfmax[i] ≈ 28.32720603576582
-        @test subsurface_flow.variables.ssf[i] ≈ 11683.330684556406
-    end
-
-    @testset "exponential constant profile" begin
-        config = get_config("exponential_constant")
-        model = Wflow.Model(config)
-        (; soil) = model.land
-        (; kv_profile) = soil.parameters
-        (; subsurface_flow) = model.routing
-        z = soil.variables.zi[i]
-        kvfrac = soil.parameters.kvfrac
-        kv_z = Wflow.hydraulic_conductivity_at_depth(kv_profile, kvfrac, z, i, 2)
-        @test kv_z ≈
-              kvfrac[i][2] *
-              kv_profile.exponential.kv_0[i] *
-              exp(-kv_profile.exponential.f[i] * z)
-        kv_400 = Wflow.hydraulic_conductivity_at_depth(kv_profile, kvfrac, 400.0, i, 2)
-        kv_1000 = Wflow.hydraulic_conductivity_at_depth(kv_profile, kvfrac, 1000.0, i, 3)
-        @test kv_400 ≈ kv_1000
-        @test all(kv_profile.z_exp .== 400.0)
-        @test subsurface_flow.variables.ssfmax[i] ≈ 49.38558575188426
-        @test subsurface_flow.variables.ssf[i] ≈ 24810.460986497365
-    end
-
-    @testset "layered profile" begin
-        config = get_config("layered")
-        model = Wflow.Model(config)
-        (; soil) = model.land
-        (; kv_profile) = soil.parameters
-        (; subsurface_flow) = model.routing
-        z = soil.variables.zi[i]
-        kvfrac = soil.parameters.kvfrac
-        @test Wflow.hydraulic_conductivity_at_depth(kv_profile, kvfrac, z, i, 2) ≈
-              kv_profile.kv[i][2]
-        Wflow.kh_layered_profile!(soil, subsurface_flow, kv_profile, 86400.0)
-        @test subsurface_flow.parameters.kh_profile.kh[i] ≈ 47.508932674632355
-        @test subsurface_flow.variables.ssfmax[i] ≈ 30.237094380100316
-        @test subsurface_flow.variables.ssf[i] ≈ 14546.518932613191
-    end
-
-    config = get_config("layered_exponential")
-
-    @testset "layered exponential profile" begin
-        model = Wflow.Model(config)
-        (; soil) = model.land
-        (; kv_profile) = soil.parameters
-        (; subsurface_flow) = model.routing
-        z = soil.variables.zi[i]
-        kvfrac = soil.parameters.kvfrac
-        @test Wflow.hydraulic_conductivity_at_depth(kv_profile, kvfrac, z, i, 2) ≈
-              kv_profile.kv[i][2]
-        @test kv_profile.nlayers_kv[i] == 2
-        Wflow.kh_layered_profile!(soil, subsurface_flow, kv_profile, 86400.0)
-        @test subsurface_flow.parameters.kh_profile.kh[i] ≈ 33.76026208801769
-        @test all(kv_profile.z_layered[1:10] .== 400.0)
-        @test subsurface_flow.variables.ssfmax[i] ≈ 23.4840490395906
-        @test subsurface_flow.variables.ssf[i] ≈ 10336.88327617503
->>>>>>> c073a01e
     end
 
     # test external negative inflow local-inertial river flow
@@ -1144,16 +561,21 @@
 
     # test different ksat profiles
     @testset "ksat profiles (SBM)" begin
+        function get_config(profile)
+            config = Wflow.Config(tomlpath)
+            config.model.saturated_hydraulic_conductivity_profile = profile
+            config.input.static["soil_layer_water__vertical_saturated_hydraulic_conductivity"] = "kv"
+            config.input.static["soil_exponential_vertical_saturated_hydraulic_conductivity_profile_below_surface__depth"] =
+                400.0
+            config.input.static["soil_layered_vertical_saturated_hydraulic_conductivity_profile_below_surface__depth"] =
+                400.0
+            config
+        end
+
         i = 100
-        tomlpath = joinpath(@__DIR__, "sbm_config.toml")
-        config = Wflow.Config(tomlpath)
-        config.input.static["soil_layer_water__vertical_saturated_hydraulic_conductivity"] = "kv"
-        config.input.static["soil_exponential_vertical_saturated_hydraulic_conductivity_profile_below_surface__depth"] =
-            Dict("value" => 400.0)
-        config.input.static["soil_layered_vertical_saturated_hydraulic_conductivity_profile_below_surface__depth"] =
-            Dict("value" => 400.0)
 
         @testset "exponential profile" begin
+            config = get_config("exponential")
             model = Wflow.Model(config)
             (; soil) = model.land
             (; kv_profile) = soil.parameters
@@ -1167,6 +589,7 @@
         end
 
         @testset "exponential constant profile" begin
+            config = get_config("exponential_constant")
             config.model.saturated_hydraulic_conductivity_profile = "exponential_constant"
             model = Wflow.Model(config)
             (; soil) = model.land
@@ -1189,6 +612,7 @@
         end
 
         @testset "layered profile" begin
+            config = get_config("layered")
             config.model.saturated_hydraulic_conductivity_profile = "layered"
             model = Wflow.Model(config)
             (; soil) = model.land
@@ -1204,8 +628,9 @@
             @test subsurface_flow.variables.ssf[i] ≈ 14546.518932613191
         end
 
+        config = get_config("layered_exponential")
+
         @testset "layered exponential profile" begin
-            config.model.saturated_hydraulic_conductivity_profile = "layered_exponential"
             model = Wflow.Model(config)
             (; soil) = model.land
             (; kv_profile) = soil.parameters
