--- conflicted
+++ resolved
@@ -17,49 +17,26 @@
         row = csv_first_row(model.writer.csv_path)
 
         @test row.time == DateTime("2000-01-02T00:00:00")
-<<<<<<< HEAD
-        @test row.Q ≈ 6.671088158831864
-        @test row.storage ≈ 2.753500258633802e7
-        @test row.temp_bycoord ≈ 2.390000104904175
-        @test row.vwc_layer2_bycoord ≈ 0.25938707367146907
-        @test row.temp_byindex ≈ 2.390000104904175
-        @test row.Q_6336050 ≈ 0.0031771708869571306
-        @test row.Q_6336510 ≈ 0.012789947138917625
-        @test row.Q_6836100 ≈ 0.008742950826565026
-        @test row.Q_6336500 ≈ 0.002407412520442057
-        @test row.Q_6836190 ≈ 0.0025352119787149558
-        @test row.Q_6336800 ≈ 0.00436920907507255
-        @test row.Q_6336900 ≈ 0.0039351319420521495
-        @test row.Q_6336930 ≈ 0.013816300763044577
-        @test row.Q_6336910 ≈ 0.0030755988434426943
-        @test row.Q_6136500 ≈ 0.000435686342227479
-        @test row.Q_6136520 ≈ 0.0004123837338231186
-        @test row.Q_6136150 ≈ 0.002967183525127136
-        @test row.Q_6136151 ≈ 0.0027858357273837426
-        @test row.Q_6136160 ≈ 3.1137583941421756
-        @test row.Q_6136202 ≈ 1.189499793139707
-=======
-        @test row.Q ≈ 6.819797624074891
+        @test row.Q ≈ 6.936240930045593
         @test row.storage ≈ 2.753500258633802e7
         @test row.temp_bycoord ≈ 2.390000104904175
         @test row.vwc_layer2_bycoord ≈ 0.2593880854404423
         @test row.temp_byindex ≈ 2.390000104904175
-        @test row.Q_6336050 ≈ 0.00319920395851679
-        @test row.Q_6336510 ≈ 0.012862049715964604
-        @test row.Q_6836100 ≈ 0.008759700499658327
-        @test row.Q_6336500 ≈ 0.0024066735656222077
-        @test row.Q_6836190 ≈ 0.0025273986917196405
-        @test row.Q_6336800 ≈ 0.00438973080873556
-        @test row.Q_6336900 ≈ 0.00393767149821773
-        @test row.Q_6336930 ≈ 0.013837928594889377
-        @test row.Q_6336910 ≈ 0.0030751239260181414
-        @test row.Q_6136500 ≈ 0.0004352922828678107
-        @test row.Q_6136520 ≈ 0.00041202520384184824
-        @test row.Q_6136150 ≈ 0.0029636371395076458
-        @test row.Q_6136151 ≈ 0.002787823223055323
-        @test row.Q_6136160 ≈ 3.753017468382529
-        @test row.Q_6136202 ≈ 1.4066346702358627
->>>>>>> c5ab130b
+        @test row.Q_6336050 ≈ 0.0031990210783851085
+        @test row.Q_6336510 ≈ 0.012861559753442699
+        @test row.Q_6836100 ≈ 0.008759403890408262
+        @test row.Q_6336500 ≈ 0.002406493377820896
+        @test row.Q_6836190 ≈ 0.002527357081473977
+        @test row.Q_6336800 ≈ 0.004389559078447265
+        @test row.Q_6336900 ≈ 0.003937542619203888
+        @test row.Q_6336930 ≈ 0.013837321050347169
+        @test row.Q_6336910 ≈ 0.0030748808981772855
+        @test row.Q_6136500 ≈ 0.0004352582250907523
+        @test row.Q_6136520 ≈ 0.00041197283702210395
+        @test row.Q_6136150 ≈ 0.0029634732951478544
+        @test row.Q_6136151 ≈ 0.0027876681935743394
+        @test row.Q_6136160 ≈ 3.8609561964227526
+        @test row.Q_6136202 ≈ 1.4493613475524993
         @test row.recharge_1 ≈ -0.002257181032501202
     end
 
@@ -67,49 +44,26 @@
         ds = model.writer.dataset_scalar
         @test ds["time"][1] == DateTime("2000-01-02T00:00:00")
         @test ds["Q"][:][1:20] ≈ [
-<<<<<<< HEAD
-            0.61768335,
-            1.6259263,
-            1.6246842,
-            1.5584604,
-            12.82927,
-            4.688881,
-            0.09143911,
-            3.9782093,
-            0.010490095,
-            5.553875,
-            5.543873,
-            0.0059959595,
-            0.0066054175,
-            0.0063989908,
-            0.004162019,
-            1.2032173,
-            0.00221629,
-            1.7184249,
-            7.675354,
-            2.674699,
-=======
-            0.8547442,
-            1.9122794,
-            1.9110345,
-            1.521394,
-            13.269506,
-            4.8701816,
-            0.091396116,
-            4.593943,
-            0.010515661,
-            6.4210825,
-            6.4109154,
-            0.0060071805,
-            0.0066146096,
-            0.0064079156,
-            0.004166584,
-            1.2070403,
-            0.0022134208,
-            1.8503786,
-            8.874621,
-            2.7659192,
->>>>>>> c5ab130b
+            0.89324564,
+            1.9663442,
+            1.9650993,
+            1.535178,
+            13.510445,
+            4.911839,
+            0.09139614,
+            4.697287,
+            0.010515407,
+            6.56509,
+            6.554891,
+            0.0060069943,
+            0.00661463,
+            0.0064079217,
+            0.0041666552,
+            1.2079431,
+            0.0022133358,
+            1.8877119,
+            9.086519,
+            2.7922196,
         ]
         @test ds["river_gauge__count"].attrib["cf_role"] == "timeseries_id"
         @test ds["temp_index"][:] ≈ [2.39]
@@ -127,23 +81,14 @@
 
         @test sbm.parameters.theta_s[50063] ≈ 0.48755401372909546
         @test sbm.parameters.theta_r[50063] ≈ 0.15943120419979095
-<<<<<<< HEAD
-        @test mean(sbm.variables.runoff) ≈ 0.033764737203382356
-=======
-        @test mean(sbm.variables.runoff) ≈ 0.0460675907835952
->>>>>>> c5ab130b
+        @test mean(sbm.variables.runoff) ≈ 0.04792067921005175
         @test mean(sbm.variables.soilevap) ≈ 0.02122698830889417
         @test mean(sbm.variables.actevap) ≈ 0.33545623834952143
         @test mean(sbm.variables.actinfilt) ≈ 1.6444774688444848
         @test snow.variables.snow_storage[5] ≈ 3.768513390588815
         @test mean(snow.variables.snow_storage) ≈ 0.038019723676094325
-<<<<<<< HEAD
-        @test sbm.variables.total_storage[50063] ≈ 559.886196102425
-        @test sbm.variables.total_storage[429] ≈ 599.1488179128029 # river cell
-=======
         @test sbm.variables.total_storage[50063] ≈ 559.9034842075154
-        @test sbm.variables.total_storage[429] ≈ 599.6670574917284 # river cell
->>>>>>> c5ab130b
+        @test sbm.variables.total_storage[429] ≈ 599.8407426792268 # river cell
     end
 
     # run the second timestep
@@ -154,51 +99,28 @@
         snow = model.land.snow
         @test sbm.parameters.theta_s[50063] ≈ 0.48755401372909546
         @test sbm.parameters.theta_r[50063] ≈ 0.15943120419979095
-<<<<<<< HEAD
-        @test mean(sbm.variables.net_runoff) ≈ 0.18363464701874102
-        @test mean(sbm.variables.runoff) ≈ 0.1840031089606986
-        @test mean(sbm.variables.soilevap) ≈ 0.01869666136315791
-        @test mean(sbm.variables.actevap) ≈ 0.2743928612457247
-        @test mean(sbm.variables.actinfilt) ≈ 0.08865159856637789
+        @test mean(sbm.variables.net_runoff) ≈ 0.2716443817570176
+        @test mean(sbm.variables.runoff) ≈ 0.2720128436989752
+        @test mean(sbm.variables.soilevap) ≈ 0.018793757002998096
+        @test mean(sbm.variables.actevap) ≈ 0.27441001301207735
+        @test mean(sbm.variables.actinfilt) ≈ 0.08861974102895048
         @test snow.variables.snow_storage[5] ≈ 3.843412524052313
         @test mean(snow.variables.snow_storage) ≈ 0.03461317061870949
-        @test sbm.variables.total_storage[50063] ≈ 559.9633189802773
-        @test sbm.variables.total_storage[429] ≈ 616.6337334094633  # river cell
-=======
-        @test mean(sbm.variables.net_runoff) ≈ 0.25541643398436464
-        @test mean(sbm.variables.runoff) ≈ 0.2557848959263223
-        @test mean(sbm.variables.soilevap) ≈ 0.01878000550867734
-        @test mean(sbm.variables.actevap) ≈ 0.27366921851889714
-        @test mean(sbm.variables.actinfilt) ≈ 0.08862115135629867
-        @test snow.variables.snow_storage[5] ≈ 3.843412524052313
-        @test mean(snow.variables.snow_storage) ≈ 0.03461317061870949
-        @test sbm.variables.total_storage[50063] ≈ 560.0149494639334
-        @test sbm.variables.total_storage[429] ≈ 622.1363198024551  # river cell
->>>>>>> c5ab130b
+        @test sbm.variables.total_storage[50063] ≈ 560.0151437824605
+        @test sbm.variables.total_storage[429] ≈ 623.1804359396649  # river cell
     end
 
     @testset "subsurface flow" begin
         ssf = model.routing.subsurface_flow.variables.ssf
-<<<<<<< HEAD
-        @test sum(ssf) ≈ 6.032575942339331e7
-        @test ssf[domain.land.network.order[1]] ≈ 699.3636285243076
-        @test ssf[domain.land.network.order[end - 100]] ≈ 2395.6159482448143
-        @test ssf[domain.land.network.order[end]] ≈ 287.61501877867994
-=======
-        @test sum(ssf) ≈ 6.402402446480845e7
-        @test ssf[domain.land.network.order[1]] ≈ 716.946342729441
-        @test ssf[domain.land.network.order[end - 100]] ≈ 2331.8755866865095
-        @test ssf[domain.land.network.order[end]] ≈ 288.194023554416
->>>>>>> c5ab130b
+        @test sum(ssf) ≈ 6.511250308969154e7
+        @test ssf[domain.land.network.order[1]] ≈ 717.0538025430698
+        @test ssf[domain.land.network.order[end - 100]] ≈ 2332.152529488428
+        @test ssf[domain.land.network.order[end]] ≈ 288.1942948679201
     end
 
     @testset "overland flow" begin
         q = model.routing.overland_flow.variables.q_av
-<<<<<<< HEAD
-        @test sum(q) ≈ 211.2506917100394
-=======
-        @test sum(q) ≈ 314.73789861714124
->>>>>>> c5ab130b
+        @test sum(q) ≈ 337.94787419314093
         @test q[26625] ≈ 0.0
         @test q[39308] ≈ 0.0
         @test q[domain.land.network.order[end]] ≈ 1.0e-30
@@ -206,28 +128,17 @@
 
     @testset "river flow" begin
         q = model.routing.river_flow.variables.q_av
-<<<<<<< HEAD
-        @test sum(q) ≈ 3313.838256051145
-        @test q[1622] ≈ 0.0007501544109949302
-        @test q[43] ≈ 10.008909725145717
-        @test q[domain.river.network.order[end]] ≈ 0.04398101044137427
-=======
-        @test sum(q) ≈ 4008.641694237684
-        @test q[1622] ≈ 0.0007514610172927175
-        @test q[43] ≈ 12.461379467470296
-        @test q[domain.river.network.order[end]] ≈ 0.04418585641867657
->>>>>>> c5ab130b
+        @test sum(q) ≈ 4187.154747445427
+        @test q[1622] ≈ 0.0007514918443750375
+        @test q[43] ≈ 13.018383521570259
+        @test q[domain.river.network.order[end]] ≈ 0.04418439910072365
     end
 
     @testset "reservoir simple" begin
         res = model.routing.river_flow.boundary_conditions.reservoir
         @test res.variables.outflow[1] ≈ 0.2174998614438593
         @test res.variables.outflow_av[1] ≈ 0.21749986282401396
-<<<<<<< HEAD
-        @test res.boundary_conditions.inflow[1] ≈ 0.0005130541904119421
-=======
-        @test res.boundary_conditions.inflow[1] ≈ 0.0005128787014027993
->>>>>>> c5ab130b
+        @test res.boundary_conditions.inflow[1] ≈ 0.0005128789111440711
         @test res.variables.storage[1] ≈ 2.751299001489657f7
         @test res.variables.actevap[1] ≈ 0.5400000810623169
         @test res.boundary_conditions.precipitation[1] ≈ 0.17999997735023499
@@ -288,17 +199,10 @@
 
     @testset "river flow at basin outlets and downstream of one pit" begin
         q = model.routing.river_flow.variables.q_av
-<<<<<<< HEAD
-        @test q[4009] ≈ 8.426585599965577 # pit/ outlet, CartesianIndex(141, 228)
-        @test q[4020] ≈ 0.0063708090663726685 # downstream of pit 4009, CartesianIndex(141, 229)
-        @test q[2508] ≈ 94.54537033789578 # pit/ outlet
-        @test q[5808] ≈ 0.11942726849988795  # pit/ outlet
-=======
-        @test q[4009] ≈ 8.530643058728762 # pit/ outlet, CartesianIndex(141, 228)
-        @test q[4020] ≈ 0.006777421086873858 # downstream of pit 4009, CartesianIndex(141, 229)
-        @test q[2508] ≈ 157.62957314333133 # pit/ outlet
-        @test q[5808] ≈ 0.12315549758606258 # pit/ outlet
->>>>>>> c5ab130b
+        @test q[4009] ≈ 8.537506212117359 # pit/ outlet, CartesianIndex(141, 228)
+        @test q[4020] ≈ 0.006791268121343883 # downstream of pit 4009, CartesianIndex(141, 229)
+        @test q[2508] ≈ 172.41816373356536 # pit/ outlet
+        @test q[5808] ≈ 0.12330612961088772  # pit/ outlet
     end
 end
 
@@ -364,17 +268,10 @@
         @test model.routing.river_flow.boundary_conditions.external_inflow[44] ≈ 0.75
         @test model.routing.river_flow.boundary_conditions.actual_external_abstraction_av[44] ==
               0.0
-<<<<<<< HEAD
-        @test model.routing.river_flow.variables.q_av[44] ≈ 8.92291335751127
+        @test model.routing.river_flow.variables.q_av[44] ≈ 11.48873108635753
         @test reservoir.boundary_conditions.external_inflow[2] == -1.0
         @test reservoir.boundary_conditions.actual_external_abstraction_av[2] == 1.0
-        @test reservoir.boundary_conditions.inflow[2] ≈ -0.9053955761538851
-=======
-        @test model.routing.river_flow.variables.q_av[44] ≈ 11.030804046206692
-        @test reservoir.boundary_conditions.external_inflow[2] == -1.0
-        @test reservoir.boundary_conditions.actual_external_abstraction_av[2] == 1.0
-        @test reservoir.boundary_conditions.inflow[2] ≈ -0.9035234172311934
->>>>>>> c5ab130b
+        @test reservoir.boundary_conditions.inflow[2] ≈ -0.9035070845177204
         @test reservoir.variables.outflow_av[2] ≈ 3.000999922024245
     end
 end
@@ -395,17 +292,10 @@
         @test model.routing.river_flow.boundary_conditions.external_inflow[44] ≈ 0.75
         @test model.routing.river_flow.boundary_conditions.actual_external_abstraction_av[44] ==
               0.0
-<<<<<<< HEAD
-        @test model.routing.river_flow.variables.q_av[44] ≈ 8.893587967834776
+        @test model.routing.river_flow.variables.q_av[44] ≈ 11.443249008491575
         @test reservoir.boundary_conditions.external_inflow[2] == -1.0
         @test reservoir.boundary_conditions.actual_external_abstraction_av[2] == 1.0
-        @test reservoir.boundary_conditions.inflow[2] ≈ -0.9090842350117546
-=======
-        @test model.routing.river_flow.variables.q_av[44] ≈ 10.987794338462843
-        @test reservoir.boundary_conditions.external_inflow[2] == -1.0
-        @test reservoir.boundary_conditions.actual_external_abstraction_av[2] == 1.0
-        @test reservoir.boundary_conditions.inflow[2] ≈ -0.9071990860050005
->>>>>>> c5ab130b
+        @test reservoir.boundary_conditions.inflow[2] ≈ -0.9071802850784522
         @test reservoir.variables.outflow_av[2] ≈ 3.000999922022744
     end
 end
@@ -420,27 +310,15 @@
     (; q_av) = model.routing.river_flow.variables
     @testset "river external negative inflow" begin
         Wflow.run_timestep!(model)
-<<<<<<< HEAD
-        @test actual_external_abstraction_av[44] ≈ 1.547388862521633
-        @test q_av[44] ≈ 1.4019020671069458
+        @test actual_external_abstraction_av[44] ≈ 1.6066097432532513
+        @test q_av[44] ≈ 1.4512198057949857
         Wflow.run_timestep!(model)
-        @test actual_external_abstraction_av[44] ≈ 4.773652276417811
-        @test q_av[44] ≈ 3.416362200087256
+        @test actual_external_abstraction_av[44] ≈ 6.140502525799602
+        @test q_av[44] ≈ 4.625502996485344
         Wflow.run_timestep!(model)
-        @test actual_external_abstraction_av[44] ≈ 8.617639872729134
+        @test actual_external_abstraction_av[44] ≈ 9.917170374623714
         @test external_inflow[44] == -10.0
-        @test q_av[44] ≈ 6.1866488505603225
-=======
-        @test actual_external_abstraction_av[44] ≈ 1.5917366378548994
-        @test q_av[44] ≈ 1.4268379750882592
-        Wflow.run_timestep!(model)
-        @test actual_external_abstraction_av[44] ≈ 5.897013049729002
-        @test q_av[44] ≈ 4.411051526983172
-        Wflow.run_timestep!(model)
-        @test actual_external_abstraction_av[44] ≈ 9.888457277647309
-        @test external_inflow[44] == -10.0
-        @test q_av[44] ≈ 9.119110873669891
->>>>>>> c5ab130b
+        @test q_av[44] ≈ 10.081371804532058
     end
 end
 
@@ -488,25 +366,14 @@
 
     @testset "river flow and depth (local inertial)" begin
         q = model.routing.river_flow.variables.q_av
-<<<<<<< HEAD
-        @test sum(q) ≈ 3282.31969514096
-        @test q[1622] ≈ 7.28619083905686e-5
-        @test q[43] ≈ 9.83098810250147
-        @test q[501] ≈ 2.514578564207515
+        @test sum(q) ≈ 4217.4353293474005
+        @test q[1622] ≈ 7.312412830514379e-5
+        @test q[43] ≈ 12.774011691903313
+        @test q[501] ≈ 4.014194960710372
         h = model.routing.river_flow.variables.h
-        @test h[1622] ≈ 0.0019150906533463965
-        @test h[43] ≈ 0.41885210220113944
-        @test h[501] ≈ 0.34628220030773627
-=======
-        @test sum(q) ≈ 4023.4237822073214
-        @test q[1622] ≈ 7.305420942239252e-5
-        @test q[43] ≈ 12.226974688244404
-        @test q[501] ≈ 3.559547687688846
-        h = model.routing.river_flow.variables.h
-        @test h[1622] ≈ 0.0019178476211440523
-        @test h[43] ≈ 0.4662282150685506
-        @test h[501] ≈ 0.4032968034589142
->>>>>>> c5ab130b
+        @test h[1622] ≈ 0.0019184803167210742
+        @test h[43] ≈ 0.47610216955453677
+        @test h[501] ≈ 0.4217060308558738
         q_channel = model.routing.river_flow.variables.q_channel_av
         @test q ≈ q_channel
     end
@@ -522,27 +389,15 @@
     (; q_av) = model.routing.river_flow.variables
     @testset "river external negative inflow (local inertial)" begin
         Wflow.run_timestep!(model)
-<<<<<<< HEAD
-        @test actual_external_abstraction_av[44] ≈ 2.9317708776013567
-        @test q_av[44] ≈ 0.0008506638007656131
+        @test actual_external_abstraction_av[44] ≈ 3.0444083521846212
+        @test q_av[44] ≈ 0.0007127746171795451
         Wflow.run_timestep!(model)
-        @test actual_external_abstraction_av[44] ≈ 8.18591292368126
-        @test q_av[44] ≈ 0.00807900577985714
-=======
-        @test actual_external_abstraction_av[44] ≈ 3.0004703792497187
-        @test q_av[44] ≈ 0.0007093332901777312
+        @test actual_external_abstraction_av[44] ≈ 9.795618210961049
+        @test q_av[44] ≈ 0.9330601853042995
         Wflow.run_timestep!(model)
-        @test actual_external_abstraction_av[44] ≈ 9.766312836238553
-        @test q_av[44] ≈ 0.514378791308521
->>>>>>> c5ab130b
-        Wflow.run_timestep!(model)
-        @test actual_external_abstraction_av[44] ≈ 9.996677500306612
+        @test actual_external_abstraction_av[44] ≈ 9.999999999999991
         @test external_inflow[44] == -10.0
-<<<<<<< HEAD
-        @test q_av[44] ≈ 4.713775058306201
-=======
-        @test q_av[44] ≈ 8.91270329923288
->>>>>>> c5ab130b
+        @test q_av[44] ≈ 9.903467850349777
     end
     Wflow.close_files(model; delete_output = false)
 end
@@ -557,38 +412,21 @@
 
     @testset "river and overland flow and depth (local inertial)" begin
         q = model.routing.river_flow.variables.q_av
-<<<<<<< HEAD
-        @test sum(q) ≈ 2269.1444716069564
-        @test q[1622] ≈ 7.285250103466954e-5
-        @test q[43] ≈ 4.921186601705128
-        @test q[501] ≈ 1.145668491025597
+        @test sum(q) ≈ 2606.3543833068884
+        @test q[1622] ≈ 7.311185822676113e-5
+        @test q[43] ≈ 5.574654121339137
+        @test q[501] ≈ 1.7196553123552392
         h = model.routing.river_flow.variables.h
-        @test h[1622] ≈ 0.0019150067404008295
-        @test h[43] ≈ 0.297024990152716
-        @test h[501] ≈ 0.2890868037817057
+        @test h[1622] ≈ 0.0019183722945309717
+        @test h[43] ≈ 0.31819346963307243
+        @test h[501] ≈ 0.32285282564548573
         qx = model.routing.overland_flow.variables.qx
         qy = model.routing.overland_flow.variables.qy
-        @test qx[[26, 35, 631]] ≈ [0.14924024544990813, 0.0016927551008834346, 0.0]
-        @test qy[[26, 35, 631]] ≈ [0.0998804054790734, 0.01619162742772616, 0.0]
-        h = model.routing.overland_flow.variables.h
-        @test h[[26, 35, 631]] ≈ [0.0651143429258151, 0.00829644675823615, 0.0]
-=======
-        @test sum(q) ≈ 2527.987903234533
-        @test q[1622] ≈ 7.267807275443866e-5
-        @test q[43] ≈ 5.426844735882996
-        @test q[501] ≈ 1.5266331961084803
-        h = model.routing.river_flow.variables.h
-        @test h[1622] ≈ 0.0019144681970936891
-        @test h[43] ≈ 0.3137248432405685
-        @test h[501] ≈ 0.3142167935146235
-        qx = model.routing.overland_flow.variables.qx
-        qy = model.routing.overland_flow.variables.qy
-        @test qx[[26, 35, 631]] ≈ [0.19749275312672981, 0.0025612822655284844, 0.0]
-        @test qy[[26, 35, 631]] ≈ [0.14250747322975943, 1.7104332388870649, 0.0]
+        @test qx[[26, 35, 631]] ≈ [0.20079454694277524, 0.0025884686089346974, 0.0]
+        @test qy[[26, 35, 631]] ≈ [0.14877019688105342, 1.7558321444885785, 0.0]
         h = model.routing.overland_flow.variables.h
         @test h[[26, 35, 631]] ≈
-              [0.07667600687087048, 0.009118671714274088, 0.00043168623432422086]
->>>>>>> c5ab130b
+              [0.07816470883472959, 0.009286849813844705, 0.0005375429144052534]
     end
 
     Wflow.close_files(model; delete_output = false)
@@ -699,29 +537,16 @@
 
     @testset "river flow (local inertial) with floodplain schematization simulation" begin
         q = model.routing.river_flow.variables.q_av
-<<<<<<< HEAD
-        @test sum(q) ≈ 3276.696845537963
-        @test q[1622] ≈ 7.286190838454072e-5
-        @test q[43] ≈ 9.830988102529965
-        @test q[501] ≈ 2.5043187910697764
-        @test q[5808] ≈ 0.002215528513114277
+        @test sum(q) ≈ 4203.24153702621
+        @test q[1622] ≈ 7.312412831688984e-5
+        @test q[43] ≈ 12.774011691903329
+        @test q[501] ≈ 3.9095556990250735
+        @test q[5808] ≈ 0.0022137184533284945
         h = model.routing.river_flow.variables.h
-        @test h[1622] ≈ 0.0019150906533554975
-        @test h[43] ≈ 0.4188521021785336
-        @test h[501] ≈ 0.3444384788170887
-        @test h[5808] ≈ 0.007330528997033198
-=======
-        @test sum(q) ≈ 4011.214708633483
-        @test q[1622] ≈ 7.30542094892652e-5
-        @test q[43] ≈ 12.226974688244372
-        @test q[501] ≈ 3.483944682420048
-        @test q[5808] ≈ 0.0022244700238177426
-        h = model.routing.river_flow.variables.h
-        @test h[1622] ≈ 0.0019178476210430521
-        @test h[43] ≈ 0.466228215068555
-        @test h[501] ≈ 0.39619634579736773
-        @test h[5808] ≈ 0.007339463284325669
->>>>>>> c5ab130b
+        @test h[1622] ≈ 0.0019184803167033389
+        @test h[43] ≈ 0.4761021695545351
+        @test h[501] ≈ 0.4135202099064374
+        @test h[5808] ≈ 0.007328532856496975
     end
 
     # set boundary condition local inertial routing from netCDF file
@@ -733,29 +558,16 @@
 
     @testset "change boundary condition for local inertial routing (including floodplain)" begin
         q = model.routing.river_flow.variables.q_av
-<<<<<<< HEAD
-        @test sum(q) ≈ 3276.8834162914236
-        @test q[1622] ≈ 7.286190838454072e-5
-        @test q[43] ≈ 9.830988102529965
-        @test q[501] ≈ 2.5043187910697764
-        @test q[5808] ≈ 0.05460302387030955
+        @test sum(q) ≈ 4203.430156736818
+        @test q[1622] ≈ 7.312412831688984e-5
+        @test q[43] ≈ 12.774011691903329
+        @test q[501] ≈ 3.9095556990250735
+        @test q[5808] ≈ 0.05514127007113524
         h = model.routing.river_flow.variables.h
-        @test h[1622] ≈ 0.0019150906533554975
-        @test h[43] ≈ 0.4188521021785336
-        @test h[501] ≈ 0.3444384788170887
-        @test h[5808] ≈ 2.0000270070538657
-=======
-        @test sum(q) ≈ 4011.4040496594744
-        @test q[1622] ≈ 7.30542094892652e-5
-        @test q[43] ≈ 12.226974688244372
-        @test q[501] ≈ 3.483944682420048
-        @test q[5808] ≈ 0.055297346320022915
-        h = model.routing.river_flow.variables.h
-        @test h[1622] ≈ 0.0019178476210430521
-        @test h[43] ≈ 0.466228215068555
-        @test h[501] ≈ 0.39619634579736773
-        @test h[5808] ≈ 2.000025759267394
->>>>>>> c5ab130b
+        @test h[1622] ≈ 0.0019184803167033389
+        @test h[43] ≈ 0.4761021695545351
+        @test h[501] ≈ 0.4135202099064374
+        @test h[5808] ≈ 2.0000256770311324
     end
     Wflow.close_files(model; delete_output = false)
 
@@ -851,9 +663,9 @@
             Wflow.run_timestep!(model)
             Wflow.run_timestep!(model)
             q = model.routing.river_flow.variables.q_av
-            @test sum(q) ≈ 3032.6939344082984
-            @test q[1622] ≈ 0.0006987387139878404
-            @test q[43] ≈ 8.710970542918108
+            @test sum(q) ≈ 3308.5544697349515
+            @test q[1622] ≈ 0.0006989471904416826
+            @test q[43] ≈ 9.693652836847482
         end
 
         Wflow.close_files(model; delete_output = false)
