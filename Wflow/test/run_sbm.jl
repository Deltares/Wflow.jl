--- conflicted
+++ resolved
@@ -218,13 +218,9 @@
 
 @testset "river inflow (cyclic)" begin
     @test model.routing.river_flow.boundary_conditions.inflow[44] ≈ 0.75
-<<<<<<< HEAD
-    @test model.routing.river_flow.variables.q_av[44] ≈ 10.545108098407255
-=======
     @test model.routing.river_flow.boundary_conditions.actual_external_abstraction_av[44] ==
           0.0
-    @test model.routing.river_flow.variables.q_av[44] ≈ 10.550836922801588
->>>>>>> 4fcde4de
+    @test model.routing.river_flow.variables.q_av[44] ≈ 10.545108098407255
 end
 
 # test negative inflow
@@ -239,12 +235,12 @@
     @test actual_external_abstraction_av[44] ≈ -2.8679304138607975
     @test q_av[44] ≈ 0.1843871721222499
     Wflow.run_timestep!(model)
-    @test actual_external_abstraction_av[44] ≈ -9.371093118791716
-    @test q_av[44] ≈ 0.4743693733726534
+    @test actual_external_abstraction_av[44] ≈ -9.365470220567532
+    @test q_av[44] ≈ 0.47418709955920835
     Wflow.run_timestep!(model)
     @test actual_external_abstraction_av[44] ≈ -10.0
     @test inflow[44] == -10.0
-    @test q_av[44] ≈ 7.98460718979927
+    @test q_av[44] ≈ 7.971510806300895
 end
 
 # test fixed forcing (precipitation = 2.5)
@@ -313,12 +309,12 @@
     @test actual_external_abstraction_av[44] ≈ -3.0125200444690616
     @test q_av[44] ≈ 0.0007487510598495983
     Wflow.run_timestep!(model)
-    @test actual_external_abstraction_av[44] ≈ -9.735759902024228
-    @test q_av[44] ≈ 0.0817706506826257
+    @test actual_external_abstraction_av[44] ≈ -9.73523034718189
+    @test q_av[44] ≈ 0.07687497983468243
     Wflow.run_timestep!(model)
     @test actual_external_abstraction_av[44] ≈ -10.0
     @test inflow[44] == -10.0
-    @test q_av[44] ≈ 7.917527921132608
+    @test q_av[44] ≈ 7.904126692597465
 end
 model = Wflow.Model(config)
 
