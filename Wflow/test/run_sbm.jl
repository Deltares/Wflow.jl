using Dates

tomlpath = joinpath(@__DIR__, "sbm_config.toml")
config = Wflow.Config(tomlpath)

model = Wflow.Model(config)
(; domain) = model

Wflow.run_timestep!(model)

# test if the first timestep was written to the CSV file
flush(model.writer.csv_io)  # ensure the buffer is written fully to disk
@testset "CSV output" begin
    row = csv_first_row(model.writer.csv_path)

    @test row.time == DateTime("2000-01-02T00:00:00")
    @test row.Q ≈ 6.873232832284681
    @test row.storage ≈ 2.7543324658385325e7
    @test row.temp_bycoord ≈ 2.390000104904175
    @test row.vwc_layer2_bycoord ≈ 0.25938809638672006
    @test row.temp_byindex ≈ 2.390000104904175
    @test row.Q_6336050 ≈ 0.003199581692927209
    @test row.Q_6336510 ≈ 0.012862611828173352
    @test row.Q_6836100 ≈ 0.00875995439640751
    @test row.Q_6336500 ≈ 0.0024066827521196437
    @test row.Q_6836190 ≈ 0.002527417212072159
    @test row.Q_6336800 ≈ 0.004389783779801617
    @test row.Q_6336900 ≈ 0.003937679133692149
    @test row.Q_6336930 ≈ 0.013838197736695087
    @test row.Q_6336910 ≈ 0.0030751269759244286
    @test row.Q_6136500 ≈ 0.0004352908448117654
    @test row.Q_6136520 ≈ 0.0004120247552775616
    @test row.Q_6136150 ≈ 0.002963633332122439
    @test row.Q_6136151 ≈ 0.0027878183390109136
    @test row.Q_6136160 ≈ 3.5796610032021494
    @test row.Q_6136202 ≈ 1.3584953239771165
    @test row.recharge_1 ≈ -0.002257181032501202
end

@testset "NetCDF scalar output" begin
    ds = model.writer.dataset_scalar
    @test ds["time"][1] == DateTime("2000-01-02T00:00:00")
    @test ds["Q"][:][1:20] ≈ [
        0.79544294,
        1.8472399,
        1.8459954,
        1.5499605,
        13.334657,
        4.865496,
        0.09143141,
        4.437221,
        0.010515818,
        6.1864867,
        6.1764274,
        0.0060072034,
        0.0066146287,
        0.006407934,
        0.00416659,
        1.2095966,
        0.002213421,
        1.832764,
        8.601765,
        2.7730224,
    ]
    @test ds["river_gauge__count"].attrib["cf_role"] == "timeseries_id"
    @test ds["temp_index"][:] ≈ [2.39]
    @test ds["temp_coord"][:] ≈ [2.39]
    @test keys(ds.dim) ==
          ["time", "layer", "river_gauge__count", "temp_bycoord", "temp_byindex"]
end

@testset "first timestep" begin
    sbm = model.land.soil
    snow = model.land.snow
    @test snow.parameters.tt[50063] ≈ 0.0

    @test model.clock.iteration == 1

    @test sbm.parameters.theta_s[50063] ≈ 0.48755401372909546
    @test sbm.parameters.theta_r[50063] ≈ 0.15943120419979095
    @test mean(sbm.variables.runoff) ≈ 0.04177459898728149
    @test mean(sbm.variables.soilevap) ≈ 0.02122698830889417
    @test mean(sbm.variables.actevap) ≈ 0.33545623834952143
    @test mean(sbm.variables.actinfilt) ≈ 1.6444774688444848
    @test snow.variables.snow_storage[5] ≈ 3.768513390588815
    @test mean(snow.variables.snow_storage) ≈ 0.038019723676094325
    @test sbm.variables.total_storage[50063] ≈ 559.9035608052374
    @test sbm.variables.total_storage[429] ≈ 597.1794136370914 # river cell
end

# run the second timestep
Wflow.run_timestep!(model)

@testset "second timestep" begin
    sbm = model.land.soil
    snow = model.land.snow
    @test sbm.parameters.theta_s[50063] ≈ 0.48755401372909546
    @test sbm.parameters.theta_r[50063] ≈ 0.15943120419979095
    @test mean(sbm.variables.net_runoff) ≈ 0.23711326799150073
    @test mean(sbm.variables.runoff) ≈ 0.23748172993345834
    @test mean(sbm.variables.soilevap) ≈ 0.018750808322054
    @test mean(sbm.variables.actevap) ≈ 0.27366312063874443
    @test mean(sbm.variables.actinfilt) ≈ 0.08863102527394363
    @test snow.variables.snow_storage[5] ≈ 3.843412524052313
    @test mean(snow.variables.snow_storage) ≈ 0.03461317061870949
    @test sbm.variables.total_storage[50063] ≈ 560.0152135062889
    @test sbm.variables.total_storage[429] ≈ 616.8916185820142  # river cell
end

@testset "subsurface flow" begin
    ssf = model.routing.subsurface_flow.variables.ssf
    @test sum(ssf) ≈ 6.371790004604776e7
    @test ssf[domain.land.network.order[1]] ≈ 717.0520437557641
    @test ssf[domain.land.network.order[end - 100]] ≈ 2333.80105657076
    @test ssf[domain.land.network.order[end]] ≈ 288.19428729403984
end

@testset "overland flow" begin
    q = model.routing.overland_flow.variables.q_av
    @test sum(q) ≈ 285.29655590226673
    @test q[26625] ≈ 0.0
    @test q[39308] ≈ 0.0
    @test q[domain.land.network.order[end]] ≈ 1.0e-30
end

@testset "river flow" begin
    q = model.routing.river_flow.variables.q_av
    @test sum(q) ≈ 3846.1068741546355
    @test q[1622] ≈ 0.0007514485505472345
    @test q[43] ≈ 11.928086691686428
    @test q[domain.river.network.order[end]] ≈ 0.044189018390543434
end

@testset "reservoir simple" begin
    res = model.routing.river_flow.boundary_conditions.reservoir
    @test res.variables.outflow[1] ≈ 0.2174998614438593
    @test res.variables.outflow_av[1] ≈ 0.21749986282401396
    @test res.boundary_conditions.inflow[1] ≈ 0.00051287944327482
    @test res.variables.storage[1] ≈ 2.751299001489657f7
    @test res.variables.storage_av[1] ≈ 2.752388968718314f7
    @test res.variables.actevap[1] ≈ 0.5400000810623169
    @test res.boundary_conditions.precipitation[1] ≈ 0.17999997735023499
    @test res.boundary_conditions.evaporation[1] ≈ 0.5400000810623169
end

# set these variables for comparison in "changed dynamic parameters"
precip = copy(model.land.atmospheric_forcing.precipitation)
evap = copy(model.land.atmospheric_forcing.potential_evaporation)
lai = copy(model.land.vegetation_parameters.leaf_area_index)
res_evap = copy(
    model.routing.river_flow.boundary_conditions.reservoir.boundary_conditions.evaporation,
)

Wflow.close_files(model; delete_output = false)

# test without lateral snow transport
tomlpath = joinpath(@__DIR__, "sbm_config.toml")

config = Wflow.Config(tomlpath)
config.model.snow_gravitational_transport__flag = false
model = Wflow.Model(config)
Wflow.run_timestep!(model)

@testset "lateral snow transport off" begin
    snow = model.land.snow
    @test snow.variables.snow_storage[5] ≈ 3.7686103651001375
    @test mean(snow.variables.snow_storage) ≈ 0.03801972367609432
    @test mean(snow.variables.snow_water) ≈ 0.0025756728488273866
    @test mean(snow.variables.swe) ≈ 0.0405953965249217
end

# test without snow model
config = Wflow.Config(tomlpath)
config.model.snow__flag = false
<<<<<<< HEAD
pop!(config.output.netcdf_grid.variables, "snowpack~dry__leq-depth")
pop!(config.output.netcdf_grid.variables, "snowpack~liquid__depth")
=======
config.model.snow_gravitional_transport__flag = true # this should not throw an error
pop!(Dict(config.output.netcdf_grid.variables), "snowpack_dry_snow__leq_depth")
pop!(Dict(config.output.netcdf_grid.variables), "snowpack_liquid_water__depth")
>>>>>>> 9d9c08af
model = Wflow.Model(config)
Wflow.run_timestep!(model)

@testset "snow model not included" begin
    snow = model.land.snow
    @test typeof(model.land.snow) == Wflow.NoSnowModel
end
Wflow.close_files(model; delete_output = false)

# test for setting a pit and multithreading multiple basins (by setting 2 extra pits
# resulting in 3 basins)
tomlpath = joinpath(@__DIR__, "sbm_config.toml")
config = Wflow.Config(tomlpath)
config.model.pit__flag = true
config.input.basin_pit_location__mask = "wflow_pits"
config.time.endtime = DateTime(2000, 1, 9)
config.logging.loglevel = "info"

model = Wflow.run(config)

@testset "timing" begin
    # clock has been reset
    @test model.clock.time == Wflow.cftime(config.time.starttime, config.time.calendar)
    @test model.clock.iteration == 0
end

@testset "river flow at basin outlets and downstream of one pit" begin
    q = model.routing.river_flow.variables.q_av
    @test q[4009] ≈ 8.533285784984278 # pit/ outlet, CartesianIndex(141, 228)
    @test q[4020] ≈ 0.006779712743030111 # downstream of pit 4009, CartesianIndex(141, 229)
    @test q[2508] ≈ 150.2672574147025 # pit/ outlet
    @test q[5808] ≈ 0.12319287597731672 # pit/ outlet
end

# test changing forcing and cyclic LAI parameter
tomlpath = joinpath(@__DIR__, "sbm_config.toml")
config = Wflow.Config(tomlpath)

config.input.forcing["atmosphere_water__precipitation_volume_flux"] =
    Wflow.init_config_section(
        Wflow.InputEntry,
        Dict("scale" => 2.0, "netcdf" => Dict("variable" => Dict("name" => "precip"))),
    )
config.input.forcing["land_surface_water__potential_evaporation_volume_flux"] =
    Wflow.init_config_section(
        Wflow.InputEntry,
        Dict(
            "scale" => 3.0,
            "offset" => 1.50,
            "netcdf" => Dict("variable" => Dict("name" => "pet")),
        ),
    )
config.input.cyclic["vegetation__leaf-area_index"] = Wflow.init_config_section(
    Wflow.InputEntry,
    Dict("scale" => 1.6, "netcdf" => Dict("variable" => Dict("name" => "LAI"))),
)
<<<<<<< HEAD
=======
config.input.cyclic["vegetation__leaf_area_index"] =
    Dict("scale" => 1.6, "netcdf" => Dict("variable" => Dict("name" => "LAI")))
>>>>>>> 9d9c08af

model = Wflow.Model(config)
Wflow.run_timestep!(model)
Wflow.run_timestep!(model)

@testset "changed dynamic parameters" begin
    res = model.routing.river_flow.boundary_conditions.reservoir
    land = model.land
    @test land.atmospheric_forcing.precipitation[2] / precip[2] ≈ 2.0f0
    @test (land.atmospheric_forcing.potential_evaporation[100] - 1.50) / evap[100] ≈ 3.0f0
    @test land.vegetation_parameters.leaf_area_index[100] / lai[100] ≈ 1.6f0
    @test (res.boundary_conditions.evaporation[2] - 1.50) / res_evap[2] ≈ 3.0f0
end

# test cyclic river and reservoir external inflow (kinematic wave routing)
tomlpath = joinpath(@__DIR__, "sbm_config.toml")
config = Wflow.Config(tomlpath)

config.input.cyclic["river_water__external_inflow_volume_flow_rate"] = "inflow"
config.input.cyclic["reservoir_water__external_inflow_volume_flow_rate"] = "reservoir_inflow"

model = Wflow.Model(config)
Wflow.run_timestep!(model)
Wflow.run_timestep!(model)

@testset "kinematic wave routing: river and reservoir external inflow (cyclic)" begin
    (; reservoir) = model.routing.river_flow.boundary_conditions
    @test model.routing.river_flow.boundary_conditions.external_inflow[44] ≈ 0.75
    @test model.routing.river_flow.boundary_conditions.actual_external_abstraction_av[44] ==
          0.0
    @test model.routing.river_flow.variables.q_av[44] ≈ 10.545108098407255
    @test reservoir.boundary_conditions.external_inflow[2] == -1.0
    @test reservoir.boundary_conditions.actual_external_abstraction_av[2] == 1.0
    @test reservoir.boundary_conditions.inflow[2] ≈ -0.9034940832803586
    @test reservoir.variables.storage_av[2] ≈ 4.621644103995512e7
    @test reservoir.variables.outflow_av[2] ≈ 3.000999922024245
end

# test cyclic river and reservoir external inflow (local inertial routing)
tomlpath = joinpath(@__DIR__, "sbm_river-local-inertial_config.toml")
config = Wflow.Config(tomlpath)

config.input.cyclic["river_water__external_inflow_volume_flow_rate"] = "inflow"
config.input.cyclic["reservoir_water__external_inflow_volume_flow_rate"] = "reservoir_inflow"

model = Wflow.Model(config)
Wflow.run_timestep!(model)
Wflow.run_timestep!(model)

@testset "local inertial routing: river and reservoir external inflow (cyclic)" begin
    (; reservoir) = model.routing.river_flow.boundary_conditions
    @test model.routing.river_flow.boundary_conditions.external_inflow[44] ≈ 0.75
    @test model.routing.river_flow.boundary_conditions.actual_external_abstraction_av[44] ==
          0.0
    @test model.routing.river_flow.variables.q_av[44] ≈ 10.506442564804948
    @test reservoir.boundary_conditions.external_inflow[2] == -1.0
    @test reservoir.boundary_conditions.actual_external_abstraction_av[2] == 1.0
    @test reservoir.boundary_conditions.inflow[2] ≈ -0.9071721542108732
    @test reservoir.variables.storage_av[2] ≈ 4.6218243987631395e7
    @test reservoir.variables.outflow_av[2] ≈ 3.000999922022744
end

# test external negative inflow
tomlpath = joinpath(@__DIR__, "sbm_config.toml")
config = Wflow.Config(tomlpath)
model = Wflow.Model(config)
model.routing.river_flow.boundary_conditions.external_inflow[44] = -10.0
(; actual_external_abstraction_av, external_inflow) =
    model.routing.river_flow.boundary_conditions
(; q_av) = model.routing.river_flow.variables
@testset "river external negative inflow" begin
    Wflow.run_timestep!(model)
    @test actual_external_abstraction_av[44] ≈ 1.5977234689598292
    @test q_av[44] ≈ 1.4346381048266201
    Wflow.run_timestep!(model)
    @test actual_external_abstraction_av[44] ≈ 5.6461557885428135
    @test q_av[44] ≈ 4.173559689914583
    Wflow.run_timestep!(model)
    @test actual_external_abstraction_av[44] ≈ 9.85199447859229
    @test external_inflow[44] == -10.0
    @test q_av[44] ≈ 8.159414181574551
end

# test fixed forcing (precipitation = 2.5)
config = Wflow.Config(tomlpath)
config.input.forcing["atmosphere_water__precipitation_volume_flux"] = 2.5
model = Wflow.Model(config)
Wflow.load_fixed_forcing!(model)

@testset "fixed precipitation forcing (initialize)" begin
    @test maximum(model.land.atmospheric_forcing.precipitation) ≈ 2.5
    @test minimum(model.land.atmospheric_forcing.precipitation) ≈ 0.0
    @test all(
        isapprox.(
            model.routing.river_flow.boundary_conditions.reservoir.boundary_conditions.precipitation,
            2.5,
        ),
    )
end

Wflow.run_timestep!(model)

@testset "fixed precipitation forcing (first timestep)" begin
    @test maximum(model.land.atmospheric_forcing.precipitation) ≈ 2.5
    @test minimum(model.land.atmospheric_forcing.precipitation) ≈ 0.0
    @test all(
        isapprox.(
            model.routing.river_flow.boundary_conditions.reservoir.boundary_conditions.precipitation,
            2.5,
        ),
    )
end

Wflow.close_files(model; delete_output = false)

# test local-inertial option for river flow river_routing"
tomlpath = joinpath(@__DIR__, "sbm_river-local-inertial_config.toml")
config = Wflow.Config(tomlpath)

model = Wflow.Model(config)
Wflow.run_timestep!(model)
Wflow.run_timestep!(model)

@testset "river flow and depth (local inertial)" begin
    q = model.routing.river_flow.variables.q_av
    @test sum(q) ≈ 3851.882468453605
    @test q[1622] ≈ 7.289980625194041e-5
    @test q[43] ≈ 11.708212586581881
    @test q[501] ≈ 3.477737734513234
    h = model.routing.river_flow.variables.h_av
    @test h[1622] ≈ 0.001985933166759342
    @test h[43] ≈ 0.4329730866991719
    @test h[501] ≈ 0.0563033301985948
    q_channel = model.routing.river_flow.variables.q_channel_av
    @test q ≈ q_channel
end

# test external negative inflow local-inertial river flow
tomlpath = joinpath(@__DIR__, "sbm_river-local-inertial_config.toml")
config = Wflow.Config(tomlpath)
model = Wflow.Model(config)
model.routing.river_flow.boundary_conditions.external_inflow[44] = -10.0
(; actual_external_abstraction_av, external_inflow, reservoir) =
    model.routing.river_flow.boundary_conditions
(; q_av) = model.routing.river_flow.variables
@testset "river external negative inflow (local inertial)" begin
    Wflow.run_timestep!(model)
    @test actual_external_abstraction_av[44] ≈ 3.0125200444690616
    @test q_av[44] ≈ 0.0007487510598495983
    Wflow.run_timestep!(model)
    @test actual_external_abstraction_av[44] ≈ 9.73523034718189
    @test q_av[44] ≈ 0.07687497983468243
    Wflow.run_timestep!(model)
    @test actual_external_abstraction_av[44] ≈ 10.0
    @test external_inflow[44] == -10.0
    @test q_av[44] ≈ 7.904126692597465
end
model = Wflow.Model(config)

Wflow.close_files(model; delete_output = false)

# test local-inertial option for river and overland flow
tomlpath = joinpath(@__DIR__, "sbm_river-land-local-inertial_config.toml")
config = Wflow.Config(tomlpath)

model = Wflow.Model(config)
Wflow.run_timestep!(model)
Wflow.run_timestep!(model)

@testset "river and overland flow and depth (local inertial)" begin
    q = model.routing.river_flow.variables.q_av
    @test sum(q) ≈ 2495.9569197351266
    @test q[1622] ≈ 7.300041557915818e-5
    @test q[43] ≈ 5.361194661421843
    @test q[501] ≈ 1.6008404903133953
    h = model.routing.river_flow.variables.h_av
    @test h[1622] ≈ 0.001986911257475209
    @test h[43] ≈ 0.30038092757954926
    @test h[501] ≈ 0.031910646103667804
    qx = model.routing.overland_flow.variables.qx
    qy = model.routing.overland_flow.variables.qy
    @test qx[[26, 35, 631]] ≈ [0.19370097955175714, 0.026749121396015898, 0.0]
    @test qy[[26, 35, 631]] ≈ [0.1284818298277494, 1.7209662222437763, 0.0]
    h = model.routing.overland_flow.variables.h
    @test h[[26, 35, 631]] ≈
          [0.07360961858558272, 0.009134592417481706, 0.000726454163107432]
end

Wflow.close_files(model; delete_output = false)

# test local-inertial option for river flow including 1D floodplain schematization
tomlpath = joinpath(@__DIR__, "sbm_river-floodplain-local-inertial_config.toml")
config = Wflow.Config(tomlpath)
model = Wflow.Model(config)

(; flow_length, flow_length) = model.domain.river.parameters
fp = model.routing.river_flow.floodplain.parameters.profile
river = model.routing.river_flow
dh = diff(fp.depth)
Δv = diff(fp.storage[:, 3])
Δa = diff(fp.a[:, 3])

@testset "river flow (local inertial) floodplain schematization" begin
    # floodplain geometry checks (index 3)
    @test fp.storage[:, 3] ≈ [0.0, 8641.0, 19011.0, 31685.0, 51848.0, 80653.0]
    @test fp.width[:, 3] ≈ [
        30.0,
        99.28617594254938,
        119.15260323159785,
        145.6258527827648,
        231.6754039497307,
        330.9730700179533,
    ]
    @test fp.p[:, 3] ≈ [
        69.28617594254938,
        70.28617594254938,
        91.15260323159785,
        118.62585278276481,
        205.6754039497307,
        305.9730700179533,
    ]
    @test fp.a[:, 3] ≈ [
        0.0,
        49.64308797127469,
        109.21938958707361,
        182.032315978456,
        297.8700179533214,
        463.35655296229805,
    ]
    @test dh .* fp.width[2:end, 3] * flow_length[3] ≈ Δv
    @test fp.a[:, 3] * flow_length[3] ≈ fp.storage[:, 3]
    # flood depth from flood storage (8000.0)
    flood_vol = 8000.0
    river.variables.storage[3] = flood_vol + river.parameters.bankfull_storage[3]
    i1, i2 = Wflow.interpolation_indices(flood_vol, fp.storage[:, 3])
    @test (i1, i2) == (1, 2)
    flood_depth = Wflow.flood_depth(fp, flood_vol, flow_length[3], 3)
    @test flood_depth ≈ 0.46290938548779076
    @test (flood_depth - fp.depth[i1]) * fp.width[i2, 3] * flow_length[3] +
          fp.storage[i1, 3] ≈ flood_vol
    # flood depth from flood storage (12000.0)
    flood_vol = 12000.0
    river.variables.storage[3] = flood_vol + river.parameters.bankfull_storage[3]
    i1, i2 = Wflow.interpolation_indices(flood_vol, fp.storage[:, 3])
    @test (i1, i2) == (2, 3)
    flood_depth = Wflow.flood_depth(fp, flood_vol, flow_length[3], 3)
    @test flood_depth ≈ 0.6619575699132112
    @test (flood_depth - fp.depth[i1]) * fp.width[i2, 3] * flow_length[3] +
          fp.storage[i1, 3] ≈ flood_vol
    # test extrapolation of segment
    flood_vol = 95000.0
    river.variables.storage[3] = flood_vol + river.parameters.bankfull_storage[3]
    i1, i2 = Wflow.interpolation_indices(flood_vol, fp.storage[:, 3])
    @test (i1, i2) == (6, 6)
    flood_depth = Wflow.flood_depth(fp, flood_vol, flow_length[3], 3)
    @test flood_depth ≈ 2.749036625585836
    @test (flood_depth - fp.depth[i1]) * fp.width[i2, 3] * flow_length[3] +
          fp.storage[i1, 3] ≈ flood_vol
    river.variables.storage[3] = 0.0 # reset storage
    # flow area and wetted perimeter based on hf
    h = 0.5
    i1, i2 = Wflow.interpolation_indices(h, fp.depth)
    @test Wflow.flow_area(fp.width[i2, 3], fp.a[i1, 3], fp.depth[i1], h) ≈ 49.64308797127469
    @test Wflow.wetted_perimeter(fp.p[i1, 3], fp.depth[i1], h) ≈ 70.28617594254938
    h = 1.5
    i1, i2 = Wflow.interpolation_indices(h, fp.depth)
    @test Wflow.flow_area(fp.width[i2, 3], fp.a[i1, 3], fp.depth[i1], h) ≈ 182.032315978456
    @test Wflow.wetted_perimeter(fp.p[i1, 3], fp.depth[i1], h) ≈ 118.62585278276481
    h = 1.7
    i1, i2 = Wflow.interpolation_indices(h, fp.depth)
    @test Wflow.flow_area(fp.width[i2, 3], fp.a[i1, 3], fp.depth[i1], h) ≈
          228.36739676840216
    @test Wflow.wetted_perimeter(fp.p[i1, 3], fp.depth[i1], h) ≈ 119.02585278276482
    h = 3.2
    i1, i2 = Wflow.interpolation_indices(h, fp.depth)
    @test Wflow.flow_area(fp.width[i2, 3], fp.a[i1, 3], fp.depth[i1], h) ≈ 695.0377019748654
    @test Wflow.wetted_perimeter(fp.p[i1, 3], fp.depth[i1], h) ≈ 307.3730700179533
    h = 4.0
    i1, i2 = Wflow.interpolation_indices(h, fp.depth)
    @test Wflow.flow_area(fp.width[i2, 3], fp.a[i1, 3], fp.depth[i1], h) ≈ 959.816157989228
    @test Wflow.wetted_perimeter(fp.p[i1, 3], fp.depth[i1], h) ≈ 308.9730700179533
    @test Wflow.flow_area(fp.width[i2, 4], fp.a[i1, 4], fp.depth[i1], h) ≈ 407.6395313908081
    @test Wflow.wetted_perimeter(fp.p[i1, 4], fp.depth[i1], h) ≈ 90.11775307900271
end

Wflow.run_timestep!(model)
Wflow.run_timestep!(model)

@testset "river flow (local inertial) with floodplain schematization simulation" begin
    q = model.routing.river_flow.variables.q_av
    @test sum(q) ≈ 3841.1358969211033
    @test q[1622] ≈ 7.289980623447371e-5
    @test q[43] ≈ 11.708212586581894
    @test q[501] ≈ 3.4204477934334836
    @test q[5808] ≈ 0.0022226684528054044
    h = model.routing.river_flow.variables.h_av
    @test h[1622] ≈ 0.0019859331038689374
    @test h[43] ≈ 0.4329730866994521
    @test h[501] ≈ 0.05578682441669217
    @test h[5808] ≈ 0.005930509404131392
end

# set boundary condition local inertial routing from netCDF file
config.input.static["model_boundary_condition_river__length"] = "riverlength_bc"
config.input.static["model_boundary_condition_river_bank_water__depth"] = "riverdepth_bc"
model = Wflow.Model(config)
Wflow.run_timestep!(model)
Wflow.run_timestep!(model)

@testset "change boundary condition for local inertial routing (including floodplain)" begin
    q = model.routing.river_flow.variables.q_av
    @test sum(q) ≈ 3841.325252009684
    @test q[1622] ≈ 7.289980623447371e-5
    @test q[43] ≈ 11.708212586581894
    @test q[501] ≈ 3.4204477934334836
    @test q[5808] ≈ 0.055273361881645354
    h = model.routing.river_flow.variables.h_av
    @test h[1622] ≈ 0.0019859331038689374
    @test h[43] ≈ 0.4329730866994521
    @test h[501] ≈ 0.05578682441669217
    @test h[5808] ≈ 1.9999993313276971
end
Wflow.close_files(model; delete_output = false)

# test different ksat profiles
@testset "ksat profiles (SBM)" begin
    tomlpath = joinpath(@__DIR__, "sbm_config.toml")
<<<<<<< HEAD

    function get_config(profile)
        config = Wflow.Config(tomlpath)
        config.model.saturated_hydraulic_conductivity_profile = profile
        config.input.static["soil_layer_water__vertical_saturated_hydraulic_conductivity"] = "kv"
        config.input.static["soil_vertical_saturated_hydraulic_conductivity_profile~exponential_below-surface__depth"] =
            400.0
        config.input.static["soil_vertical_saturated_hydraulic_conductivity_profile~layered_below-surface__depth"] =
            400.0
        config
    end

    i = 100
    config = get_config("exponential")
=======
    config = Wflow.Config(tomlpath)
    config.input.static["soil_layer_water__vertical_saturated_hydraulic_conductivity"] = "kv"
    config.input.static["soil_exponential_vertical_saturated_hydraulic_conductivity_profile_below_surface__depth"] =
        Dict("value" => 400.0)
    config.input.static["soil_layered_vertical_saturated_hydraulic_conductivity_profile_below_surface__depth"] =
        Dict("value" => 400.0)
>>>>>>> 9d9c08af

    @testset "exponential profile" begin
        config = get_config("exponential")
        model = Wflow.Model(config)
        (; soil) = model.land
        (; kv_profile) = soil.parameters
        (; subsurface_flow) = model.routing
        z = soil.variables.zi[i]
        kvfrac = soil.parameters.kvfrac
        kv_z = Wflow.hydraulic_conductivity_at_depth(kv_profile, kvfrac, z, i, 2)
        @test kv_z ≈ kvfrac[i][2] * kv_profile.kv_0[i] * exp(-kv_profile.f[i] * z)
        @test subsurface_flow.variables.ssfmax[i] ≈ 28.32720603576582
        @test subsurface_flow.variables.ssf[i] ≈ 11683.330684556406
    end

    @testset "exponential constant profile" begin
        config = get_config("exponential_constant")
        model = Wflow.Model(config)
        (; soil) = model.land
        (; kv_profile) = soil.parameters
        (; subsurface_flow) = model.routing
        z = soil.variables.zi[i]
        kvfrac = soil.parameters.kvfrac
        kv_z = Wflow.hydraulic_conductivity_at_depth(kv_profile, kvfrac, z, i, 2)
        @test kv_z ≈
              kvfrac[i][2] *
              kv_profile.exponential.kv_0[i] *
              exp(-kv_profile.exponential.f[i] * z)
        kv_400 = Wflow.hydraulic_conductivity_at_depth(kv_profile, kvfrac, 400.0, i, 2)
        kv_1000 = Wflow.hydraulic_conductivity_at_depth(kv_profile, kvfrac, 1000.0, i, 3)
        @test kv_400 ≈ kv_1000
        @test all(kv_profile.z_exp .== 400.0)
        @test subsurface_flow.variables.ssfmax[i] ≈ 49.38558575188426
        @test subsurface_flow.variables.ssf[i] ≈ 24810.460986497365
    end

    @testset "layered profile" begin
        config = get_config("layered")
        model = Wflow.Model(config)
        (; soil) = model.land
        (; kv_profile) = soil.parameters
        (; subsurface_flow) = model.routing
        z = soil.variables.zi[i]
        kvfrac = soil.parameters.kvfrac
        @test Wflow.hydraulic_conductivity_at_depth(kv_profile, kvfrac, z, i, 2) ≈
              kv_profile.kv[i][2]
        Wflow.kh_layered_profile!(soil, subsurface_flow, kv_profile, 86400.0)
        @test subsurface_flow.parameters.kh_profile.kh[i] ≈ 47.508932674632355
        @test subsurface_flow.variables.ssfmax[i] ≈ 30.237094380100316
        @test subsurface_flow.variables.ssf[i] ≈ 14546.518932613191
    end

    config = get_config("layered_exponential")

    @testset "layered exponential profile" begin
        model = Wflow.Model(config)
        (; soil) = model.land
        (; kv_profile) = soil.parameters
        (; subsurface_flow) = model.routing
        z = soil.variables.zi[i]
        kvfrac = soil.parameters.kvfrac
        @test Wflow.hydraulic_conductivity_at_depth(kv_profile, kvfrac, z, i, 2) ≈
              kv_profile.kv[i][2]
        @test kv_profile.nlayers_kv[i] == 2
        Wflow.kh_layered_profile!(soil, subsurface_flow, kv_profile, 86400.0)
        @test subsurface_flow.parameters.kh_profile.kh[i] ≈ 33.76026208801769
        @test all(kv_profile.z_layered[1:10] .== 400.0)
        @test subsurface_flow.variables.ssfmax[i] ≈ 23.4840490395906
        @test subsurface_flow.variables.ssf[i] ≈ 10336.88327617503
    end

    @testset "river flow layered exponential profile" begin
        model = Wflow.Model(config)
        Wflow.run_timestep!(model)
        Wflow.run_timestep!(model)
        q = model.routing.river_flow.variables.q_av
        @test sum(q) ≈ 3300.5679346067054
        @test q[1622] ≈ 0.000698946772256762
        @test q[43] ≈ 9.667763405724566
    end

    Wflow.close_files(model; delete_output = false)
end<|MERGE_RESOLUTION|>--- conflicted
+++ resolved
@@ -172,14 +172,8 @@
 # test without snow model
 config = Wflow.Config(tomlpath)
 config.model.snow__flag = false
-<<<<<<< HEAD
-pop!(config.output.netcdf_grid.variables, "snowpack~dry__leq-depth")
-pop!(config.output.netcdf_grid.variables, "snowpack~liquid__depth")
-=======
-config.model.snow_gravitional_transport__flag = true # this should not throw an error
-pop!(Dict(config.output.netcdf_grid.variables), "snowpack_dry_snow__leq_depth")
-pop!(Dict(config.output.netcdf_grid.variables), "snowpack_liquid_water__depth")
->>>>>>> 9d9c08af
+pop!(config.output.netcdf_grid.variables, "snowpack_dry_snow__leq_depth")
+pop!(config.output.netcdf_grid.variables, "snowpack_liquid_water__depth")
 model = Wflow.Model(config)
 Wflow.run_timestep!(model)
 
@@ -232,15 +226,10 @@
             "netcdf" => Dict("variable" => Dict("name" => "pet")),
         ),
     )
-config.input.cyclic["vegetation__leaf-area_index"] = Wflow.init_config_section(
+config.input.cyclic["vegetation__leaf_area_index"] = Wflow.init_config_section(
     Wflow.InputEntry,
     Dict("scale" => 1.6, "netcdf" => Dict("variable" => Dict("name" => "LAI"))),
 )
-<<<<<<< HEAD
-=======
-config.input.cyclic["vegetation__leaf_area_index"] =
-    Dict("scale" => 1.6, "netcdf" => Dict("variable" => Dict("name" => "LAI")))
->>>>>>> 9d9c08af
 
 model = Wflow.Model(config)
 Wflow.run_timestep!(model)
@@ -295,7 +284,7 @@
     @test model.routing.river_flow.boundary_conditions.external_inflow[44] ≈ 0.75
     @test model.routing.river_flow.boundary_conditions.actual_external_abstraction_av[44] ==
           0.0
-    @test model.routing.river_flow.variables.q_av[44] ≈ 10.506442564804948
+    @test model.routing.river_flow.variables.q_av[44] ≈ 10.50644055015246
     @test reservoir.boundary_conditions.external_inflow[2] == -1.0
     @test reservoir.boundary_conditions.actual_external_abstraction_av[2] == 1.0
     @test reservoir.boundary_conditions.inflow[2] ≈ -0.9071721542108732
@@ -568,29 +557,20 @@
 # test different ksat profiles
 @testset "ksat profiles (SBM)" begin
     tomlpath = joinpath(@__DIR__, "sbm_config.toml")
-<<<<<<< HEAD
 
     function get_config(profile)
         config = Wflow.Config(tomlpath)
         config.model.saturated_hydraulic_conductivity_profile = profile
         config.input.static["soil_layer_water__vertical_saturated_hydraulic_conductivity"] = "kv"
-        config.input.static["soil_vertical_saturated_hydraulic_conductivity_profile~exponential_below-surface__depth"] =
+        config.input.static["soil_exponential_vertical_saturated_hydraulic_conductivity_profile_below_surface__depth"] =
             400.0
-        config.input.static["soil_vertical_saturated_hydraulic_conductivity_profile~layered_below-surface__depth"] =
+        config.input.static["soil_layered_vertical_saturated_hydraulic_conductivity_profile_below_surface__depth"] =
             400.0
         config
     end
 
     i = 100
     config = get_config("exponential")
-=======
-    config = Wflow.Config(tomlpath)
-    config.input.static["soil_layer_water__vertical_saturated_hydraulic_conductivity"] = "kv"
-    config.input.static["soil_exponential_vertical_saturated_hydraulic_conductivity_profile_below_surface__depth"] =
-        Dict("value" => 400.0)
-    config.input.static["soil_layered_vertical_saturated_hydraulic_conductivity_profile_below_surface__depth"] =
-        Dict("value" => 400.0)
->>>>>>> 9d9c08af
 
     @testset "exponential profile" begin
         config = get_config("exponential")
