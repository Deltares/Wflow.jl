--- conflicted
+++ resolved
@@ -95,18 +95,8 @@
             "land_drain_water__to_subsurface_volume_flow_rate",
         )
         model = Wflow.Model(config)
-<<<<<<< HEAD
-        @test model.routing.subsurface_flow.boundaries.active == [:recharge, :river]
-        @test model.routing.subsurface_flow.boundaries isa Wflow.AquiferBC{
-            Wflow.Recharge,
-            Wflow.GwfRiver,
-            Wflow.NoAquiferBoundaryCondition,
-            Wflow.NoAquiferBoundaryCondition,
-        }
-=======
         @test typeof.(Wflow.get_boundaries(model.routing.subsurface_flow.boundaries)) ==
               (Wflow.Recharge, Wflow.GwfRiver, Nothing, Nothing)
->>>>>>> 25dd292e
     end
 
     Wflow.close_files(model; delete_output = false)
