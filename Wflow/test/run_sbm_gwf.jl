--- conflicted
+++ resolved
@@ -1,96 +1,8 @@
 
-<<<<<<< HEAD
 @testitem "Run SBM GWF 1" begin
     using Dates: DateTime
     include("testing_utils.jl")
     tomlpath = joinpath(@__DIR__, "sbm_gwf_config.toml")
-=======
-tomlpath = joinpath(@__DIR__, "sbm_gwf_config.toml")
-config = Wflow.Config(tomlpath)
-
-model = Wflow.Model(config)
-(; domain) = model
-
-@testset "initial states and depending variables" begin
-    # test if states and depending variables are consistent between soil and groundwater
-    # flow models
-    (; aquifer) = model.routing.subsurface_flow
-    (; zi, ustorecapacity) = model.land.soil.variables
-    (; land_indices) = model.domain.river.network
-    @test all(
-        0.001 * zi .==
-        aquifer.parameters.top .- min.(aquifer.variables.head, aquifer.parameters.top),
-    )
-    @test all(ustorecapacity[land_indices] .== 0.0)
-    @test all(aquifer.variables.head[land_indices] .== aquifer.parameters.top[land_indices])
-end
-
-Wflow.run_timestep!(model)
-
-# test if the first timestep was written to the CSV file
-flush(model.writer.csv_io)  # ensure the buffer is written fully to disk
-@testset "CSV output" begin
-    row = csv_first_row(model.writer.csv_path)
-
-    @test row.time == DateTime("2000-06-01T00:00:00")
-    @test row.Q_av ≈ 0.01619703129434486
-    @test row.head ≈ 1.6483613552507124
-end
-
-@testset "first timestep" begin
-    sbm = model.land
-
-    @test model.clock.iteration == 1
-    @test sbm.soil.parameters.theta_s[1] ≈ 0.44999998807907104
-    @test sbm.soil.variables.runoff[1] == 0.0
-    @test sbm.soil.variables.soilevap[1] == 0.0
-    @test sbm.soil.variables.transpiration[1] ≈ 0.30587632831650247
-end
-
-# run the second timestep
-Wflow.run_timestep!(model)
-
-@testset "second timestep" begin
-    sbm = model.land
-    @test sbm.soil.parameters.theta_s[1] ≈ 0.44999998807907104
-    @test sbm.soil.variables.runoff[1] == 0.0
-    @test sbm.soil.variables.soilevap[1] == 0.0
-    @test sbm.soil.variables.transpiration[4] ≈ 0.9545461724219301
-end
-
-@testset "overland flow (kinematic wave)" begin
-    q = model.routing.overland_flow.variables.q_av
-    @test sum(q) ≈ 2.2319312569903814e-7
-end
-
-@testset "river domain (kinematic wave)" begin
-    q = model.routing.river_flow.variables.q_av
-    river = model.routing.river_flow
-    @test sum(q) ≈ 0.04467596116472541
-    @test q[6] ≈ 0.01045806777050397
-    @test river.variables.storage[6] ≈ 5.327514648713158
-    @test river.boundary_conditions.inwater[6] ≈ 0.0008954764365446767
-    @test q[13] ≈ 0.0007247351389898374
-    @test q[domain.river.network.order[end]] ≈ 0.01147048008100743
-end
-
-@testset "groundwater" begin
-    gw = model.routing.subsurface_flow
-    @test gw.boundaries.river.variables.stage[1] ≈ 1.212479774379469
-    @test gw.aquifer.variables.head[17:21] ≈ [
-        1.4037567076805044,
-        1.4616545639019285,
-        1.7999999523162842,
-        1.6266815385109639,
-        1.503470591440436,
-    ]
-    @test gw.boundaries.river.variables.flux[1] ≈ -61.786976087971084
-    @test gw.boundaries.drain.variables.flux[1] ≈ 0.0
-    @test gw.boundaries.recharge.variables.rate[19] ≈ -0.0014241196552847502
-end
-
-@testset "no drains" begin
->>>>>>> b35e8f1b
     config = Wflow.Config(tomlpath)
 
     model = Wflow.Model(config)
@@ -194,77 +106,10 @@
     tomlpath = joinpath(@__DIR__, "sbm_gwf_config.toml")
     Wflow.run(tomlpath; silent = true)
 
-<<<<<<< HEAD
     # test local-inertial option for river flow routing
     tomlpath = joinpath(@__DIR__, "sbm_gwf_config.toml")
     config = Wflow.Config(tomlpath)
     config.model.river_routing = "local_inertial"
-=======
-# test local-inertial option for river flow routing
-tomlpath = joinpath(@__DIR__, "sbm_gwf_config.toml")
-config = Wflow.Config(tomlpath)
-config.model.river_routing = "local_inertial"
-
-config.input.static["river_bank_water__elevation"] = "bankfull_elevation"
-config.input.static["river_bank_water__depth"] = "bankfull_depth"
-
-model = Wflow.Model(config)
-Wflow.run_timestep!(model)
-Wflow.run_timestep!(model)
-
-@testset "river domain (local inertial)" begin
-    q = model.routing.river_flow.variables.q_av
-    river = model.routing.river_flow
-    @test sum(q) ≈ 0.03415339215740202
-    @test q[6] ≈ 0.00797964303605101
-    @test river.variables.storage[6] ≈ 9.072782344941736
-    @test river.boundary_conditions.inwater[6] ≈ 0.0006680314704008334
-    @test q[13] ≈ 0.0005485471116586621
-    @test q[5] ≈ 0.008757115063950119
-end
-Wflow.close_files(model; delete_output = false)
-
-# test local-inertial option for river and overland flow routing
-tomlpath = joinpath(@__DIR__, "sbm_gwf_config.toml")
-config = Wflow.Config(tomlpath)
-config.model.river_routing = "local_inertial"
-config.model.land_routing = "local_inertial"
-
-config.input.static["river_bank_water__elevation"] = "bankfull_elevation"
-config.input.static["river_bank_water__depth"] = "bankfull_depth"
-config.input.static["land_surface_water_flow__ground_elevation"] = "wflow_dem"
-
-pop!(config.state.variables, "land_surface_water__instantaneous_volume_flow_rate")
-config.state.variables.land_surface_water__depth = "h_av_land"
-config.state.variables.land_surface_water__x_component_of_instantaneous_volume_flow_rate = "qx_land"
-config.state.variables.land_surface_water__y_component_of_instantaneous_volume_flow_rate = "qy_land"
-
-model = Wflow.Model(config)
-Wflow.run_timestep!(model)
-Wflow.run_timestep!(model)
-
-@testset "river and land domain (local inertial)" begin
-    q = model.routing.river_flow.variables.q_av
-    @test sum(q) ≈ 0.034153376823583735
-    @test q[6] ≈ 0.007979645156223385
-    @test q[13] ≈ 0.0005485472496903369
-    @test q[5] ≈ 0.008757093275644737
-    h = model.routing.river_flow.variables.h
-    @test h[6] ≈ 0.09072771746166071
-    @test h[5] ≈ 0.08793512486538263
-    @test h[13] ≈ 0.09266296831143483
-    qx = model.routing.overland_flow.variables.qx
-    qy = model.routing.overland_flow.variables.qy
-    @test all(qx .== 0.0)
-    @test all(qy .== 0.0)
-end
-Wflow.close_files(model; delete_output = false)
-
-# test with warm start
-tomlpath = joinpath(@__DIR__, "sbm_gwf_config.toml")
-config = Wflow.Config(tomlpath)
-config.model.cold_start__flag = false
->>>>>>> b35e8f1b
 
     config.input.static["river_bank_water__elevation"] = "bankfull_elevation"
     config.input.static["river_bank_water__depth"] = "bankfull_depth"
@@ -300,7 +145,6 @@
     config.state.variables.land_surface_water__x_component_of_instantaneous_volume_flow_rate = "qx_land"
     config.state.variables.land_surface_water__y_component_of_instantaneous_volume_flow_rate = "qy_land"
 
-<<<<<<< HEAD
     model = Wflow.Model(config)
     Wflow.run_timestep!(model)
     Wflow.run_timestep!(model)
@@ -377,74 +221,6 @@
 @testitem "run wflow sbm_gwf" begin
     tomlpath = joinpath(@__DIR__, "sbm_gwf_config.toml")
     config = Wflow.Config(tomlpath)
-=======
-@testset "river domain warm start (kinematic wave)" begin
-    q = model.routing.river_flow.variables.q_av
-    river = model.routing.river_flow
-    @test sum(q) ≈ 0.012035660670336177
-    @test q[6] ≈ 0.002461611895159899
-    @test river.variables.storage[6] ≈ 2.243001377077464
-    @test river.boundary_conditions.inwater[6] ≈ -9.80491995209067e-6
-    @test q[13] ≈ 8.306151934987444e-5
-    @test q[domain.river.network.order[end]] ≈ 0.0024978487353360577
-end
-
-@testset "groundwater warm start" begin
-    gw = model.routing.subsurface_flow
-    @test gw.boundaries.river.variables.stage[1] ≈ 1.2030201719029363
-    @test gw.aquifer.variables.head[17:21] ≈ [
-        1.2271445115520103,
-        1.2841099964673919,
-        1.7999999523162842,
-        1.5991095485460984,
-        1.2079062115823571,
-    ]
-    @test gw.boundaries.river.variables.flux[1] ≈ -7.205394770592832
-    @test gw.boundaries.drain.variables.flux[1] ≈ 0.0
-    @test gw.boundaries.recharge.variables.rate[19] ≈ -0.0014241196552847502
-end
-
-Wflow.close_files(model; delete_output = false)
-
-@testset "water balance sbm with groundwater" begin
-    tomlpath = joinpath(@__DIR__, "sbm_gwf_config.toml")
-    config = Wflow.Config(tomlpath)
-    config.model.water_mass_balance__flag = true
-    model = Wflow.Model(config)
-    (; land_water_balance, routing) = model.mass_balance
-    (; overland_water_balance, river_water_balance, subsurface_water_balance) = routing
-    Wflow.run_timestep!(model)
-    @testset "water balance first timestep" begin
-        @test all(e -> abs(e) < 1.5e-6, land_water_balance.error)
-        @test all(re -> abs(re) < 1e-7, land_water_balance.relative_error)
-        @test all(e -> abs(e) < 1e-9, overland_water_balance.error)
-        @test all(re -> abs(re) < 1e-9, overland_water_balance.relative_error)
-        @test all(e -> abs(e) < 1.e-9, river_water_balance.error)
-        @test all(re -> abs(re) < 1e-9, river_water_balance.relative_error)
-        @test all(e -> abs(e) < 1e-9, subsurface_water_balance.error)
-        @test all(re -> abs(re) < 1e-9, subsurface_water_balance.relative_error)
-    end
-    Wflow.run_timestep!(model)
-    @testset "water balance second timestep" begin
-        @test all(e -> abs(e) < 1e-6, land_water_balance.error)
-        @test all(re -> abs(re) < 1e-7, land_water_balance.relative_error)
-        @test all(e -> abs(e) < 1.e-9, routing.overland_water_balance.error)
-        @test all(re -> abs(re) < 1.e-9, routing.overland_water_balance.relative_error)
-        @test all(re -> abs(re) < 1e-9, routing.overland_water_balance.relative_error)
-        @test all(e -> abs(e) < 1e-9, river_water_balance.error)
-        @test all(re -> abs(re) < 1e-9, river_water_balance.relative_error)
-        @test all(re -> abs(re) < 1e-9, river_water_balance.relative_error)
-        @test all(e -> abs(e) < 1e-9, subsurface_water_balance.error)
-        @test all(re -> abs(re) < 1e-9, subsurface_water_balance.relative_error)
-    end
-    Wflow.close_files(model; delete_output = false)
-end
-
-@testset "run wflow sbm_gwf" begin
->>>>>>> b35e8f1b
     config.time.endtime = "2000-06-04"
     Wflow.run(config)
-end
-
-# test complete run including logging entry TOML file (not set)
-Wflow.run(tomlpath; silent = true)+end