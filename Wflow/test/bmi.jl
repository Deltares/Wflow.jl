
@testitem "BMI functions" begin
    import BasicModelInterface as BMI
    using Statistics: mean
    using Wflow: to_SI, to_SI!, Unit, get_unit
    tomlpath = joinpath(@__DIR__, "sbm_config.toml")
    model = BMI.initialize(Wflow.Model, tomlpath)

    @testset "initialization and time functions" begin
        @test BMI.get_time_units(model) == "s"
        @test BMI.get_time_step(model) == 86400.0
        @test BMI.get_start_time(model) == 0.0
        @test BMI.get_current_time(model) == 0.0
        @test BMI.get_end_time(model) == 31 * 86400.0
        model.config.time.endtime = "2000-02-01T00:00:00"
        @test BMI.get_end_time(model) == 31 * 86400.0
    end

    @testset "model information functions" begin
        @test BMI.get_component_name(model) == "sbm"
        @test BMI.get_input_item_count(model) == 7
        @test BMI.get_output_item_count(model) == 7
        to_check = [
            "river_water__volume_flow_rate",
            "soil_water_unsaturated_zone__depth",
            "soil_water__transpiration_volume_flux",
            "soil_layer_2_water_unsaturated_zone__depth",
        ]
        retrieved_vars = BMI.get_input_var_names(model)
        @test all(x -> x in retrieved_vars, to_check)
        retrieved_vars = BMI.get_output_var_names(model)
        @test all(x -> x in retrieved_vars, to_check)
    end

    @testset "variable information functions" begin
        @test BMI.get_var_grid(model, "soil_water__infiltration_volume_flux") == 5
        @test BMI.get_var_grid(model, "river_water__volume_flow_rate") == 2
        @test BMI.get_var_grid(model, "reservoir_water__outgoing_volume_flow_rate") == 0
        @test BMI.get_var_type(model, "reservoir_water__incoming_volume_flow_rate") ==
              "Float64"
        @test BMI.get_var_units(model, "river_water__volume_flow_rate") == "m3 s-1"
        @test BMI.get_var_itemsize(model, "subsurface_water__volume_flow_rate") ==
              sizeof(Float64)
        @test BMI.get_var_nbytes(model, "river_water__instantaneous_volume_flow_rate") ==
              length(model.routing.river_flow.variables.q) * sizeof(Float64)
        @test BMI.get_var_location(model, "river_water__volume_flow_rate") == "node"
    end

    BMI.update(model)

    @testset "update and get and set functions" begin
        @test BMI.get_current_time(model) == 86400.0
        dest = zeros(Float64, size(model.land.soil.variables.zi))
<<<<<<< HEAD
        var_name = "soil_water_saturated_zone_top__depth"
        BMI.get_value(model, var_name, dest)
        @test mean(dest) ≈ to_SI(276.16325589542333, get_unit(var_name))
=======
        BMI.get_value(model, "soil_water_saturated_zone_top__depth", dest)
        @test mean(dest) ≈ 276.17231195770916
>>>>>>> c5ab130b
        @test BMI.get_value_at_indices(
            model,
            "soil_layer_1_water__volume_fraction",
            zeros(Float64, 3),
            [1, 2, 3],
        ) ≈ getindex.(model.land.soil.variables.vwc, 1)[1:3]
        BMI.set_value_at_indices(
            model,
            "soil_layer_2_water__volume_fraction",
            [1, 2, 3],
            [0.10, 0.15, 0.20],
        ) ≈ getindex.(model.land.soil.variables.vwc, 2)[1:3]
<<<<<<< HEAD
        var_name = "river_water__instantaneous_volume_flow_rate"
        @test BMI.get_value_at_indices(model, var_name, zeros(Float64, 3), [1, 100, 5617]) ≈
              to_SI!(
            [0.6525634030110335, 7.493560511070567, 0.023197145979653312],
            get_unit(var_name),
=======
        @test BMI.get_value_at_indices(
            model,
            "river_water__instantaneous_volume_flow_rate",
            zeros(Float64, 3),
            [1, 100, 5617],
        ) ≈ [0.6993473042794766, 7.472314290028742, 0.023195645317842416]
        BMI.set_value(
            model,
            "soil_water_saturated_zone_top__depth",
            fill(300.0, length(model.land.soil.variables.zi)),
>>>>>>> c5ab130b
        )
        var_name = "soil_water_saturated_zone_top__depth"
        BMI.set_value(model, var_name, fill(300.0, length(model.land.soil.variables.zi)))
        @test mean(
            BMI.get_value(
                model,
                var_name,
                zeros(Float64, size(model.land.soil.variables.zi)),
            ),
        ) == 300.0
        BMI.set_value_at_indices(model, var_name, [1], [250.0])
        @test BMI.get_value_at_indices(model, var_name, zeros(Float64, 2), [1, 2]) ==
              [250.0, 300.0]
    end

    @testset "model grid functions" begin
        @test BMI.get_grid_type(model, 0) == "points"
        @test BMI.get_grid_type(model, 2) == "points"
        @test BMI.get_grid_type(model, 6) == "unstructured"
        @test_throws ErrorException BMI.get_grid_rank(model, 8)
        @test BMI.get_grid_rank(model, 0) == 2
        @test BMI.get_grid_rank(model, 6) == 2
        @test_throws ErrorException BMI.get_grid_rank(model, 8)
        @test BMI.get_grid_node_count(model, 0) == 2
        @test BMI.get_grid_node_count(model, 2) == 5809
        @test BMI.get_grid_node_count(model, 3) == 50063
        @test BMI.get_grid_node_count(model, 4) == 50063
        @test BMI.get_grid_size(model, 0) == 2
        @test BMI.get_grid_size(model, 2) == 5809
        @test BMI.get_grid_size(model, 3) == 50063
        @test BMI.get_grid_size(model, 4) == 50063
        @test minimum(BMI.get_grid_x(model, 5, zeros(Float64, 50063))) ≈ 5.426666666666667
        @test maximum(BMI.get_grid_x(model, 5, zeros(Float64, 50063))) ≈ 7.843333333333344
        @test BMI.get_grid_x(model, 0, zeros(Float64, 2)) ≈
              [5.760000000000002, 5.918333333333336]
        @test BMI.get_grid_y(model, 0, zeros(Float64, 2)) ≈
              [48.92583333333333, 49.909166666666664]
        @test BMI.get_grid_node_count(model, 0) == 2
        @test BMI.get_grid_edge_count(model, 3) == 5808
        @test BMI.get_grid_edge_nodes(model, 3, fill(0, 2 * 5808))[1:6] ==
              [1, 5, 2, 1, 3, 2]
    end

    @testset "update until and finalize" begin
        time = BMI.get_current_time(model) + 2 * BMI.get_time_step(model)
        BMI.update_until(model, time)
        @test model.clock.iteration == 3
        time_off = BMI.get_current_time(model) + 1 * BMI.get_time_step(model) + 1e-06
        @test_throws ErrorException BMI.update_until(model, time_off)
        @test_throws ErrorException BMI.update_until(model, time - BMI.get_time_step(model))
        BMI.finalize(model)
    end
end

@testitem "BMI grid edges and element type" begin
    import BasicModelInterface as BMI
    tomlpath = joinpath(@__DIR__, "sbm_river-land-local-inertial_config.toml")
    model = BMI.initialize(Wflow.Model, tomlpath)
    @test BMI.get_var_grid(
        model,
        "land_surface_water__x_component_of_instantaneous_volume_flow_rate",
    ) == 3
    @test BMI.get_var_grid(
        model,
        "land_surface_water__y_component_of_instantaneous_volume_flow_rate",
    ) == 4
    @test BMI.get_grid_edge_count(model, 4) == 50063
    @test BMI.get_grid_edge_count(model, 5) == 50063
    @test_logs (
        :warn,
        "edges are not provided for grid type 2 (variables are located at nodes)",
    ) BMI.get_grid_edge_count(model, 2)
    @test_throws ErrorException BMI.get_grid_edge_count(model, 7)
    @test BMI.get_grid_edge_nodes(model, 4, fill(0, 2 * 50063))[1:4] == [1, -999, 2, 3]
    @test BMI.get_grid_edge_nodes(model, 5, fill(0, 2 * 50063))[1:4] == [1, 4, 2, 10]
    @test_logs (
        :warn,
        "edges are not provided for grid type 2 (variables are located at nodes)",
    ) BMI.get_grid_edge_nodes(model, 2, fill(0, 2 * 50063))
    @test_throws ErrorException BMI.get_grid_edge_nodes(model, 7, fill(0, 2 * 50063))
    @test BMI.get_var_location(model, "river_water__volume_flow_rate") == "edge"
    @test BMI.get_var_location(
        model,
        "land_surface_water__y_component_of_instantaneous_volume_flow_rate",
    ) == "edge"
    @test BMI.get_var_location(model, "river_water__depth") == "node"
    BMI.finalize(model)
end

@testitem "BMI extension functions" begin
    import BasicModelInterface as BMI
    using Statistics: mean
    tomlpath = joinpath(@__DIR__, "sbm_config.toml")
    model = BMI.initialize(Wflow.Model, tomlpath)
    @test Wflow.get_start_unix_time(model) == 9.466848e8
    satwaterdepth = mean(model.land.soil.variables.satwaterdepth)
    model.config.model.cold_start__flag = false
    Wflow.load_state(model)
    @test satwaterdepth ≠ mean(model.land.soil.variables.satwaterdepth)
    @test_logs (
        :info,
        "Write output states to netCDF file `$(model.writer.state_nc_path)`.",
    ) Wflow.save_state(model)
    @test !isopen(model.writer.state_dataset)
end<|MERGE_RESOLUTION|>--- conflicted
+++ resolved
@@ -51,14 +51,9 @@
     @testset "update and get and set functions" begin
         @test BMI.get_current_time(model) == 86400.0
         dest = zeros(Float64, size(model.land.soil.variables.zi))
-<<<<<<< HEAD
         var_name = "soil_water_saturated_zone_top__depth"
         BMI.get_value(model, var_name, dest)
-        @test mean(dest) ≈ to_SI(276.16325589542333, get_unit(var_name))
-=======
-        BMI.get_value(model, "soil_water_saturated_zone_top__depth", dest)
-        @test mean(dest) ≈ 276.17231195770916
->>>>>>> c5ab130b
+        @test mean(dest) ≈ to_SI(276.17231195770916, get_unit(var_name))
         @test BMI.get_value_at_indices(
             model,
             "soil_layer_1_water__volume_fraction",
@@ -71,24 +66,11 @@
             [1, 2, 3],
             [0.10, 0.15, 0.20],
         ) ≈ getindex.(model.land.soil.variables.vwc, 2)[1:3]
-<<<<<<< HEAD
         var_name = "river_water__instantaneous_volume_flow_rate"
         @test BMI.get_value_at_indices(model, var_name, zeros(Float64, 3), [1, 100, 5617]) ≈
               to_SI!(
-            [0.6525634030110335, 7.493560511070567, 0.023197145979653312],
+            [0.6993473042794766, 7.472314290028742, 0.023195645317842416],
             get_unit(var_name),
-=======
-        @test BMI.get_value_at_indices(
-            model,
-            "river_water__instantaneous_volume_flow_rate",
-            zeros(Float64, 3),
-            [1, 100, 5617],
-        ) ≈ [0.6993473042794766, 7.472314290028742, 0.023195645317842416]
-        BMI.set_value(
-            model,
-            "soil_water_saturated_zone_top__depth",
-            fill(300.0, length(model.land.soil.variables.zi)),
->>>>>>> c5ab130b
         )
         var_name = "soil_water_saturated_zone_top__depth"
         BMI.set_value(model, var_name, fill(300.0, length(model.land.soil.variables.zi)))
