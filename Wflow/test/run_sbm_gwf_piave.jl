--- conflicted
+++ resolved
@@ -12,57 +12,16 @@
     (; river_flow) = model.routing
     (; reservoir) = river_flow.boundary_conditions
 
-<<<<<<< HEAD
-@testset "piave water demand and allocation first timestep" begin
-    sum_total_alloc = sum(total_alloc)
-    @test sum(irri_alloc) + sum(nonirri_alloc) ≈ sum_total_alloc
-    @test sum(surfacewater_alloc) ≈ 1789.6488381807214
-    @test sum(act_groundwater_abst) ≈ 407.090604383911
-    @test paddy.variables.h[[25, 42, 45]] ≈ [42.968584878704704, 0.0, 33.2318007065323]
-    @test paddy.parameters.irrigation_trigger[[25, 42, 45]] == [1, 1, 1]
-    @test paddy.variables.demand_gross[[25, 42, 45]] ≈ [0.0, 25.0, 0.0]
-    @test nonpaddy.parameters.irrigation_trigger[[32, 38, 41]] == [1, 1, 1]
-    @test nonpaddy.variables.demand_gross[[32, 38, 41]] ≈ [0.0, 0.0, 4.686514627361238]
-    @test industry.demand.demand_gross[[1, end]] ≈ [0.2105557769536972, 0.0485190823674202]
-    @test industry.demand.demand_net[[1, end]] ≈ [0.05265098437666893, 0.012132546864449978]
-    @test industry.variables.returnflow[[1, end]] ≈
-          [0.15790479257702827, 0.03638653550297022]
-    @test livestock.demand.demand_gross[[1, end]] ≈
-          [9.896758274408057e-5, 6.352497439365834e-5]
-    @test livestock.demand.demand_net[[1, end]] ≈
-          [9.896758274408057e-5, 6.352497439365834e-5]
-    @test livestock.variables.returnflow[[1, end]] ≈ [0.0, 0.0]
-    @test domestic.demand.demand_gross[[1, end]] ≈ [0.6012673377990723, 0.0]
-    @test domestic.demand.demand_net[[1, end]] ≈ [0.3802947998046875, 0.0]
-    @test domestic.variables.returnflow[[1, end]] ≈ [0.2209725379943848, 0.0]
-    @test reservoir.variables.waterlevel ≈
-          [23.968537463000757, 32.68607771649563, 39.97018425222191]
-    @test reservoir.variables.storage ≈ [1.5531612276024494e8, 4.28e7, 7.16e7]
-    @test reservoir.variables.outflow_av ≈
-          [3.248673046140208, 8.352196766583088, 29.02990124474297]
-    @test soil.variables.exfiltsatwater[27:31] ≈ [
-        25.189525467679577,
-        0.505190607750432,
-        10.146835651996657,
-        6.953613376684237,
-        19.43824331070573,
-    ]
-    @test maximum(soil.variables.exfiltsatwater) ≈ 221.55275282631922
-    @test soil.variables.exfiltsatwater[17] == 0.0
-    @test mean(river_flow.variables.q_av) ≈ 30.121490886621505
-    @test maximum(river_flow.variables.q_av) ≈ 117.02953499886921
-end
-=======
     @testset "piave water demand and allocation first timestep" begin
         sum_total_alloc = sum(total_alloc)
         @test sum(irri_alloc) + sum(nonirri_alloc) ≈ sum_total_alloc
-        @test sum(surfacewater_alloc) ≈ 1747.401299613164
-        @test sum(act_groundwater_abst) ≈ 392.3593761085565
+        @test sum(surfacewater_alloc) ≈ 1789.6488381807214
+        @test sum(act_groundwater_abst) ≈ 407.090604383911
         @test paddy.variables.h[[25, 42, 45]] ≈ [42.968584878704704, 0.0, 33.2318007065323]
         @test paddy.parameters.irrigation_trigger[[25, 42, 45]] == [1, 1, 1]
         @test paddy.variables.demand_gross[[25, 42, 45]] ≈ [0.0, 25.0, 0.0]
         @test nonpaddy.parameters.irrigation_trigger[[32, 38, 41]] == [1, 1, 1]
-        @test nonpaddy.variables.demand_gross[[32, 38, 41]] ≈ [0.0, 0.0, 4.487607239115634]
+        @test nonpaddy.variables.demand_gross[[32, 38, 41]] ≈ [0.0, 0.0, 4.686514627361238]
         @test industry.demand.demand_gross[[1, end]] ≈
               [0.2105557769536972, 0.0485190823674202]
         @test industry.demand.demand_net[[1, end]] ≈
@@ -91,76 +50,42 @@
         ]
         @test maximum(soil.variables.exfiltsatwater) ≈ 221.55275282631922
         @test soil.variables.exfiltsatwater[17] == 0.0
-        @test mean(river_flow.variables.q_av) ≈ 30.13050620962414
+        @test mean(river_flow.variables.q_av) ≈ 30.121490886621505
         @test maximum(river_flow.variables.q_av) ≈ 117.02953499886921
     end
->>>>>>> 7a4597eb
 
     Wflow.run_timestep!(model)
 
-<<<<<<< HEAD
-@testset "piave water demand and allocation second timestep" begin
-    sum_total_alloc = sum(total_alloc)
-    @test sum(irri_alloc) + sum(nonirri_alloc) ≈ sum_total_alloc
-    @test sum(surfacewater_alloc) ≈ 1646.0546466090132
-    @test sum(act_groundwater_abst) ≈ 350.07246029268623
-    @test paddy.variables.h[[25, 42, 45]] ≈ [38.99648725170036, 0.0, 27.60970255170497]
-    @test paddy.parameters.irrigation_trigger[[25, 42, 45]] == [1, 1, 1]
-    @test paddy.variables.demand_gross[[25, 42, 45]] ≈ [0.0, 25.0, 0.0]
-    @test nonpaddy.parameters.irrigation_trigger[[32, 38, 41]] == [1, 1, 1]
-    @test nonpaddy.variables.demand_gross[[32, 38, 41]] ≈
-          [0.0, 4.264347104462701, 5.022735931644931]
-    @test reservoir.variables.waterlevel ≈
-          [23.963488224416217, 32.68607771649562, 39.970184252221905]
-    @test reservoir.variables.storage ≈ [1.552834036942174e8, 4.28e7, 7.16e7]
-    @test reservoir.variables.outflow_av ≈
-          [3.2484777194372767, 9.786060151682026, 36.775649884896126]
-    @test soil.variables.exfiltsatwater[27:33] ≈ [
-        38.691415562179856,
-        1.8640906989562667,
-        16.644987033260467,
-        11.455445650770203,
-        28.858197787867883,
-        18.29079365491743,
-        19.70311503858384,
-    ]
-    @test maximum(soil.variables.exfiltsatwater) ≈ 341.59378295314747
-    @test soil.variables.exfiltsatwater[17] == 0.0
-    @test mean(river_flow.variables.q_av) ≈ 36.15037912106164
-    @test maximum(river_flow.variables.q_av) ≈ 140.4266200329677
-end
-=======
     @testset "piave water demand and allocation second timestep" begin
         sum_total_alloc = sum(total_alloc)
         @test sum(irri_alloc) + sum(nonirri_alloc) ≈ sum_total_alloc
-        @test sum(surfacewater_alloc) ≈ 1884.1479041244102
-        @test sum(act_groundwater_abst) ≈ 426.57564117049156
+        @test sum(surfacewater_alloc) ≈ 1646.0546466090132
+        @test sum(act_groundwater_abst) ≈ 350.07246029268623
         @test paddy.variables.h[[25, 42, 45]] ≈ [38.99648725170036, 0.0, 27.60970255170497]
         @test paddy.parameters.irrigation_trigger[[25, 42, 45]] == [1, 1, 1]
         @test paddy.variables.demand_gross[[25, 42, 45]] ≈ [0.0, 25.0, 0.0]
         @test nonpaddy.parameters.irrigation_trigger[[32, 38, 41]] == [1, 1, 1]
         @test nonpaddy.variables.demand_gross[[32, 38, 41]] ≈
-              [0.0, 3.9965040974684207, 5.44810857188258]
+              [0.0, 4.264347104462701, 5.022735931644931]
         @test reservoir.variables.waterlevel ≈
-              [23.963613508389003, 32.68607771649562, 39.97018425222191]
-        @test reservoir.variables.storage ≈ [1.5528421553436098e8, 4.28e7, 7.16e7]
+              [23.963488224416217, 32.68607771649562, 39.970184252221905]
+        @test reservoir.variables.storage ≈ [1.552834036942174e8, 4.28e7, 7.16e7]
         @test reservoir.variables.outflow_av ≈
-              [3.2484850081729024, 9.328049956914716, 38.06870720301024]
+              [3.2484777194372767, 9.786060151682026, 36.775649884896126]
         @test soil.variables.exfiltsatwater[27:33] ≈ [
-            38.826956323090826,
-            1.8763852574365876,
-            16.706492573991078,
-            11.498353008214291,
-            28.941091934618065,
-            18.349141868407173,
-            19.768912534412685,
+            38.691415562179856,
+            1.8640906989562667,
+            16.644987033260467,
+            11.455445650770203,
+            28.858197787867883,
+            18.29079365491743,
+            19.70311503858384,
         ]
-        @test maximum(soil.variables.exfiltsatwater) ≈ 341.6531285891759
+        @test maximum(soil.variables.exfiltsatwater) ≈ 341.59378295314747
         @test soil.variables.exfiltsatwater[17] == 0.0
-        @test mean(river_flow.variables.q_av) ≈ 35.77645362130085
-        @test maximum(river_flow.variables.q_av) ≈ 138.32457335760404
+        @test mean(river_flow.variables.q_av) ≈ 36.15037912106164
+        @test maximum(river_flow.variables.q_av) ≈ 140.4266200329677
     end
->>>>>>> 7a4597eb
 
     Wflow.close_files(model; delete_output = false)
 end
