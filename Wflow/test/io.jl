--- conflicted
+++ resolved
@@ -176,7 +176,6 @@
     @test !Wflow.monthday_passed((1, 1), (2, 2))  # day and month before
 end
 
-<<<<<<< HEAD
 @testitem "config settings" begin
     tomlpath = joinpath(@__DIR__, "sbm_config.toml")
     config = Wflow.Config(tomlpath)
@@ -191,69 +190,6 @@
     abs_path_forcing = Wflow.input_path(config, config.input.path_forcing)
     config.input.path_forcing = abs_path_forcing
     @test isabspath(config.input.path_forcing)
-=======
-# test reading and setting of warm states (cold_start=false)
-# initialize model with warm states
-@test config.model.cold_start__flag
-config = Wflow.Config(tomlpath)
-config.model.cold_start__flag = false
-@test !config.model.cold_start__flag
-
-# test using an absolute path for the forcing
-@test !isabspath(config.input.path_forcing)
-abs_path_forcing = Wflow.input_path(config, config.input.path_forcing)
-config = Wflow.Config(tomlpath)
-config.input.path_forcing = abs_path_forcing
-config.model.cold_start__flag = false
-@test isabspath(config.input.path_forcing)
-
-model = Wflow.Model(config)
-Wflow.advance!(model.clock)
-Wflow.load_dynamic_input!(model)
-
-(; clock, reader, writer) = model
-
-@testset "output and state names" begin
-    ncdims = ("lon", "lat", "layer", "time")
-    @test dimnames(writer.dataset["ustorelayerdepth"]) == ncdims
-    ncvars = [k for k in keys(writer.dataset) if !in(k, ncdims)]
-    @test "snow" in ncvars
-    @test "q_av_river" in ncvars
-    @test "q_av_land" in ncvars
-    @test length(writer.state_parameters) == 12
-end
-
-@testset "warm states" begin
-    (; land) = model
-    lens = Wflow.get_lens("reservoir_water_surface__elevation", land)
-    @test lens(model)[1] ≈ 3.6172022486284856
-    lens = Wflow.get_lens("soil_water_saturated_zone__depth", land)
-    @test lens(model)[9115] ≈ 477.13548089422125
-    lens = Wflow.get_lens("snowpack_dry_snow__leq_depth", land)
-    @test lens(model)[5] ≈ 11.019233179897599
-    lens = Wflow.get_lens("soil_surface__temperature", land)
-    @test lens(model)[5] ≈ 0.21814478119608938
-    lens = Wflow.get_lens("soil_layer_water_unsaturated_zone__depth", land)
-    @test lens(model)[50063][1] ≈ 9.969116007201725
-    lens = Wflow.get_lens("snowpack_liquid_water__depth", land)
-    @test lens(model)[5] ≈ 0.0
-    lens = Wflow.get_lens("vegetation_canopy_water__depth", land)
-    @test lens(model)[50063] ≈ 0.0
-    lens = Wflow.get_lens("soil_water_saturated_zone__depth", land)
-    @test lens(model)[50063] ≈ 558.8578304603327
-    lens = Wflow.get_lens("subsurface_water__volume_flow_rate", land)
-    @test lens(model)[10606] ≈ 39.972334552895816
-    lens = Wflow.get_lens("river_water__instantaneous_volume_flow_rate", land)
-    @test lens(model)[149] ≈ 53.48673634956338
-    lens = Wflow.get_lens("river_water__depth", land)
-    @test lens(model)[149] ≈ 1.167635369628945
-    @test model.routing.river_flow.variables.storage[149] ≈ 63854.60119358985
-    lens = Wflow.get_lens("land_surface_water__instantaneous_volume_flow_rate", land)
-    @test lens(model)[2075] ≈ 3.285909284322251
-    lens = Wflow.get_lens("land_surface_water__depth", land)
-    @test lens(model)[2075] ≈ 0.052076262033771775
-    @test model.routing.overland_flow.variables.storage[2075] ≈ 29920.754983235012
->>>>>>> b35e8f1b
 end
 
 @testitem "reducer" begin
@@ -450,7 +386,6 @@
         end
     end
 
-<<<<<<< HEAD
     # test logging and copy of TOML file to output
     @testset "Logging and copy TOML file" begin
         @test Wflow.convert_value(LogLevel, "InfO") == Logging.Info
@@ -577,43 +512,4 @@
         @test "river_water__instantaneous_depth" in required_states
         @test "land_surface_water__instantaneous_depth" in required_states
     end
-=======
-    # Extracting required states and test if some are covered (not all are tested!)
-    required_states = Wflow.extract_required_states(config)
-    @test "soil_water_saturated_zone__depth" in required_states
-    @test "soil_layer_water_unsaturated_zone__depth" in required_states
-    @test "vegetation_canopy_water__depth" in required_states
-    @test "subsurface_water__volume_flow_rate" in required_states
-    @test "river_water__instantaneous_volume_flow_rate" in required_states
-    @test "reservoir_water_surface__elevation" in required_states
-    @test "snowpack_liquid_water__depth" in required_states
-    @test !("reservoir_water_level__elevation" in required_states)
-
-    # Adding an unused state the see if the right warning message is thrown
-    config.state.variables["additional_state"] = "additional_state"
-    @test_logs (
-        :warn,
-        string(
-            "State variable `additional_state` provided, but is not used in ",
-            "model setup, skipping.",
-        ),
-    ) Wflow.check_states(config)
-
-    # Removing the unused and required state, to test the exception being thrown
-    delete!(config.state.variables, "additional_state")
-    delete!(config.state.variables, "snowpack_dry_snow__leq_depth")
-    @test_throws ArgumentError Wflow.check_states(config)
-
-    # Extracting required states for model type sbm_gwf and test if some are covered
-    tomlpath = joinpath(@__DIR__, "sbm_gwf_config.toml")
-    config = Wflow.Config(tomlpath)
-    required_states = Wflow.extract_required_states(config)
-    @test "soil_water_saturated_zone__depth" in required_states
-    @test "soil_layer_water_unsaturated_zone__depth" in required_states
-    @test "vegetation_canopy_water__depth" in required_states
-    @test "subsurface_water__hydraulic_head" in required_states
-    @test "river_water__instantaneous_volume_flow_rate" in required_states
-    @test "river_water__depth" in required_states
-    @test "land_surface_water__depth" in required_states
->>>>>>> b35e8f1b
 end