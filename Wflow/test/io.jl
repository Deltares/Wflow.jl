--- conflicted
+++ resolved
@@ -10,7 +10,7 @@
 config = Wflow.Config(tomlpath)
 
 @testset "configuration file" begin
-    @test parsed_toml isa Dict{String,Any}
+    @test parsed_toml isa Dict{String, Any}
     @test config isa Wflow.Config
     @test dirname(config) == dirname(tomlpath)
 
@@ -47,7 +47,7 @@
     @test_throws ErrorException Wflow.lens_input_parameter(
         config,
         "not_set_in_TOML";
-        optional=false,
+        optional = false,
     )
 end
 
@@ -61,7 +61,7 @@
     # mock a NCReader object
     ncpath = Wflow.input_path(config, config.input.path_forcing)
     ds = NCDataset(ncpath)
-    reader = (; dataset=ds)
+    reader = (; dataset = ds)
 
     clock = Wflow.Clock(config, reader)
 
@@ -265,35 +265,19 @@
           [9.152995289601465, 8.919674421902961, 8.70537452585209, 8.690681062890977]
 end
 
-<<<<<<< HEAD
-config.input.static["snowpack__degree-day_coefficient"] = 2.0
+config.input.static["snowpack__degree_day_coefficient"] = 2.0
 config.input.static["soil__thickness"] = Wflow.InputEntry(;
-    scale=[3.0],
-    offset=[100.0],
-    netcdf_variable_name="SoilThickness",
+    scale = [3.0],
+    offset = [100.0],
+    netcdf_variable_name = "SoilThickness",
 )
 config.input.forcing["atmosphere_water__precipitation_volume_flux"] =
-    Wflow.InputEntry(; scale=[1.5], netcdf_variable_name="precip")
-config.input.static["soil_layer_water__brooks-corey_exponent"] = Wflow.InputEntry(;
-    scale=[2.0, 3.0],
-    offset=[0.0, 0.0],
-    layer=[1, 3],
-    netcdf_variable_name="c",
-=======
-config.input.static["snowpack__degree_day_coefficient"] = Dict("value" => 2.0)
-config.input.static.soil__thickness = Dict(
-    "scale" => 3.0,
-    "offset" => 100.0,
-    "netcdf" => Dict("variable" => Dict("name" => "SoilThickness")),
-)
-config.input.forcing.atmosphere_water__precipitation_volume_flux =
-    Dict("scale" => 1.5, "netcdf" => Dict("variable" => Dict("name" => "precip")))
-config.input.static["soil_layer_water__brooks_corey_exponent"] = Dict(
-    "scale" => [2.0, 3.0],
-    "offset" => [0.0, 0.0],
-    "layer" => [1, 3],
-    "netcdf" => Dict("variable" => Dict("name" => "c")),
->>>>>>> 86b5e506
+    Wflow.InputEntry(; scale = [1.5], netcdf_variable_name = "precip")
+config.input.static["soil_layer_water__brooks_corey_exponent"] = Wflow.InputEntry(;
+    scale = [2.0, 3.0],
+    offset = [0.0, 0.0],
+    layer = [1, 3],
+    netcdf_variable_name = "c",
 )
 
 model = Wflow.Model(config)
@@ -313,7 +297,7 @@
     ]
 end
 
-Wflow.close_files(model; delete_output=false)
+Wflow.close_files(model; delete_output = false)
 
 @testset "NetCDF creation" begin
     path = Base.Filesystem.tempname()
@@ -335,23 +319,23 @@
 
         x = collect(Wflow.nc_dim(ds, :lon))
         @test length(x) == 291
-        @test x isa Vector{Union{Missing,Float64}}
+        @test x isa Vector{Union{Missing, Float64}}
 
         @test Wflow.internal_dim_name(:lon) == :x
         @test Wflow.internal_dim_name(:latitude) == :y
         @test Wflow.internal_dim_name(:time) == :time
 
-        @test_throws ArgumentError Wflow.read_dims(ds["c"], (x=:, y=:))
-        @test_throws ArgumentError Wflow.read_dims(ds["LAI"], (x=:, y=:))
-        data, data_dim_order = Wflow.read_dims(ds["wflow_dem"], (x=:, y=:))
-        @test data isa Matrix{Union{Float32,Missing}}
+        @test_throws ArgumentError Wflow.read_dims(ds["c"], (x = :, y = :))
+        @test_throws ArgumentError Wflow.read_dims(ds["LAI"], (x = :, y = :))
+        data, data_dim_order = Wflow.read_dims(ds["wflow_dem"], (x = :, y = :))
+        @test data isa Matrix{Union{Float32, Missing}}
         @test data[end, end] === missing
         @test data[125, 1] ≈ 647.187
         @test data_dim_order == (:x, :y)
 
-        @test Wflow.dim_directions(ds, (:x, :y)) === (x=true, y=false)
+        @test Wflow.dim_directions(ds, (:x, :y)) === (x = true, y = false)
         @test Wflow.dim_directions(ds, (:y, :x, :layer)) ===
-              (y=false, x=true, layer=true)
+              (y = false, x = true, layer = true)
 
         data, dims = Wflow.permute_data(zeros(1, 2, 3), (:layer, :y, :x))
         @test size(data) == (3, 2, 1)
@@ -363,17 +347,17 @@
 
         data = collect(reshape(1:6, (2, 3)))
         # flip y, which is the second dimension
-        @test Wflow.reverse_data!(data, (y=false, x=true))[1, :] == [5, 3, 1]
+        @test Wflow.reverse_data!(data, (y = false, x = true))[1, :] == [5, 3, 1]
         # and mutate it back, the NamedTuple order should not matter
-        @test Wflow.reverse_data!(data, (x=true, y=false))[1, :] == [1, 3, 5]
+        @test Wflow.reverse_data!(data, (x = true, y = false))[1, :] == [1, 3, 5]
         # flip both dimensions at the same time
-        data = Wflow.reverse_data!(data, (x=false, y=false))
+        data = Wflow.reverse_data!(data, (x = false, y = false))
         @test data[1, :] == [6, 4, 2]
         @test data[:, 1] == [6, 5]
 
-        data = Wflow.read_standardized(ds, "wflow_dem", (x=:, y=:))
+        data = Wflow.read_standardized(ds, "wflow_dem", (x = :, y = :))
         # since in this case only the second dimension needs reversing, we can easily do it manually
-        manual_fix = reverse(ds["wflow_dem"]; dims=2)
+        manual_fix = reverse(ds["wflow_dem"]; dims = 2)
         @test all(data .=== manual_fix)
     end
 end
@@ -384,7 +368,7 @@
     @test Wflow.convert_value(LogLevel, 0) == Logging.Info
 
     tomlpath = joinpath(@__DIR__, "sbm_simple.toml")
-    Wflow.run(tomlpath; silent=true)
+    Wflow.run(tomlpath; silent = true)
 
     config = Wflow.Config(tomlpath)
     output = normpath(abspath(config.dir_output))
@@ -423,9 +407,9 @@
     # Final run to test error handling during simulation
     tomlpath_error = joinpath(@__DIR__, "sbm_simple-error.toml")
     config.input.static["river__width"] = Wflow.InputEntry(;
-        scale=[0.0],
-        offset=[0.0],
-        netcdf_variable_name="wflow_riverwidth",
+        scale = [0.0],
+        offset = [0.0],
+        netcdf_variable_name = "wflow_riverwidth",
     )
     open(tomlpath_error, "w") do io
         TOML.print(io, Wflow.to_dict(config))
