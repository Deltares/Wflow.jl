@testitem "Configuration file" begin
    using TOML
    using Dates: DateTime

    tomlpath = joinpath(@__DIR__, "sbm_config.toml")
    parsed_toml = TOML.parsefile(tomlpath)
    config = Wflow.Config(tomlpath)

    @test parsed_toml isa Dict{String, Any}
    @test config isa Wflow.Config
    @test dirname(config) == dirname(tomlpath)

    # test if the values are parsed as expected
    @test config.time.starttime === DateTime(2000, 1, 1)
    @test config.time.endtime === DateTime(2000, 2)
    @test config.output.netcdf_grid.path == "output_moselle.nc"
    @test config.output.netcdf_scalar.path == "output_scalar_moselle.nc"
    @test config.output.csv.path == "output_moselle.csv"
    @test string(config) isa String

    # modifiers can also be applied
    var =
        config.input.static["soil_surface_water__vertical_saturated_hydraulic_conductivity"]
    @test var.netcdf_variable_name === "KsatVer"
    @test var.scale == [1.0]
    @test var.offset == [0.0]
    @test var.value === nothing
    @test var.layer === nothing

    # test the optional "dir_input" and "dir_output" keys
    @test config.dir_input != "."
    @test config.dir_output != "."
    @test Wflow.input_path(config, config.state.path_input) ==
          joinpath(@__DIR__, "data", "input", "instates-moselle.nc")
    @test Wflow.output_path(config, config.state.path_output) ==
          joinpath(@__DIR__, "data", "output", "outstates-moselle.nc")

    # test error is thrown for wrong non-optional model parameter
    @test_throws ErrorException Wflow.get_var(config, "not_set_in_TOML"; optional = false)
end

@testitem "Clock constructor" begin
    using NCDatasets: NCDataset
    using CFTime: DateTimeProlepticGregorian, DateTimeStandard
    using Dates: Second, Hour, Day, DateTime

    tomlpath = joinpath(@__DIR__, "sbm_config.toml")
    config = Wflow.Config(tomlpath)
    config.time.starttime = nothing
    config.time.endtime = nothing
    config.time.timestepsecs = nothing

    # mock a NCReader object
    ncpath = Wflow.input_path(config, config.input.path_forcing)
    ds = NCDataset(ncpath)
    reader = (; dataset = ds)

    clock = Wflow.Clock(config, reader)

    @test clock.time == DateTimeProlepticGregorian(2000, 1, 1)
    @test clock.iteration == 0
    @test clock.dt == Second(Day(1))
    # test that the missing keys have been added to the config
    @test config.time.starttime == DateTime(2000, 1, 1)
    @test config.time.endtime == DateTime(2001, 1, 1)
    @test config.time.timestepsecs == 86400

    # replace the keys with different values
    config = Wflow.Config(tomlpath)
    config.time.starttime = "2003-04-05"
    config.time.endtime = "2003-04-06"
    config.time.timestepsecs = 3600
    config.time.calendar = "standard"

    clock = Wflow.Clock(config, reader)
    @test clock.time == DateTimeStandard(2003, 4, 5)
    @test clock.iteration == 0
    @test clock.dt == Second(Hour(1))
end

@testitem "Clock{DateTimeStandard}" begin
    using CFTime: DateTimeStandard
    using Dates: Dates, Second, Day

    tomlpath = joinpath(@__DIR__, "sbm_config.toml")

    # 29 days in this February due to leap year
    starttime = DateTimeStandard(2000, 2, 28)
    dt = Day(1)
    clock = Wflow.Clock(starttime, 0, Second(dt))

    Wflow.advance!(clock)
    Wflow.advance!(clock)
    @test clock.time == DateTimeStandard(2000, 3, 1)
    @test clock.iteration == 2
    @test clock.dt == dt

    Wflow.rewind!(clock)
    @test clock.time == DateTimeStandard(2000, 2, 29)
    @test clock.iteration == 1
    @test clock.dt == dt

    config = Wflow.Config(tomlpath)
    config.time.starttime = starttime
    config.time.timestepsecs = Dates.value(Second(dt))

    Wflow.reset_clock!(clock, config)
    @test clock.time == starttime
    @test clock.iteration == 0
    @test clock.dt == dt
end

@testitem "Clock{DateTime360Day}" begin
    using CFTime: DateTime360Day
    using Dates: Dates, Second, Day

    tomlpath = joinpath(@__DIR__, "sbm_config.toml")

    # 30 days in each month
    starttime = DateTime360Day(2000, 2, 29)
    dt = Day(1)
    clock = Wflow.Clock(starttime, 0, Second(dt))

    Wflow.advance!(clock)
    Wflow.advance!(clock)
    @test clock.time == DateTime360Day(2000, 3, 1)
    @test clock.iteration == 2
    @test clock.dt == dt

    Wflow.rewind!(clock)
    @test clock.time == DateTime360Day(2000, 2, 30)
    @test clock.iteration == 1
    @test clock.dt == dt

    config = Wflow.Config(tomlpath)
    config.time.starttime = "2020-02-29"
    config.time.calendar = "360_day"
    config.time.timestepsecs = Dates.value(Second(dt))

    Wflow.reset_clock!(clock, config)
    @test clock.time isa DateTime360Day
    @test string(clock.time) == "2020-02-29T00:00:00"
    @test clock.iteration == 0
    @test clock.dt == dt
end

@testitem "Calendar noleap (DateTimeNoLeap) for time and clock" begin
    using CFTime: DateTimeNoLeap
    using Dates: Second, Day

    tomlpath = joinpath(@__DIR__, "sbm_config.toml")
    # test calendar setting `noleap` in forcing netCDF file (including `_FillValue` in time
    # dimension) and in TOML file (Clock{DateTimeNoLeap}).
    config = Wflow.Config(tomlpath)
    config.input.path_forcing = "forcing-calendar-noleap.nc"
    config.time.calendar = "noleap"

    # with `_FillValue` in time dimension Wflow throws a warning
    reader = @test_logs (
        :warn,
        "Time dimension contains `_FillValue` attribute, this is not in line with CF conventions.",
    ) match_mode = :any Wflow.NCReader(config)
    @test eltype(reader.dataset_times) == DateTimeNoLeap
    @test ismissing(reader.dataset_times) == false # missing in time dimension is not allowed
    @test reader.dataset_times ==
          collect(DateTimeNoLeap(2000, 1, 2):Day(1):DateTimeNoLeap(2000, 1, 6))

    # test Clock{DateTimeNoLeap}
    clock = Wflow.Clock(config, reader)
    @test clock.time isa DateTimeNoLeap
    @test clock.time == DateTimeNoLeap(2000, 1, 1)

    starttime = DateTimeNoLeap(2000, 2, 28)
    dt = Day(1)
    clock = Wflow.Clock(starttime, 0, Second(dt))
    Wflow.advance!(clock)
    @test clock.time == DateTimeNoLeap(2000, 3, 1)
end

@testitem "CFTime" begin
    using CFTime: DateTimeStandard, DateTimeProlepticGregorian, DateTime360Day
    using Dates: DateTime, Date
    @test Wflow.cftime("2006-01-02T15:04:05", "standard") ==
          DateTimeStandard(2006, 1, 2, 15, 4, 5)
    @test Wflow.cftime("2006-01-02", "proleptic_gregorian") ==
          DateTimeProlepticGregorian(2006, 1, 2)
    @test Wflow.cftime("2006-01-02T15:04:05", "360_day") ==
          DateTime360Day(2006, 1, 2, 15, 4, 5)
    @test Wflow.cftime(DateTime("2006-01-02T15:04:05"), "360_day") ==
          DateTime360Day(2006, 1, 2, 15, 4, 5)
    @test Wflow.cftime(Date("2006-01-02"), "360_day") == DateTime360Day(2006, 1, 2)
end

@testitem "timecycles" begin
    using Dates: Date, Day, monthday
    @test Wflow.timecycles([Date(2020, 4, 21), Date(2020, 10, 21)]) == [(4, 21), (10, 21)]
    @test_throws ErrorException Wflow.timecycles([Date(2020, 4, 21), Date(2021, 10, 21)])
    @test_throws ErrorException Wflow.timecycles(collect(1:400))
    @test Wflow.timecycles(collect(1:12)) == collect(zip(1:12, fill(1, 12)))
    @test Wflow.timecycles(collect(1:366)) ==
          monthday.(Date(2000, 1, 1):Day(1):Date(2000, 12, 31))

    @test Wflow.monthday_passed((1, 1), (1, 1))  # same day
    @test Wflow.monthday_passed((1, 2), (1, 1))  # day later
    @test Wflow.monthday_passed((2, 1), (1, 1))  # month later
    @test Wflow.monthday_passed((2, 2), (1, 1))  # month and day later
    @test !Wflow.monthday_passed((2, 1), (2, 2))  # day before
    @test !Wflow.monthday_passed((1, 2), (2, 2))  # month before
    @test !Wflow.monthday_passed((1, 1), (2, 2))  # day and month before
end

@testitem "reducer" begin
    V = [6, 5, 4, 1]
    @test Wflow.function_map[Wflow.ReducerType.maximum](V) == 6
    @test Wflow.function_map[Wflow.ReducerType.minimum](V) == 1
    @test Wflow.function_map[Wflow.ReducerType.mean](V) == 4
    @test Wflow.function_map[Wflow.ReducerType.median](V) == 4.5
    @test Wflow.function_map[Wflow.ReducerType.first](V) == 6
    @test Wflow.function_map[Wflow.ReducerType.last](V) == 1
    @test Wflow.function_map[Wflow.ReducerType.sum](V) == 16
end

<<<<<<< HEAD
@testset "domain" begin
    (; domain) = model
    (; indices, reverse_indices) = domain.land.network
    # test if the reverse index reverses the index
    linear_index = 100
    cartesian_index = indices[linear_index]
    @test cartesian_index === CartesianIndex(168, 8)
    @test reverse_indices[cartesian_index] === linear_index
    # test active indices of different domains
    floodplain_inds = Wflow.active_indices(domain, "floodplain_water__volume")
    river_inds = Wflow.active_indices(domain, "river_water__volume")
    reservoir_inds = Wflow.active_indices(domain, "reservoir_water__volume")
    land_inds = Wflow.active_indices(domain, "soil_surface_water__runoff_volume_flux")
    @test floodplain_inds == river_inds
    @test length(land_inds) == 50063
    @test land_inds[100] == CartesianIndex(168, 8)
    @test reservoir_inds == [CartesianIndex(41, 134), CartesianIndex(60, 252)]
end

@testset "initial parameter values" begin
    (; land) = model
    @test land.snow.p.properties.cfmax[1] ≈ 3.7565300464630127
    @test land.soil.parameters.soilthickness[1] ≈ 2000.0
    @test land.atmospheric_forcing.precipitation[49951] ≈ 2.2100000381469727
    @test land.soil.parameters.c[1] ≈
          [9.152995289601465, 8.919674421902961, 8.70537452585209, 8.690681062890977]
end

config.input.static["snowpack__degree_day_coefficient"] = 2.0
config.input.static["soil__thickness"] = Wflow.InputEntry(;
    scale = [3.0],
    offset = [100.0],
    netcdf_variable_name = "SoilThickness",
)
config.input.forcing["atmosphere_water__precipitation_volume_flux"] =
    Wflow.InputEntry(; scale = [1.5], netcdf_variable_name = "precip")
config.input.static["soil_layer_water__brooks_corey_exponent"] = Wflow.InputEntry(;
    scale = [2.0, 3.0],
    offset = [0.0, 0.0],
    layer = [1, 3],
    netcdf_variable_name = "c",
)

model = Wflow.Model(config)
Wflow.advance!(model.clock)
Wflow.load_dynamic_input!(model)

@testset "changed parameter values" begin
    (; land) = model
    @test land.snow.p.properties.cfmax[1] == 2.0
    @test land.soil.parameters.soilthickness[1] ≈ 2000.0 * 3.0 + 100.0
    @test land.atmospheric_forcing.precipitation[49951] ≈ 1.5 * 2.2100000381469727
    @test land.soil.parameters.c[1] ≈ [
        2.0 * 9.152995289601465,
        8.919674421902961,
        3.0 * 8.70537452585209,
        8.690681062890977,
    ]
end

Wflow.close_files(model; delete_output = false)

@testset "NetCDF creation" begin
    path = Base.Filesystem.tempname()
    _ = Wflow.create_tracked_netcdf(path)
    # safe to open the same path twice
    ds = Wflow.create_tracked_netcdf(path)
    close(ds)  # path is removed on process exit
end

@testset "NetCDF read variants" begin
    NCDataset(staticmaps_moselle_path) do ds
        @test Wflow.is_increasing(ds[:lon])
        @test !Wflow.is_increasing(ds[:lat])

        @test Wflow.nc_dim_name(ds, :time) == :time
        @test Wflow.nc_dim_name([:longitude], :x) == :longitude
        @test Wflow.nc_dim_name([:lat], :y) == :lat
        @test_throws ErrorException Wflow.nc_dim_name(ds, :not_present)

        x = collect(Wflow.nc_dim(ds, :lon))
        @test length(x) == 291
        @test x isa Vector{Union{Missing, Float64}}

        @test Wflow.internal_dim_name(:lon) == :x
        @test Wflow.internal_dim_name(:latitude) == :y
        @test Wflow.internal_dim_name(:time) == :time

        @test_throws ArgumentError Wflow.read_dims(ds["c"], (x = :, y = :))
        @test_throws ArgumentError Wflow.read_dims(ds["LAI"], (x = :, y = :))
        data, data_dim_order = Wflow.read_dims(ds["wflow_dem"], (x = :, y = :))
        @test data isa Matrix{Union{Float32, Missing}}
        @test data[end, end] === missing
        @test data[125, 1] ≈ 647.187
        @test data_dim_order == (:x, :y)

        @test Wflow.dim_directions(ds, (:x, :y)) === (x = true, y = false)
        @test Wflow.dim_directions(ds, (:y, :x, :layer)) ===
              (y = false, x = true, layer = true)

        data, dims = Wflow.permute_data(zeros(1, 2, 3), (:layer, :y, :x))
        @test size(data) == (3, 2, 1)
        @test dims == (:x, :y, :layer)
        data, dims = Wflow.permute_data(zeros(1, 2), (:x, :y))
        @test size(data) == (1, 2)
        @test dims == (:x, :y)
        @test_throws AssertionError size(Wflow.permute_data(zeros(1, 2, 3), (:x, :y)))

        data = collect(reshape(1:6, (2, 3)))
        # flip y, which is the second dimension
        @test Wflow.reverse_data!(data, (y = false, x = true))[1, :] == [5, 3, 1]
        # and mutate it back, the NamedTuple order should not matter
        @test Wflow.reverse_data!(data, (x = true, y = false))[1, :] == [1, 3, 5]
        # flip both dimensions at the same time
        data = Wflow.reverse_data!(data, (x = false, y = false))
        @test data[1, :] == [6, 4, 2]
        @test data[:, 1] == [6, 5]

        data = Wflow.read_standardized(ds, "wflow_dem", (x = :, y = :))
        # since in this case only the second dimension needs reversing, we can easily do it manually
        manual_fix = reverse(ds["wflow_dem"]; dims = 2)
        @test all(data .=== manual_fix)
    end
end

# test logging and copy of TOML file to output
@testset "Logging and copy TOML file" begin
    @test Wflow.convert_value(LogLevel, "InfO") == Logging.Info
    @test Wflow.convert_value(LogLevel, 0) == Logging.Info

    tomlpath = joinpath(@__DIR__, "sbm_simple.toml")
    Wflow.run(tomlpath; silent = true)

    config = Wflow.Config(tomlpath)
    output = normpath(abspath(config.dir_output))
    toml_archive = Wflow.output_path(config, "sbm_simple.toml")
    path_log = Wflow.output_path(config, "log.txt")
    @test isfile(toml_archive)
    @test isfile(path_log)
    lines = readlines(path_log)
    @test count(startswith(line, "[ Info: ") for line in lines) > 50
    @test count(startswith(line, "┌ Debug: ") for line in lines) == 0

    # Another run with debug log level and a non-default path_log.
    # Must write the modified config to disk first, since the logging
    # applies only to the `Wflow.run(tomlpath)` method.
    # This also add an error to the config.
    tomlpath_debug = joinpath(@__DIR__, "sbm_simple-debug.toml")
    config = Wflow.Config(tomlpath)
    config.logging.loglevel = "debug"
    config.logging.path_log = "log-debug.txt"
    config.input.path_forcing = "doesnt-exist.nc"
    config.fews_run__flag = true
    config.logging.silent = true

    open(tomlpath_debug, "w") do io
        TOML.print(io, Wflow.to_dict(config))
    end
    @test_throws ErrorException Wflow.run(tomlpath_debug)
    rm(tomlpath_debug)
    path_log = Wflow.output_path(config, "log-debug.txt")
    @test isfile(path_log)
    lines = readlines(path_log)
    @test count(contains(line, " | Wflow | [Info] ") for line in lines) > 3
    @test count(contains(line, " | Wflow | [Debug] ") for line in lines) > 0
    msg = " | Wflow | [Error] Wflow simulation failed |exception = ErrorException(\"No files found with name 'doesnt-exist.nc' in '"
    @test contains(lines[end], msg)

    # Final run to test error handling during simulation
    tomlpath_error = joinpath(@__DIR__, "sbm_simple-error.toml")
    config.input.static["river__width"] = Wflow.InputEntry(;
        scale = [0.0],
        offset = [0.0],
        netcdf_variable_name = "wflow_riverwidth",
    )
    open(tomlpath_error, "w") do io
        TOML.print(io, Wflow.to_dict(config))
    end
    @test_throws ErrorException Wflow.run(tomlpath_error)
    rm(tomlpath_error)
end

# test calendar setting `noleap` in forcing netCDF file (including `_FillValue` in time
# dimension) and in TOML file (Clock{DateTimeNoLeap}).
@testset "Calendar noleap (DateTimeNoLeap) for time and clock" begin
    config = Wflow.Config(tomlpath)
    config.input.path_forcing = "forcing-calendar-noleap.nc"
    config.time.calendar = "noleap"

    # with `_FillValue` in time dimension Wflow throws a warning
    reader = @test_logs (
        :warn,
        "Time dimension contains `_FillValue` attribute, this is not in line with CF conventions.",
    ) match_mode = :any Wflow.NCReader(config)
    @test eltype(reader.dataset_times) == DateTimeNoLeap
    @test !ismissing(reader.dataset_times) # missing in time dimension is not allowed
    @test reader.dataset_times ==
          collect(DateTimeNoLeap(2000, 1, 2):Day(1):DateTimeNoLeap(2000, 1, 6))

    # test Clock{DateTimeNoLeap}
    clock = Wflow.Clock(config, reader)
    @test clock.time isa DateTimeNoLeap
    @test clock.time == DateTimeNoLeap(2000, 1, 1)

    starttime = DateTimeNoLeap(2000, 2, 28)
    dt = Day(1)
    clock = Wflow.Clock(starttime, 0, Second(dt))
    Wflow.advance!(clock)
    @test clock.time == DateTimeNoLeap(2000, 3, 1)
end

@testset "State checking" begin
=======
@testitem "State checking" begin
>>>>>>> 7a4597eb
    tomlpath = joinpath(@__DIR__, "sbm_config.toml")
    config = Wflow.Config(tomlpath)

    # Extracting required states and test if some are covered (not all are tested!)
    required_states = Wflow.extract_required_states(config)
    @test "soil_water_saturated_zone__depth" in required_states
    @test "soil_layer_water_unsaturated_zone__depth" in required_states
    @test "vegetation_canopy_water__depth" in required_states
    @test "subsurface_water__volume_flow_rate" in required_states
    @test "river_water__instantaneous_volume_flow_rate" in required_states
    @test "reservoir_water_surface__elevation" in required_states
    @test "snowpack_liquid_water__depth" in required_states
    @test !("reservoir_water_level__elevation" in required_states)

    # Adding an unused state the see if the right warning message is thrown
    config.state.variables.additional_state = "additional_state"
    @test_logs (
        :warn,
        string(
            "State variable `additional_state` provided, but is not used in ",
            "model setup, skipping.",
        ),
    ) Wflow.check_states(config)

    # Removing the unused and required state, to test the exception being thrown
    delete!(config.state.variables, "additional_state")
    delete!(config.state.variables, "snowpack_dry_snow__leq_depth")
    @test_throws ArgumentError Wflow.check_states(config)

    # Extracting required states for model type sbm_gwf and test if some are covered
    tomlpath = joinpath(@__DIR__, "sbm_gwf_config.toml")
    config = Wflow.Config(tomlpath)
    required_states = Wflow.extract_required_states(config)
    @test "soil_water_saturated_zone__depth" in required_states
    @test "soil_layer_water_unsaturated_zone__depth" in required_states
    @test "vegetation_canopy_water__depth" in required_states
    @test "subsurface_water__hydraulic_head" in required_states
    @test "river_water__instantaneous_volume_flow_rate" in required_states
    @test "river_water__depth" in required_states
    @test "land_surface_water__depth" in required_states
end

@testitem "Model initialization" begin
    using NCDatasets: dimnames

    tomlpath = joinpath(@__DIR__, "sbm_config.toml")
    config = Wflow.Config(tomlpath)
    @testset "config settings" begin
        @test config.model.cold_start__flag
        config.model.cold_start__flag = false
        @test !config.model.cold_start__flag
        # test using an absolute path for the forcing
        @test !isabspath(config.input.path_forcing)
        abs_path_forcing = Wflow.input_path(config, config.input.path_forcing)
        config.input.path_forcing = abs_path_forcing
        @test isabspath(config.input.path_forcing)
    end

    model = Wflow.Model(config)
    Wflow.advance!(model.clock)
    Wflow.load_dynamic_input!(model)

    (; clock, reader, writer) = model

    @testset "output and state names" begin
        ncdims = ("lon", "lat", "layer", "time")
        @test dimnames(writer.dataset["ustorelayerdepth"]) == ncdims
        ncvars = [k for k in keys(writer.dataset) if !in(k, ncdims)]
        @test "snow" in ncvars
        @test "q_av_river" in ncvars
        @test "q_av_land" in ncvars
        @test length(writer.state_parameters) == 12
    end

    @testset "warm states" begin
        (; land) = model
        nt = Wflow.standard_name_map(model.land)
        lens = Wflow.get_lens("reservoir_water_surface__elevation", land)
        @test lens(model)[1] ≈ 3.6172022486284856
        lens = Wflow.get_lens("soil_water_saturated_zone__depth", land)
        @test lens(model)[9115] ≈ 477.13548089422125
        lens = Wflow.get_lens("snowpack_dry_snow__leq_depth", land)
        @test lens(model)[5] ≈ 11.019233179897599
        lens = Wflow.get_lens("soil_surface__temperature", land)
        @test lens(model)[5] ≈ 0.21814478119608938
        lens = Wflow.get_lens("soil_layer_water_unsaturated_zone__depth", land)
        @test lens(model)[50063][1] ≈ 9.969116007201725
        lens = Wflow.get_lens("snowpack_liquid_water__depth", land)
        @test lens(model)[5] ≈ 0.0
        lens = Wflow.get_lens("vegetation_canopy_water__depth", land)
        @test lens(model)[50063] ≈ 0.0
        lens = Wflow.get_lens("soil_water_saturated_zone__depth", land)
        @test lens(model)[50063] ≈ 558.8578304603327
        lens = Wflow.get_lens("subsurface_water__volume_flow_rate", land)
        @test lens(model)[10606] ≈ 39.972334552895816
        lens = Wflow.get_lens("river_water__instantaneous_volume_flow_rate", land)
        @test lens(model)[149] ≈ 53.48673634956338
        lens = Wflow.get_lens("river_water__depth", land)
        @test lens(model)[149] ≈ 1.167635369628945
        @test model.routing.river_flow.variables.storage[149] ≈ 63854.60119358985
        lens = Wflow.get_lens("land_surface_water__instantaneous_volume_flow_rate", land)
        @test lens(model)[2075] ≈ 3.285909284322251
        lens = Wflow.get_lens("land_surface_water__depth", land)
        @test lens(model)[2075] ≈ 0.052076262033771775
        @test model.routing.overland_flow.variables.storage[2075] ≈ 29920.754983235012
    end

    @testset "domain" begin
        (; domain) = model
        (; indices, reverse_indices) = domain.land.network
        # test if the reverse index reverses the index
        linear_index = 100
        cartesian_index = indices[linear_index]
        @test cartesian_index === CartesianIndex(168, 8)
        @test reverse_indices[cartesian_index] === linear_index
        # test active indices of different domains
        floodplain_inds = Wflow.active_indices(domain, "floodplain_water__volume")
        river_inds = Wflow.active_indices(domain, "river_water__volume")
        reservoir_inds = Wflow.active_indices(domain, "reservoir_water__volume")
        land_inds = Wflow.active_indices(domain, "soil_surface_water__runoff_volume_flux")
        @test floodplain_inds == river_inds
        @test length(land_inds) == 50063
        @test land_inds[100] == CartesianIndex(168, 8)
        @test reservoir_inds == [CartesianIndex(41, 134), CartesianIndex(60, 252)]
    end

    @testset "initial parameter values" begin
        (; land) = model
        @test land.snow.parameters.cfmax[1] ≈ 3.7565300464630127
        @test land.soil.parameters.soilthickness[1] ≈ 2000.0
        @test land.atmospheric_forcing.precipitation[49951] ≈ 2.2100000381469727
        @test land.soil.parameters.c[1] ≈
              [9.152995289601465, 8.919674421902961, 8.70537452585209, 8.690681062890977]
    end

    @testset "changing parameter values" begin
        config.input.static["snowpack__degree_day_coefficient"] = 2.0
        config.input.static["soil__thickness"] = Wflow.InputEntry(;
            scale = [3.0],
            offset = [100.0],
            netcdf_variable_name = "SoilThickness",
        )
        config.input.forcing["atmosphere_water__precipitation_volume_flux"] =
            Wflow.InputEntry(; scale = [1.5], netcdf_variable_name = "precip")
        config.input.static["soil_layer_water__brooks_corey_exponent"] = Wflow.InputEntry(;
            scale = [2.0, 3.0],
            offset = [0.0, 0.0],
            layer = [1, 3],
            netcdf_variable_name = "c",
        )

        model = Wflow.Model(config)
        Wflow.advance!(model.clock)
        Wflow.load_dynamic_input!(model)

        (; land) = model
        @test land.snow.parameters.cfmax[1] == 2.0
        @test land.soil.parameters.soilthickness[1] ≈ 2000.0 * 3.0 + 100.0
        @test land.atmospheric_forcing.precipitation[49951] ≈ 1.5 * 2.2100000381469727
        @test land.soil.parameters.c[1] ≈ [
            2.0 * 9.152995289601465,
            8.919674421902961,
            3.0 * 8.70537452585209,
            8.690681062890977,
        ]
    end
    Wflow.close_files(model; delete_output = false)
end

@testitem "NetCDF files and logging" begin
    using NCDatasets: NCDataset
    using LoggingExtras
    using TOML

    @testset "NetCDF creation" begin
        path = Base.Filesystem.tempname()
        _ = Wflow.create_tracked_netcdf(path)
        # safe to open the same path twice
        ds = Wflow.create_tracked_netcdf(path)
        close(ds)  # path is removed on process exit
    end

    @testset "NetCDF read variants" begin
        NCDataset(normpath("data/input/staticmaps-moselle.nc")) do ds
            @test Wflow.is_increasing(ds[:lon])
            @test !Wflow.is_increasing(ds[:lat])

            @test Wflow.nc_dim_name(ds, :time) == :time
            @test Wflow.nc_dim_name([:longitude], :x) == :longitude
            @test Wflow.nc_dim_name([:lat], :y) == :lat
            @test_throws ErrorException Wflow.nc_dim_name(ds, :not_present)

            x = collect(Wflow.nc_dim(ds, :lon))
            @test length(x) == 291
            @test x isa Vector{Union{Missing, Float64}}

            @test Wflow.internal_dim_name(:lon) == :x
            @test Wflow.internal_dim_name(:latitude) == :y
            @test Wflow.internal_dim_name(:time) == :time

            @test_throws ArgumentError Wflow.read_dims(ds["c"], (x = :, y = :))
            @test_throws ArgumentError Wflow.read_dims(ds["LAI"], (x = :, y = :))
            data, data_dim_order = Wflow.read_dims(ds["wflow_dem"], (x = :, y = :))
            @test data isa Matrix{Union{Float32, Missing}}
            @test data[end, end] === missing
            @test data[125, 1] ≈ 647.187
            @test data_dim_order == (:x, :y)

            @test Wflow.dim_directions(ds, (:x, :y)) === (x = true, y = false)
            @test Wflow.dim_directions(ds, (:y, :x, :layer)) ===
                  (y = false, x = true, layer = true)

            data, dims = Wflow.permute_data(zeros(1, 2, 3), (:layer, :y, :x))
            @test size(data) == (3, 2, 1)
            @test dims == (:x, :y, :layer)
            data, dims = Wflow.permute_data(zeros(1, 2), (:x, :y))
            @test size(data) == (1, 2)
            @test dims == (:x, :y)
            @test_throws AssertionError size(Wflow.permute_data(zeros(1, 2, 3), (:x, :y)))

            data = collect(reshape(1:6, (2, 3)))
            # flip y, which is the second dimension
            @test Wflow.reverse_data!(data, (y = false, x = true))[1, :] == [5, 3, 1]
            # and mutate it back, the NamedTuple order should not matter
            @test Wflow.reverse_data!(data, (x = true, y = false))[1, :] == [1, 3, 5]
            # flip both dimensions at the same time
            data = Wflow.reverse_data!(data, (x = false, y = false))
            @test data[1, :] == [6, 4, 2]
            @test data[:, 1] == [6, 5]

            data = Wflow.read_standardized(ds, "wflow_dem", (x = :, y = :))
            # since in this case only the second dimension needs reversing, we can easily do it manually
            manual_fix = reverse(ds["wflow_dem"]; dims = 2)
            @test all(data .=== manual_fix)
        end
    end

    # test logging and copy of TOML file to output
    @testset "Logging and copy TOML file" begin
        @test Wflow.convert_value(LogLevel, "InfO") == Logging.Info
        @test Wflow.convert_value(LogLevel, 0) == Logging.Info

        tomlpath = joinpath(@__DIR__, "sbm_simple.toml")
        Wflow.run(tomlpath; silent = true)

        config = Wflow.Config(tomlpath)
        output = normpath(abspath(abspath(config.dir_output)))
        toml_archive = Wflow.output_path(config, "sbm_simple.toml")
        path_log = Wflow.output_path(config, "log.txt")
        @test isfile(toml_archive)
        @test isfile(path_log)
        lines = readlines(path_log)
        @test count(startswith(line, "[ Info: ") for line in lines) > 50
        @test count(startswith(line, "┌ Debug: ") for line in lines) == 0

        # Another run with debug log level and a non-default path_log.
        # Must write the modified config to disk first, since the logging
        # applies only to the `Wflow.run(tomlpath)` method.
        # This also add an error to the config.
        tomlpath_debug = joinpath(@__DIR__, "sbm_simple-debug.toml")
        config.logging.loglevel = "debug"
        config.logging.path_log = "log-debug.txt"
        config.fews_run__flag = true
        config.logging.silent = true
        config.input.path_forcing = "doesnt-exist.nc"
        open(tomlpath_debug, "w") do io
            TOML.print(io, Wflow.to_dict(config))
        end
        @test_throws ErrorException Wflow.run(tomlpath_debug)
        rm(tomlpath_debug)
        path_log = Wflow.output_path(config, "log-debug.txt")
        @test isfile(path_log)
        lines = readlines(path_log)
        @test count(contains(line, " | Wflow | [Info] ") for line in lines) > 3
        @test count(contains(line, " | Wflow | [Debug] ") for line in lines) > 0
        msg = " | Wflow | [Error] Wflow simulation failed |exception = ErrorException(\"No files found with name 'doesnt-exist.nc' in '"
        @test contains(lines[end], msg)

        # Final run to test error handling during simulation
        tomlpath_error = joinpath(@__DIR__, "sbm_simple-error.toml")
        config.input.static["river__width"] = Wflow.InputEntry(;
            scale = [0.0],
            offset = [0.0],
            netcdf_variable_name = "wflow_riverwidth",
        )
        open(tomlpath_error, "w") do io
            TOML.print(io, Wflow.to_dict(config))
        end
        @test_throws ErrorException Wflow.run(tomlpath_error)
        rm(tomlpath_error)
    end
end<|MERGE_RESOLUTION|>--- conflicted
+++ resolved
@@ -220,222 +220,7 @@
     @test Wflow.function_map[Wflow.ReducerType.sum](V) == 16
 end
 
-<<<<<<< HEAD
-@testset "domain" begin
-    (; domain) = model
-    (; indices, reverse_indices) = domain.land.network
-    # test if the reverse index reverses the index
-    linear_index = 100
-    cartesian_index = indices[linear_index]
-    @test cartesian_index === CartesianIndex(168, 8)
-    @test reverse_indices[cartesian_index] === linear_index
-    # test active indices of different domains
-    floodplain_inds = Wflow.active_indices(domain, "floodplain_water__volume")
-    river_inds = Wflow.active_indices(domain, "river_water__volume")
-    reservoir_inds = Wflow.active_indices(domain, "reservoir_water__volume")
-    land_inds = Wflow.active_indices(domain, "soil_surface_water__runoff_volume_flux")
-    @test floodplain_inds == river_inds
-    @test length(land_inds) == 50063
-    @test land_inds[100] == CartesianIndex(168, 8)
-    @test reservoir_inds == [CartesianIndex(41, 134), CartesianIndex(60, 252)]
-end
-
-@testset "initial parameter values" begin
-    (; land) = model
-    @test land.snow.p.properties.cfmax[1] ≈ 3.7565300464630127
-    @test land.soil.parameters.soilthickness[1] ≈ 2000.0
-    @test land.atmospheric_forcing.precipitation[49951] ≈ 2.2100000381469727
-    @test land.soil.parameters.c[1] ≈
-          [9.152995289601465, 8.919674421902961, 8.70537452585209, 8.690681062890977]
-end
-
-config.input.static["snowpack__degree_day_coefficient"] = 2.0
-config.input.static["soil__thickness"] = Wflow.InputEntry(;
-    scale = [3.0],
-    offset = [100.0],
-    netcdf_variable_name = "SoilThickness",
-)
-config.input.forcing["atmosphere_water__precipitation_volume_flux"] =
-    Wflow.InputEntry(; scale = [1.5], netcdf_variable_name = "precip")
-config.input.static["soil_layer_water__brooks_corey_exponent"] = Wflow.InputEntry(;
-    scale = [2.0, 3.0],
-    offset = [0.0, 0.0],
-    layer = [1, 3],
-    netcdf_variable_name = "c",
-)
-
-model = Wflow.Model(config)
-Wflow.advance!(model.clock)
-Wflow.load_dynamic_input!(model)
-
-@testset "changed parameter values" begin
-    (; land) = model
-    @test land.snow.p.properties.cfmax[1] == 2.0
-    @test land.soil.parameters.soilthickness[1] ≈ 2000.0 * 3.0 + 100.0
-    @test land.atmospheric_forcing.precipitation[49951] ≈ 1.5 * 2.2100000381469727
-    @test land.soil.parameters.c[1] ≈ [
-        2.0 * 9.152995289601465,
-        8.919674421902961,
-        3.0 * 8.70537452585209,
-        8.690681062890977,
-    ]
-end
-
-Wflow.close_files(model; delete_output = false)
-
-@testset "NetCDF creation" begin
-    path = Base.Filesystem.tempname()
-    _ = Wflow.create_tracked_netcdf(path)
-    # safe to open the same path twice
-    ds = Wflow.create_tracked_netcdf(path)
-    close(ds)  # path is removed on process exit
-end
-
-@testset "NetCDF read variants" begin
-    NCDataset(staticmaps_moselle_path) do ds
-        @test Wflow.is_increasing(ds[:lon])
-        @test !Wflow.is_increasing(ds[:lat])
-
-        @test Wflow.nc_dim_name(ds, :time) == :time
-        @test Wflow.nc_dim_name([:longitude], :x) == :longitude
-        @test Wflow.nc_dim_name([:lat], :y) == :lat
-        @test_throws ErrorException Wflow.nc_dim_name(ds, :not_present)
-
-        x = collect(Wflow.nc_dim(ds, :lon))
-        @test length(x) == 291
-        @test x isa Vector{Union{Missing, Float64}}
-
-        @test Wflow.internal_dim_name(:lon) == :x
-        @test Wflow.internal_dim_name(:latitude) == :y
-        @test Wflow.internal_dim_name(:time) == :time
-
-        @test_throws ArgumentError Wflow.read_dims(ds["c"], (x = :, y = :))
-        @test_throws ArgumentError Wflow.read_dims(ds["LAI"], (x = :, y = :))
-        data, data_dim_order = Wflow.read_dims(ds["wflow_dem"], (x = :, y = :))
-        @test data isa Matrix{Union{Float32, Missing}}
-        @test data[end, end] === missing
-        @test data[125, 1] ≈ 647.187
-        @test data_dim_order == (:x, :y)
-
-        @test Wflow.dim_directions(ds, (:x, :y)) === (x = true, y = false)
-        @test Wflow.dim_directions(ds, (:y, :x, :layer)) ===
-              (y = false, x = true, layer = true)
-
-        data, dims = Wflow.permute_data(zeros(1, 2, 3), (:layer, :y, :x))
-        @test size(data) == (3, 2, 1)
-        @test dims == (:x, :y, :layer)
-        data, dims = Wflow.permute_data(zeros(1, 2), (:x, :y))
-        @test size(data) == (1, 2)
-        @test dims == (:x, :y)
-        @test_throws AssertionError size(Wflow.permute_data(zeros(1, 2, 3), (:x, :y)))
-
-        data = collect(reshape(1:6, (2, 3)))
-        # flip y, which is the second dimension
-        @test Wflow.reverse_data!(data, (y = false, x = true))[1, :] == [5, 3, 1]
-        # and mutate it back, the NamedTuple order should not matter
-        @test Wflow.reverse_data!(data, (x = true, y = false))[1, :] == [1, 3, 5]
-        # flip both dimensions at the same time
-        data = Wflow.reverse_data!(data, (x = false, y = false))
-        @test data[1, :] == [6, 4, 2]
-        @test data[:, 1] == [6, 5]
-
-        data = Wflow.read_standardized(ds, "wflow_dem", (x = :, y = :))
-        # since in this case only the second dimension needs reversing, we can easily do it manually
-        manual_fix = reverse(ds["wflow_dem"]; dims = 2)
-        @test all(data .=== manual_fix)
-    end
-end
-
-# test logging and copy of TOML file to output
-@testset "Logging and copy TOML file" begin
-    @test Wflow.convert_value(LogLevel, "InfO") == Logging.Info
-    @test Wflow.convert_value(LogLevel, 0) == Logging.Info
-
-    tomlpath = joinpath(@__DIR__, "sbm_simple.toml")
-    Wflow.run(tomlpath; silent = true)
-
-    config = Wflow.Config(tomlpath)
-    output = normpath(abspath(config.dir_output))
-    toml_archive = Wflow.output_path(config, "sbm_simple.toml")
-    path_log = Wflow.output_path(config, "log.txt")
-    @test isfile(toml_archive)
-    @test isfile(path_log)
-    lines = readlines(path_log)
-    @test count(startswith(line, "[ Info: ") for line in lines) > 50
-    @test count(startswith(line, "┌ Debug: ") for line in lines) == 0
-
-    # Another run with debug log level and a non-default path_log.
-    # Must write the modified config to disk first, since the logging
-    # applies only to the `Wflow.run(tomlpath)` method.
-    # This also add an error to the config.
-    tomlpath_debug = joinpath(@__DIR__, "sbm_simple-debug.toml")
-    config = Wflow.Config(tomlpath)
-    config.logging.loglevel = "debug"
-    config.logging.path_log = "log-debug.txt"
-    config.input.path_forcing = "doesnt-exist.nc"
-    config.fews_run__flag = true
-    config.logging.silent = true
-
-    open(tomlpath_debug, "w") do io
-        TOML.print(io, Wflow.to_dict(config))
-    end
-    @test_throws ErrorException Wflow.run(tomlpath_debug)
-    rm(tomlpath_debug)
-    path_log = Wflow.output_path(config, "log-debug.txt")
-    @test isfile(path_log)
-    lines = readlines(path_log)
-    @test count(contains(line, " | Wflow | [Info] ") for line in lines) > 3
-    @test count(contains(line, " | Wflow | [Debug] ") for line in lines) > 0
-    msg = " | Wflow | [Error] Wflow simulation failed |exception = ErrorException(\"No files found with name 'doesnt-exist.nc' in '"
-    @test contains(lines[end], msg)
-
-    # Final run to test error handling during simulation
-    tomlpath_error = joinpath(@__DIR__, "sbm_simple-error.toml")
-    config.input.static["river__width"] = Wflow.InputEntry(;
-        scale = [0.0],
-        offset = [0.0],
-        netcdf_variable_name = "wflow_riverwidth",
-    )
-    open(tomlpath_error, "w") do io
-        TOML.print(io, Wflow.to_dict(config))
-    end
-    @test_throws ErrorException Wflow.run(tomlpath_error)
-    rm(tomlpath_error)
-end
-
-# test calendar setting `noleap` in forcing netCDF file (including `_FillValue` in time
-# dimension) and in TOML file (Clock{DateTimeNoLeap}).
-@testset "Calendar noleap (DateTimeNoLeap) for time and clock" begin
-    config = Wflow.Config(tomlpath)
-    config.input.path_forcing = "forcing-calendar-noleap.nc"
-    config.time.calendar = "noleap"
-
-    # with `_FillValue` in time dimension Wflow throws a warning
-    reader = @test_logs (
-        :warn,
-        "Time dimension contains `_FillValue` attribute, this is not in line with CF conventions.",
-    ) match_mode = :any Wflow.NCReader(config)
-    @test eltype(reader.dataset_times) == DateTimeNoLeap
-    @test !ismissing(reader.dataset_times) # missing in time dimension is not allowed
-    @test reader.dataset_times ==
-          collect(DateTimeNoLeap(2000, 1, 2):Day(1):DateTimeNoLeap(2000, 1, 6))
-
-    # test Clock{DateTimeNoLeap}
-    clock = Wflow.Clock(config, reader)
-    @test clock.time isa DateTimeNoLeap
-    @test clock.time == DateTimeNoLeap(2000, 1, 1)
-
-    starttime = DateTimeNoLeap(2000, 2, 28)
-    dt = Day(1)
-    clock = Wflow.Clock(starttime, 0, Second(dt))
-    Wflow.advance!(clock)
-    @test clock.time == DateTimeNoLeap(2000, 3, 1)
-end
-
-@testset "State checking" begin
-=======
 @testitem "State checking" begin
->>>>>>> 7a4597eb
     tomlpath = joinpath(@__DIR__, "sbm_config.toml")
     config = Wflow.Config(tomlpath)
 
