--- conflicted
+++ resolved
@@ -209,7 +209,8 @@
     @test nt["soil_water_saturated_zone__depth"].lens(model)[9115] ≈ 477.13548089422125
     @test nt["snowpack_dry_snow__leq_depth"].lens(model)[5] ≈ 11.019233179897599
     @test nt["soil_surface__temperature"].lens(model)[5] ≈ 0.21814478119608938
-    @test nt["soil_layer_water_unsaturated_zone__depth"].lens(model)[50063][1] ≈ 9.969116007201725
+    @test nt["soil_layer_water_unsaturated_zone__depth"].lens(model)[50063][1] ≈
+          9.969116007201725
     @test nt["snowpack_liquid_water__depth"].lens(model)[5] ≈ 0.0
     @test nt["vegetation_canopy_water__depth"].lens(model)[50063] ≈ 0.0
     @test nt["soil_water_saturated_zone_top__depth"].lens(model)[50063] ≈ 296.8028609104624
@@ -472,13 +473,8 @@
     ) Wflow.check_states(config)
 
     # Removing the unused and required state, to test the exception being thrown
-<<<<<<< HEAD
     delete!(config.state.variables, "additional_state")
-    delete!(config.state.variables, "snowpack~dry__leq-depth")
-=======
-    delete!(config.state["variables"], "additional_state")
-    delete!(config.state["variables"], "snowpack_dry_snow__leq_depth")
->>>>>>> 9d9c08af
+    delete!(config.state.variables, "snowpack_dry_snow__leq_depth")
     @test_throws ArgumentError Wflow.check_states(config)
 
     # Extracting required states for model type sbm_gwf and test if some are covered
